--- conflicted
+++ resolved
@@ -7,10 +7,6 @@
 from fastapi import HTTPException
 from sqlalchemy.orm import Session
 from api.v1.aggregator.controller import databc_feature_search
-<<<<<<< HEAD
-
-=======
->>>>>>> bd3d125f
 
 logger = logging.getLogger('api')
 
