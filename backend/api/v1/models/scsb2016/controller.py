<<<<<<< HEAD
"""
=======
"""South Coast Stewardship Baseline MAR Model controller
>>>>>>> 8c18e972
Functions for calculating model data from params and database records
"""
import logging
from decimal import Decimal
from fastapi import HTTPException
from sqlalchemy.orm import Session
from api.v1.aggregator.controller import databc_feature_search


<<<<<<< HEAD
logger = logging.getLogger('api')

=======
>>>>>>> 8c18e972

def calculate_mean_annual_runoff(db: Session,
                                 hydrological_zone: int,
                                 median_elevation: Decimal,
                                 glacial_coverage: Decimal,
                                 annual_precipitation: Decimal,
                                 evapo_transpiration: Decimal,
                                 drainage_area: Decimal,
                                 solar_exposure: Decimal,
                                 average_slope: Decimal
                                 ):
    """
    This method pulls the model information for the selected hydrological zone and
    calculates estimated runoff and montly distribution values for the selected watershed area.
    We can use these values to then calculate flow values for the watershed.
    """

    if not hydrological_zone or not median_elevation or glacial_coverage is None \
            or not annual_precipitation or not evapo_transpiration or not drainage_area \
            or not solar_exposure or not average_slope:
        return {"error": "Missing scsb2016 model parameters."}
        # raise HTTPException(
        #     status_code=400, detail="Missing scsb2016 model parameters.")

    # query the co-efficient table for this hydrological zone
    query = """
        select * from modeling.mad_model_coefficients where hydrologic_zone_id = :hydro_zone_id
    """
    models = db.execute(query, {"hydro_zone_id": hydrological_zone})
    if not models:
        return {"error": "Selection point not within supported hydrological zone."}
        # raise HTTPException(204, "Selection point not within supported hydrological zone.")

    # logger.warning("**** CALCULATED VALUES ****")
    # logger.warning("med.elev.: " + str(median_elevation) + " m")
    # logger.warning("avg slope: " + str(average_slope))
    # logger.warning("sol.exp.: " + str(solar_exposure))
    # logger.warning("dra.area:" + str(drainage_area) + " km2")
    # logger.warning("gla.cov.: " + str(glacial_coverage))
    # logger.warning("ann.prec.: " + str(annual_precipitation) + " mm")
    # logger.warning("models: " + str(models))

    model_outputs = []
    mean_annual_discharge = 0
    # calculate model outputs for gathered inputs,
    # model output types, MAR, MD(x12months), 7Q2, S-7Q10
    for model in models:
        model_result = Decimal(model.median_elevation_co) * Decimal(median_elevation) + \
            Decimal(model.glacial_coverage_co) * Decimal(glacial_coverage) + \
            Decimal(model.precipitation_co) * Decimal(annual_precipitation) + \
            Decimal(model.potential_evapo_transpiration_co) * Decimal(evapo_transpiration) + \
            Decimal(model.drainage_area_co) * Decimal(drainage_area) + \
            Decimal(model.solar_exposure_co) * Decimal(solar_exposure) + \
            Decimal(model.average_slope_co) * Decimal(average_slope) + \
            Decimal(model.intercept_co)

        model_outputs.append({
            "output_type": model.model_output_type,
            "model_result": model_result,
            "month": model.month,
            "r2": model.r2,
            "adjusted_r2": model.adjusted_r2,
            "steyx": model.steyx
        })

        # this is a helper ouput that calculates MAD from MAR
        if model.model_output_type == 'MAR':
            mean_annual_discharge = model_result / \
                1000 * Decimal(drainage_area)
            model_outputs.append({
                "output_type": 'MAD',
                "model_result": mean_annual_discharge,
                "month": 0,
                "r2": 0,
                "adjusted_r2": 0,
                "steyx": 0
            })

    if not model_outputs:
        return {"error": "No model output calculated."}
        # raise HTTPException(204, "No model output calculated.")

    months = {1: 31, 2: 28, 3: 31, 4: 30, 5: 31, 6: 30,
              7: 31, 8: 31, 9: 30, 10: 31, 11: 30, 12: 31}

    # helper to add mad monthly values to result based on Monthly Distributions
    mad_monthlys = []
    for model in model_outputs:
        if model["output_type"] == 'MD':
            mad_monthlys.append({
                "output_type": 'MAD',
                "model_result": mean_annual_discharge * model["model_result"] * \
                                Decimal(365 / months[model["month"]]),
                "month": model["month"],
                "r2": 0,
                "adjusted_r2": 0,
                "steyx": 0
            })

    return model_outputs + mad_monthlys


def get_hydrological_zone(point=None):
    """
    Lookup which hydrological zone a point falls within
    """
    if not point:
        return None

    hydrologic_zones = databc_feature_search('WHSE_WATER_MANAGEMENT.HYDZ_HYDROLOGICZONE_SP',
                                             search_area=point)
    if hydrologic_zones.features:
        hydrologic_zone_number = hydrologic_zones.features[0].properties["HYDROLOGICZONE_NO"]
    else:
        hydrologic_zone_number = None

    return hydrologic_zone_number


def model_output_as_dict(data: list):
    """
        organizes SCSB model output in dict format
    """

    # if data is already a dict indicating an error, return it now.
    if isinstance(data, dict) and data.get('error', None):
        data['status'] = "Unavailable"
        return data

    monthly_discharge = {}
    monthly_distributions = {}
    mar = None
    mad = None
    ind_7q2 = None
    ind_s7q10 = None

    for item in data:
        output_type = item.get('output_type')

        if output_type == 'MAR':
            # MAR should only appear once.
            assert mar is None
            mar = item

        elif output_type == 'MD':
            month = item.get('month')
            # each month must only have one record in the model output,
            # so assert that this month has not been more than once
            assert monthly_distributions.get(month, None) is None

            monthly_distributions[month] = item

        elif output_type == '7Q2':
            assert ind_7q2 is None
            ind_7q2 = item

        elif output_type == 'S-7Q10':
            assert ind_s7q10 is None
            ind_s7q10 = item

        elif output_type == 'MAD':
            month = item.get('month')

            if month == 0:
                # month = 0 is the annual result
                mad = item.get('model_result')
                continue

            assert monthly_discharge.get(month, None) is None

            monthly_discharge[month] = item

        else:
            raise ValueError("unrecognized model output %s", output_type)

    return {
        "monthly_discharge": monthly_discharge,
        "monthly_distributions": monthly_distributions,
        "7q2": ind_7q2,
        "s7q10": ind_s7q10,
        "mar": mar,
        "mad": mad,
        "status": "Available"
    }<|MERGE_RESOLUTION|>--- conflicted
+++ resolved
@@ -1,8 +1,5 @@
-<<<<<<< HEAD
 """
-=======
-"""South Coast Stewardship Baseline MAR Model controller
->>>>>>> 8c18e972
+South Coast Stewardship Baseline MAR Model controller
 Functions for calculating model data from params and database records
 """
 import logging
@@ -11,12 +8,8 @@
 from sqlalchemy.orm import Session
 from api.v1.aggregator.controller import databc_feature_search
 
-
-<<<<<<< HEAD
 logger = logging.getLogger('api')
 
-=======
->>>>>>> 8c18e972
 
 def calculate_mean_annual_runoff(db: Session,
                                  hydrological_zone: int,
