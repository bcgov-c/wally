"""
Functions for aggregating data from web requests and database records
"""
import base64
import datetime
import logging
import requests
import geojson
import json
import math
from datetime import datetime
from typing import Tuple
from urllib.parse import urlencode
from geojson import FeatureCollection, Feature
from shapely.geometry import Point, Polygon, MultiPolygon, shape, box, mapping
from shapely.ops import transform
from starlette.responses import Response
from sqlalchemy.orm import Session
from sqlalchemy import func
from fastapi import HTTPException
from pyeto import thornthwaite, monthly_mean_daylight_hours, deg2rad


from api import config
from api.layers.freshwater_atlas_watersheds import FreshwaterAtlasWatersheds
from api.v1.aggregator.helpers import transform_4326_3005, transform_3005_4326
from api.v1.models.isolines.controller import calculate_runoff_in_area
<<<<<<< HEAD
from api.v1.watersheds.schema import LicenceDetails, SurficialGeologyDetails
=======

from api.v1.watersheds.schema import LicenceDetails, SurficialGeologyDetails, FishObservationsDetails

>>>>>>> 1413ee57
from api.v1.aggregator.controller import feature_search, databc_feature_search

from external.docgen.schema import DocGenRequest, DocGenTemplateFile, DocGenOptions
from external.docgen.request_token import get_docgen_token


logger = logging.getLogger('api')


def calculate_glacial_area(db: Session, polygon: MultiPolygon) -> Tuple[float, float]:
    """
    Calculates percent glacial coverage using the area of `polygon` which intersects with features from
    the DataBC FWA Glaciers dataset.
    returns a tuple of floats with the form (glacial_area, coverage).
    """

    glaciers_layer = 'freshwater_atlas_glaciers'

    glacial_features = feature_search(db, [glaciers_layer], polygon.minimum_rotated_rectangle)[
        0].geojson.features

    glacial_area = 0

    polygon = transform(transform_4326_3005, polygon)

    for glacier in glacial_features:
        glacier_clipped = shape(glacier.geometry).intersection(polygon)

        if not glacier_clipped.area:
            continue

        glacial_area += glacier_clipped.area

    coverage = glacial_area / polygon.area

    return (glacial_area, coverage)


def pcic_data_request(
        polygon: Polygon,
        output_variable: str = 'pr',
        dataset=None):
    """ Returns an average precipitation from the pacificclimate.org climate explorer service """

    pcic_url = "https://services.pacificclimate.org/pcex/api/timeseries?"

    if not dataset:
        dataset = f"{output_variable}_mClim_BCCAQv2_CanESM2_historical-rcp85_r1i1p1_19810101-20101231_Canada"

    params = {
        "id_": dataset,
        "variable": output_variable,
        "area": polygon.minimum_rotated_rectangle.wkt
    }

    req_url = pcic_url + urlencode(params)

    logger.info('pcic request: %s', req_url)

    try:
        resp = requests.get(req_url)
        resp.raise_for_status()
    except requests.exceptions.HTTPError as e:
        raise HTTPException(status_code=e.response.status_code, detail=str(e))

    return resp.json()


def surface_water_rights_licences(polygon: Polygon):
    """ returns surface water rights licences (filtered by POD subtype)"""
    water_rights_layer = 'water_rights_licences'

    # search with a simplified rectangle representing the polygon.
    # we will do an intersection on the more precise polygon after
    polygon_rect = polygon.minimum_rotated_rectangle
    licences = databc_feature_search(
        water_rights_layer, search_area=polygon_rect)

    total_licenced_qty_m3_yr = 0
    licenced_qty_by_use_type = {}

    polygon_3005 = transform(transform_4326_3005, polygon)

    features_within_search_area = []

    for lic in licences.features:
        feature_shape = shape(lic.geometry)

        # skip licences outside search area
        if not feature_shape.within(polygon_3005):
            continue

        # skip licence if not a surface water point of diversion (POD)
        # other pod_subtype codes are associated with groundwater.
        if lic.properties['POD_SUBTYPE'] != 'POD':
            continue

        features_within_search_area.append(lic)

        qty = lic.properties['QUANTITY']
        qty_unit = lic.properties['QUANTITY_UNITS'].strip()
        purpose = lic.properties['PURPOSE_USE']

        if qty_unit == 'm3/year':
            pass
        elif qty_unit == 'm3/day':
            qty = qty * 365
        elif qty_unit == 'm3/sec':
            qty = qty * 60 * 60 * 24 * 365
        else:
            qty = 0

        total_licenced_qty_m3_yr += qty
        lic.properties['qty_m3_yr'] = qty

        if purpose is not None:
            if not licenced_qty_by_use_type.get(purpose, None):
                licenced_qty_by_use_type[purpose] = 0
            licenced_qty_by_use_type[purpose] += qty

    licence_purpose_type_list = []

    for purpose, qty in licenced_qty_by_use_type.items():
        licence_purpose_type_list.append({
            "purpose": purpose,
            "qty": qty,
            "units": "m3/year"
        })

    return LicenceDetails(
        licences=FeatureCollection([
            Feature(
                geometry=transform(transform_3005_4326, shape(feat.geometry)),
                id=feat.id,
                properties=feat.properties
            ) for feat in features_within_search_area
        ]),
        total_qty=total_licenced_qty_m3_yr,
        total_qty_by_purpose=licence_purpose_type_list,
        projected_geometry_area=polygon.area,
        projected_geometry_area_simplified=polygon_rect.area
    )


def get_upstream_catchment_area(db: Session, watershed_feature_id: int, include_self=False):
    """ returns the union of all FWA watershed polygons upstream from
        the watershed polygon with WATERSHED_FEATURE_ID as a Feature

        Two methods are used:

        1. calculate_upstream_catchment_starting_upstream
        This method includes only polygons that start upstream from the base polygon indicated
        by `watershed_feature_id`. This prevents collecting too many polygons around the starting
        point and traveling up the next downstream tributary. However, this has the effect
        of not including the "starting" polygon, and may not work near the headwater of streams.

        The first method (marked with "starting_upstream") can optionally include a polygon by its
        WATERSHED_FEATURE_ID. This is used to include the starting polygon in the collection, without
        collecting additional polygons that feed into it.

        2. If no records are returned, the second method, which collects all polygons upstream from
        the closest downstream tributary, is used.

        See https://www2.gov.bc.ca/assets/gov/data/geographic/topography/fwa/fwa_user_guide.pdf
        for more info.
    """

    q = """
        select ST_AsGeojson(
            coalesce(
                (SELECT ST_Union(geom) as geom from calculate_upstream_catchment_starting_upstream(:watershed_feature_id, :include)),
                (SELECT ST_Union(geom) as geom from calculate_upstream_catchment(:watershed_feature_id))
            )
        ) as geom """

    res = db.execute(q, {"watershed_feature_id": watershed_feature_id,
                         "include": watershed_feature_id if include_self else None})

    record = res.fetchone()

    if not record or not record[0]:
        logger.warn(
            'unable to calculate watershed from watershed feature id %s', watershed_feature_id)
        return None

    return Feature(
        geometry=shape(
            geojson.loads(record[0])
        ),
        id=f"generated.{watershed_feature_id}",
        properties={
            "name": "Estimated catchment area",
            "watershed_source": "Estimated by combining Freshwater Atlas watershed polygons that are " +
            "determined to be upstream of the point of interest based on their FWA_WATERSHED_CODE " +
            "and LOCAL_WATERSHED_CODE properties."
        }
    )


def calculate_watershed(
    db: Session,
    point: Point,
    include_self: bool
):
    """ calculates watershed area upstream of a POI """

    q = db.query(FreshwaterAtlasWatersheds.WATERSHED_FEATURE_ID).filter(
        func.ST_Contains(
            FreshwaterAtlasWatersheds.GEOMETRY,
            func.ST_GeomFromText(point.wkt, 4326)
        )
    )

    watershed_id = q.first()

    if not watershed_id:
        return None
    watershed_id = watershed_id[0]

    feature = get_upstream_catchment_area(
        db, watershed_id, include_self=include_self)

    if not feature:
        # was not able to calculate a watershed with the provided params.
        # return None; the calling function will skip this calculated watershed
        # and return other pre-generated ones.
        logger.info(
            "skipping calculated watershed based on watershed feature id %s", watershed_id)
        return None

    feature.properties['FEATURE_AREA_SQM'] = transform(
        transform_4326_3005, shape(feature.geometry)).area

    return feature


def get_databc_watershed(watershed_id: str):
    """ finds a watershed in DataBC watershed layers

    """
    watershed_layer = '.'.join(watershed_id.split('.')[:2])
    watershed_feature = watershed_id.split('.')[-1:]

    id_props = {
        'WHSE_BASEMAPPING.FWA_ASSESSMENT_WATERSHEDS_POLY': 'WATERSHED_FEATURE_ID',
        'WHSE_BASEMAPPING.FWA_WATERSHEDS_POLY': 'WATERSHED_FEATURE_ID',
        'WHSE_WATER_MANAGEMENT.HYDZ_HYD_WATERSHED_BND_POLY': 'HYD_WATERSHED_BND_POLY_ID'
    }

    source_urls = {
        'WHSE_BASEMAPPING.FWA_ASSESSMENT_WATERSHEDS_POLY': 'https://catalogue.data.gov.bc.ca/dataset/freshwater-atlas-assessment-watersheds',
        'WHSE_BASEMAPPING.FWA_WATERSHEDS_POLY': 'https://catalogue.data.gov.bc.ca/dataset/freshwater-atlas-watersheds',
        'WHSE_WATER_MANAGEMENT.HYDZ_HYD_WATERSHED_BND_POLY': 'https://catalogue.data.gov.bc.ca/dataset/hydrology-hydrometric-watershed-boundaries'
    }

    cql_filter = f"{id_props[watershed_layer]}={watershed_feature}"

    watershed = databc_feature_search(watershed_layer, cql_filter=cql_filter)
    if len(watershed.features) != 1:
        raise HTTPException(
            status_code=404, detail=f"Watershed with id {watershed_id} not found")

    ws = watershed.features[0]

    ws.properties['name'] = ws.properties.get(
        'GNIS_NAME_1', None) or ws.properties.get('SOURCE_NAME', None)
    ws.properties['watershed_source'] = source_urls.get(watershed_layer, None)

    return ws


def surficial_geology(polygon: Polygon):
    """ surficial geology information from DataBC
    https://catalogue.data.gov.bc.ca/dataset/terrain-inventory-mapping-tim-detailed-polygons-with-short-attribute-table-spatial-view

    """

    surf_geol_layer = "WHSE_TERRESTRIAL_ECOLOGY.STE_TER_INVENTORY_POLYS_SVW"

    polygon_rect = polygon.minimum_rotated_rectangle

    fc = databc_feature_search(surf_geol_layer, polygon_rect)

    polygon_3005 = transform(transform_4326_3005, polygon)

    surficial_geology_dominant_types = {}
    surficial_geology_features_by_type = {}

    coverage_area = 0

    for feature in fc.features:

        feature_shape = shape(feature.geometry)
        feature_shape_intersect = feature_shape.intersection(polygon_3005)

        # DOMINANT_SURFICIAL_MATERIAL is the property we are looking for.
        # it is a description of the surficial geology deposition method.
        dominant_type = feature.properties.get(
            'DOMINANT_SURFICIAL_MATERIAL', None)

        if not dominant_type or not feature_shape_intersect.area:
            continue

        # initialize area for new soil types
        if not surficial_geology_dominant_types.get(dominant_type, None):
            surficial_geology_dominant_types[dominant_type] = 0

        # initialize list of features for new soil types
        if not surficial_geology_features_by_type.get(dominant_type, None):
            surficial_geology_features_by_type[dominant_type] = []

        # add to total area for this soil type
        surficial_geology_dominant_types[dominant_type] += feature_shape_intersect.area

        # create a SRID 4326 feature
        # this feature will be returned in the JSON response and can
        # be displayed on the map.
        geom_4326 = transform(transform_3005_4326, feature_shape_intersect)
        feat_4326 = Feature(
            geometry=geom_4326,
            id=feature.id,
            properties=feature.properties
        )

        # adding the centroid makes it easier to add labels later
        feat_4326.properties['centre'] = geom_4326.centroid.coords

        surficial_geology_features_by_type[dominant_type].append(feat_4326)

        coverage_area += feature_shape_intersect.area

    surf_geol_list = []
    geol_type_features = []

    for soil_type, area in surficial_geology_dominant_types.items():

        soil_type_fc = FeatureCollection(
            surficial_geology_features_by_type.get(soil_type, []))

        surf_geol_list.append({
            "soil_type": soil_type,
            "area_within_watershed": area,
            "geojson": soil_type_fc

        })

    return SurficialGeologyDetails(
        summary_by_type=surf_geol_list,
        coverage_area=coverage_area,
    )


def get_watershed(db: Session, watershed_feature: str):
    """ finds a watershed by either generating it or looking it up in DataBC watershed datasets """
    watershed_layer = '.'.join(watershed_feature.split('.')[:-1])
    watershed_feature_id = watershed_feature.split('.')[-1:]
    watershed = None

    logger.info(watershed_feature_id)

    # if we generated this watershed, use the catchment area
    # generation function to get the shape.
    if watershed_layer == 'generated':
        watershed = get_upstream_catchment_area(db, watershed_feature_id[0])

    # otherwise, fetch the watershed from DataBC. The layer is encoded in the
    # feature id.
    else:
        watershed = get_databc_watershed(watershed_feature)
        watershed_poly = transform(
            transform_3005_4326, shape(watershed.geometry))
        watershed.geometry = mapping(watershed_poly)

    return watershed


def parse_pcic_temp(min_temp, max_temp):
    """ parses monthly temperatures from pcic to return an array of min,max,avg """

    temp_by_month = []

    for k, v in sorted(min_temp.items(), key=lambda x: x[0]):
        min_t = v
        max_t = max_temp[k]
        avg_t = (min_t + max_t) / 2
        temp_by_month.append((min_t, max_t, avg_t))

    return temp_by_month


def get_temperature(poly: Polygon):
    """
    gets temperature data from PCIC, and returns a list of 12 tuples (min, max, avg)
    """

    min_temp = pcic_data_request(poly, 'tasmin')
    max_temp = pcic_data_request(poly, 'tasmax')

    return parse_pcic_temp(min_temp.get('data'), max_temp.get('data'))


def get_annual_precipitation(poly: Polygon):
    """
    gets precipitation data from PCIC, and returns an annual precipitation
    value calculated by summing monthly means.
    """
    response = pcic_data_request(poly)

    months_data = list(response["data"].values())
    months_days = [31, 28, 31, 30, 31, 30, 31, 31, 30, 31, 30, 31]
    month_totals = [a*b for a, b in zip(months_data, months_days)]

    annual_precipitation = sum(month_totals)
    # logger.warning("annual_precipitation")
    # logger.warning(annual_precipitation)

    return annual_precipitation


def calculate_daylight_hours_usgs(day: int, latitude_r: float):
    """ calculates daily radiation for a given day and latitude (latitude in radians)
        https://pubs.usgs.gov/sir/2012/5202/pdf/sir2012-5202.pdf
    """

    declination = 0.4093 * math.sin((2 * math.pi * day / 365) - 1.405)
    acos_input = -1 * math.tan(declination) * math.tan(latitude_r)
    sunset_angle = math.acos(acos_input)

    return (24 / math.pi) * sunset_angle


def calculate_potential_evapotranspiration_hamon(poly: Polygon, temp_data):
    """
    calculates potential evapotranspiration using the Hamon equation
    http://data.snap.uaf.edu/data/Base/AK_2km/PET/Hamon_PET_equations.pdf
    """

    average_annual_temp = sum([x[2] for x in temp_data])/12

    cent = poly.centroid
    xy = cent.coords.xy
    _, latitude = xy
    latitude_r = latitude[0] * (math.pi / 180)

    day = 1
    k = 1

    daily_sunlight_values = [calculate_daylight_hours_usgs(
        n, latitude_r) for n in range(1, 365 + 1)]

    avg_daily_sunlight_hours = sum(daily_sunlight_values) / \
        len(daily_sunlight_values)

    saturation_vapour_pressure = 6.108 * \
        (math.e ** (17.27 * average_annual_temp / (average_annual_temp + 237.3)))

    pet = k * 0.165 * 216.7 * avg_daily_sunlight_hours / 12 * \
        (saturation_vapour_pressure / (average_annual_temp + 273.3))

    return pet * 365


def calculate_potential_evapotranspiration_thornthwaite(poly: Polygon, temp_data):
    """ calculates potential evapotranspiration (mm/yr) using the
    Thornwaite method. temp_data is in the format returned by the function `get_temperature`"""

    monthly_t = [x[2] for x in temp_data]
    cent = poly.centroid
    xy = cent.coords.xy
    _, latitude = xy
    latitude_r = latitude[0] * (math.pi / 180)

    mmdlh = monthly_mean_daylight_hours(latitude_r)

    pet_mm_month = thornthwaite(monthly_t, mmdlh)

    return sum(pet_mm_month)


def get_slope_elevation_aspect(polygon: MultiPolygon):
    """
    This calls the sea api with a polygon and receives back
    slope, elevation and aspect information.

    In case of an error in the external slope/elevation/aspect service,
    a tuple of (None, None, None) will be returned. Any code making
    use of this function should interpret None as "not available".
    """
    sea_url = "https://apps.gov.bc.ca/gov/sea/slopeElevationAspect/json"

    headers = {
        'Content-Type': 'application/x-www-form-urlencoded',
        'Connection': 'keep-alive'
    }

    exterior = extract_poly_coords(polygon)["exterior_coords"]
    coordinates = [[list(elem) for elem in exterior]]

    payload = "format=json&aoi={\"type\":\"Feature\",\"properties\":{},\"geometry\":{\"type\":\"MultiPolygon\", \"coordinates\":" \
        + str(coordinates) + \
        "},\"crs\":{\"type\":\"name\",\"properties\":{\"name\":\"urn:ogc:def:crs:EPSG:4269\"}}}"

    try:
        response = requests.post(sea_url, headers=headers, data=payload)
        response.raise_for_status()
    except requests.exceptions.HTTPError as error:
<<<<<<< HEAD
        logger.warning('External service error (SEA): %s', str(error))

        # calling function expects a tuple of 3 values.
        # must be able to handle return value of None
        return (None, None, None)
=======
        raise HTTPException(
            status_code=error.response.status_code, detail=str(error))
>>>>>>> 1413ee57

    result = response.json()
    logger.warning("sea result")
    logger.warning(result)

    if result["status"] != "SUCCESS":
        raise HTTPException(204, detail=result["message"])

    # response object from sea example
    # {"status":"SUCCESS","message":"717 DEM points were used in the calculations.",
    # "SlopeElevationAspectResult":{"slope":44.28170006222049,
    # "minElevation":793.0,"maxElevation":1776.0,
    # "averageElevation":1202.0223152022315,"aspect":125.319019998603,
    # "confidenceIndicator":46.840837384501654}}
    sea = result["SlopeElevationAspectResult"]

    slope = sea["slope"]
    median_elevation = sea["averageElevation"]
    aspect = sea["aspect"]

    return (slope, median_elevation, aspect)


def get_hillshade(slope: float, aspect: float):
    """
    Calculates the percentage hillshade (solar_exposure) value
    based on the average slope and aspect of a point
    """
<<<<<<< HEAD

    if slope is None or aspect is None:
        return None

=======
>>>>>>> 1413ee57
    azimuth = 180.0  # 0-360 we are using values from the scsb2016 paper
    altitude = 45.0  # 0-90 " "
    azimuth_rad = azimuth * math.pi / 2.
    altitude_rad = altitude * math.pi / 180.

    shade_value = math.sin(altitude_rad) * math.sin(slope) \
        + math.cos(altitude_rad) * math.cos(slope) \
        * math.cos((azimuth_rad - math.pi / 2.) - aspect)

    return abs(shade_value)


def extract_poly_coords(geom):
    if geom.type == 'Polygon':
        exterior_coords = geom.exterior.coords[:]
        interior_coords = []
        for interior in geom.interiors:
            interior_coords += interior.coords[:]
    elif geom.type == 'MultiPolygon':
        exterior_coords = []
        interior_coords = []
        for part in geom:
            epc = extract_poly_coords(part)  # Recursive call
            exterior_coords += epc['exterior_coords']
            interior_coords += epc['interior_coords']
    else:
        raise ValueError('Unhandled geometry type: ' + repr(geom.type))
    return {'exterior_coords': exterior_coords,
            'interior_coords': interior_coords}


<<<<<<< HEAD
def export_summary_as_xlsx(data: dict):
    """ exports watershed summary data as an excel file
        using a template in the ./templates directory.
    """

    cur_date = datetime.datetime.now().strftime("%Y%m%d")
    template_data = open(
        "./api/v1/watersheds/templates/SurfaceWater.xlsx", "rb").read()
    base64_encoded = base64.b64encode(template_data).decode("UTF-8")

    ws_name = data.get("watershed_name", "Surface_Water")
    ws_name.replace(" ", "_")

    filename = f"{cur_date}_{ws_name}"
    token = get_docgen_token()
    auth_header = f"Bearer {token}"

    body = DocGenRequest(
        data=data,
        options=DocGenOptions(
            reportName=filename,
        ).dict(),
        template=DocGenTemplateFile(
            encodingType="base64",
            content=base64_encoded,
            fileType="xlsx"
        ).dict()
    )

    logger.info('making POST request to common docgen: %s',
                config.COMMON_DOCGEN_ENDPOINT)

    try:
        res = requests.post(config.COMMON_DOCGEN_ENDPOINT, json=body.dict(), headers={
                            "Authorization": auth_header, "Content-Type": "application/json"})
        res.raise_for_status()
    except requests.exceptions.HTTPError as e:
        logger.info(e)
        raise HTTPException(status_code=e.response.status_code, detail=str(e))

    return Response(
        content=res.content,
        media_type="application/vnd.openxmlformats-officedocument.spreadsheetml.sheet",
        headers={"Content-Disposition": f"attachment; filename={filename}.xlsx"}
    )
=======
def known_fish_observations(polygon: Polygon):
    """ returns fish observation data from within a watershed polygon"""
    fish_observations_layer = 'fish_observations'

    # search with a simplified rectangle representing the polygon.
    # we will do an intersection on the more precise polygon after
    polygon_rect = polygon.minimum_rotated_rectangle
    fish_observations = databc_feature_search(
        fish_observations_layer, search_area=polygon_rect)

    polygon_3005 = transform(transform_4326_3005, polygon)

    features_within_search_area = []
    # observation_count_by_species = {}
    # life_stages_by_species = {}
    # observation_date_by_species = {}

    fish_species_data = {}

    for feature in fish_observations.features:
        feature_shape = shape(feature.geometry)

        # skip observations outside search area
        if not feature_shape.within(polygon_3005):
            continue

        # skip point if not a direct observation
        # summary points are consolidated observations.
        if feature.properties['POINT_TYPE_CODE'] != 'Observation':
            continue

        species_name = feature.properties['SPECIES_NAME']
        life_stage = feature.properties['LIFE_STAGE']
        observation_date = datetime.strptime(feature.properties['OBSERVATION_DATE'], '%Y-%m-%dZ').date() \
            if feature.properties['OBSERVATION_DATE'] is not None else None  # 1997-02-01Z

        if species_name is not None:
            if not fish_species_data.get(species_name, None):
                fish_species_data[species_name] = {
                    'count': 0,
                    'life_stages': [],
                    'observation_date_min': None,
                    'observation_date_max': None
                }

            # add to observation count for this species
            fish_species_data[species_name]['count'] += 1

            # add life stage observed uniquely
            if life_stage is not None:
                if life_stage not in fish_species_data[species_name]['life_stages']:
                    fish_species_data[species_name]['life_stages'].append(
                        life_stage)

            # add oldest and latest observation of species within watershed
            if observation_date is not None:
                if fish_species_data[species_name]['observation_date_min'] is None:
                    fish_species_data[species_name]['observation_date_min'] = observation_date
                if fish_species_data[species_name]['observation_date_max'] is None:
                    fish_species_data[species_name]['observation_date_max'] = observation_date

                if observation_date < fish_species_data[species_name]['observation_date_min']:
                    fish_species_data[species_name]['observation_date_min'] = observation_date
                if observation_date > fish_species_data[species_name]['observation_date_max']:
                    fish_species_data[species_name]['observation_date_max'] = observation_date

        features_within_search_area.append(feature)

    # transform multi-dict to flat list
    fish_species_data_list = []
    for key, val in fish_species_data.items():
        fish_species_data_list.append({
            'species': key,
            'count': val['count'],
            'life_stages': parse_fish_life_stages(val['life_stages']),
            'observation_date_min': val['observation_date_min'],
            'observation_date_max': val['observation_date_max']
        })

    return FishObservationsDetails(
        fish_observations=FeatureCollection([
            Feature(
                geometry=transform(transform_3005_4326, shape(feat.geometry)),
                id=feat.id,
                properties=feat.properties
            ) for feat in features_within_search_area
        ]),
        fish_species_data=fish_species_data_list
    )


# cleans up life state strings such as 'egg,juvenile'
def parse_fish_life_stages(stages):
    split_list = [item.split(',') for item in stages]
    flat_list = [item for sublist in split_list for item in sublist]

    return list(set(flat_list))
>>>>>>> 1413ee57
<|MERGE_RESOLUTION|>--- conflicted
+++ resolved
@@ -25,13 +25,9 @@
 from api.layers.freshwater_atlas_watersheds import FreshwaterAtlasWatersheds
 from api.v1.aggregator.helpers import transform_4326_3005, transform_3005_4326
 from api.v1.models.isolines.controller import calculate_runoff_in_area
-<<<<<<< HEAD
-from api.v1.watersheds.schema import LicenceDetails, SurficialGeologyDetails
-=======
 
 from api.v1.watersheds.schema import LicenceDetails, SurficialGeologyDetails, FishObservationsDetails
 
->>>>>>> 1413ee57
 from api.v1.aggregator.controller import feature_search, databc_feature_search
 
 from external.docgen.schema import DocGenRequest, DocGenTemplateFile, DocGenOptions
@@ -538,16 +534,11 @@
         response = requests.post(sea_url, headers=headers, data=payload)
         response.raise_for_status()
     except requests.exceptions.HTTPError as error:
-<<<<<<< HEAD
         logger.warning('External service error (SEA): %s', str(error))
 
         # calling function expects a tuple of 3 values.
         # must be able to handle return value of None
         return (None, None, None)
-=======
-        raise HTTPException(
-            status_code=error.response.status_code, detail=str(error))
->>>>>>> 1413ee57
 
     result = response.json()
     logger.warning("sea result")
@@ -576,13 +567,10 @@
     Calculates the percentage hillshade (solar_exposure) value
     based on the average slope and aspect of a point
     """
-<<<<<<< HEAD
 
     if slope is None or aspect is None:
         return None
 
-=======
->>>>>>> 1413ee57
     azimuth = 180.0  # 0-360 we are using values from the scsb2016 paper
     altitude = 45.0  # 0-90 " "
     azimuth_rad = azimuth * math.pi / 2.
@@ -614,7 +602,6 @@
             'interior_coords': interior_coords}
 
 
-<<<<<<< HEAD
 def export_summary_as_xlsx(data: dict):
     """ exports watershed summary data as an excel file
         using a template in the ./templates directory.
@@ -660,7 +647,8 @@
         media_type="application/vnd.openxmlformats-officedocument.spreadsheetml.sheet",
         headers={"Content-Disposition": f"attachment; filename={filename}.xlsx"}
     )
-=======
+
+
 def known_fish_observations(polygon: Polygon):
     """ returns fish observation data from within a watershed polygon"""
     fish_observations_layer = 'fish_observations'
@@ -757,5 +745,4 @@
     split_list = [item.split(',') for item in stages]
     flat_list = [item for sublist in split_list for item in sublist]
 
-    return list(set(flat_list))
->>>>>>> 1413ee57
+    return list(set(flat_list))