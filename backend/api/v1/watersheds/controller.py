--- conflicted
+++ resolved
@@ -162,12 +162,8 @@
         if lic.properties.get("QUANTITY_FLAG", None) and lic.properties.get("QUANTITY_FLAG", "").strip() == "M":
             licence_qty_action_function = max
 
-<<<<<<< HEAD
-        if lic.properties["LICENCE_STATUS"] not in LICENCE_STATUSES_TO_SKIP:
-=======
-        if qty is not None and lic.properties["LICENCE_STATUS"] not in LICENCE_STATUSES_TO_SKIP and \
+        if lic.properties["LICENCE_STATUS"] not in LICENCE_STATUSES_TO_SKIP and \
                 lic.properties["POD_STATUS"] not in POD_STATUSES_TO_SKIP:
->>>>>>> b1541011
             max_quantity_by_licence[licence_number] = licence_qty_action_function(
                 max_quantity_by_licence.get(licence_number, 0),
                 qty
