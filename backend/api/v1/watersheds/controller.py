"""
Functions for aggregating data from web requests and database records
"""
<<<<<<< HEAD

=======
>>>>>>> 9e1f512f
import base64
import datetime
import logging
import requests
import geojson
import json
import math
from aiohttp import ClientSession, ClientResponse
from datetime import datetime
from typing import Tuple
from urllib.parse import urlencode
from geojson import FeatureCollection, Feature
from shapely.geometry import Point, Polygon, MultiPolygon, shape, box, mapping
from shapely.ops import transform
from starlette.responses import Response
from sqlalchemy.orm import Session
from sqlalchemy import func
from fastapi import HTTPException
from pyeto import thornthwaite, monthly_mean_daylight_hours, deg2rad

<<<<<<< HEAD
=======

>>>>>>> 9e1f512f
from api import config
from api.layers.freshwater_atlas_watersheds import FreshwaterAtlasWatersheds
from api.v1.aggregator.helpers import transform_4326_3005, transform_3005_4326
from api.v1.aggregator.controller import DATABC_LAYER_IDS, DATABC_GEOMETRY_FIELD, fetch_geojson_features
from api.v1.aggregator.schema import WMSGetFeatureQuery, ExternalAPIRequest
from api.v1.models.isolines.controller import calculate_runoff_in_area
from api.v1.aggregator.controller import feature_search, databc_feature_search
from api.v1.watersheds.schema import LicenceDetails, SurficialGeologyDetails, FishObservationsDetails
from api.v1.watersheds.schema import LicenceDetails, SurficialGeologyDetails

from external.docgen.request_token import get_docgen_token
from external.docgen.schema import DocGenRequest, DocGenTemplateFile, DocGenOptions

from external.docgen.controller import docgen_export_to_xlsx
from external.docgen.templates import SURFACE_WATER_XLSX_TEMPLATE

logger = logging.getLogger('api')


def calculate_glacial_area(db: Session, polygon: MultiPolygon) -> Tuple[float, float]:
    """
    Calculates percent glacial coverage using the area of `polygon` which intersects with features from
    the DataBC FWA Glaciers dataset.
    returns a tuple of floats with the form (glacial_area, coverage).
    """

    glaciers_layer = 'freshwater_atlas_glaciers'

    glacial_features = feature_search(db, [glaciers_layer], polygon.minimum_rotated_rectangle)[
        0].geojson.features

    glacial_area = 0

    polygon = transform(transform_4326_3005, polygon)

    for glacier in glacial_features:
        glacier_clipped = shape(glacier.geometry).intersection(polygon)

        if not glacier_clipped.area:
            continue

        glacial_area += glacier_clipped.area

    coverage = glacial_area / polygon.area

    return (glacial_area, coverage)


async def pcic_data_request(
        session: ClientSession,
        polygon: Polygon,
        output_variable: str = 'pr',
        dataset=None):
    """ Returns an average precipitation from the pacificclimate.org climate explorer service """

    pcic_url = "https://services.pacificclimate.org/pcex/api/timeseries?"

    if not dataset:
        dataset = f"{output_variable}_mClim_BCCAQv2_CanESM2_historical-rcp85_r1i1p1_19810101-20101231_Canada"

    params = {
        "id_": dataset,
        "variable": output_variable,
        "area": polygon.minimum_rotated_rectangle.wkt
    }

    req_url = pcic_url + urlencode(params)

    logger.info('pcic request: %s', req_url)

    try:
        resp = requests.get(req_url)
        resp.raise_for_status()
    except requests.exceptions.HTTPError as e:
        raise HTTPException(status_code=e.response.status_code, detail=str(e))

    return resp.json()


def surface_water_rights_licences(polygon: Polygon):
    """ returns surface water rights licences (filtered by POD subtype)"""
    water_rights_layer = 'water_rights_licences'

    # search with a simplified rectangle representing the polygon.
    # we will do an intersection on the more precise polygon after
    polygon_rect = polygon.minimum_rotated_rectangle
    licences = databc_feature_search(
        water_rights_layer, search_area=polygon_rect)

    total_licenced_qty_m3_yr = 0
    licenced_qty_by_use_type = {}

    polygon_3005 = transform(transform_4326_3005, polygon)

    features_within_search_area = []

    for lic in licences.features:
        feature_shape = shape(lic.geometry)

        # skip licences outside search area
        if not feature_shape.within(polygon_3005):
            continue

        # skip licence if not a surface water point of diversion (POD)
        # other pod_subtype codes are associated with groundwater.
        if lic.properties['POD_SUBTYPE'] != 'POD':
            continue

        features_within_search_area.append(lic)

        qty = lic.properties['QUANTITY']
        qty_unit = lic.properties['QUANTITY_UNITS'].strip()
        purpose = lic.properties['PURPOSE_USE']

        if qty_unit == 'm3/year':
            pass
        elif qty_unit == 'm3/day':
            qty = qty * 365
        elif qty_unit == 'm3/sec':
            qty = qty * 60 * 60 * 24 * 365
        else:
            qty = 0

        total_licenced_qty_m3_yr += qty
        lic.properties['qty_m3_yr'] = qty

        if purpose is not None:
            if not licenced_qty_by_use_type.get(purpose, None):
                licenced_qty_by_use_type[purpose] = 0
            licenced_qty_by_use_type[purpose] += qty

    licence_purpose_type_list = []

    for purpose, qty in licenced_qty_by_use_type.items():
        licence_purpose_type_list.append({
            "purpose": purpose,
            "qty": qty,
            "units": "m3/year"
        })

    return LicenceDetails(
        licences=FeatureCollection([
            Feature(
                geometry=transform(transform_3005_4326, shape(feat.geometry)),
                id=feat.id,
                properties=feat.properties
            ) for feat in features_within_search_area
        ]),
        total_qty=total_licenced_qty_m3_yr,
        total_qty_by_purpose=licence_purpose_type_list,
        projected_geometry_area=polygon.area,
        projected_geometry_area_simplified=polygon_rect.area
    )


def get_upstream_catchment_area(db: Session, watershed_feature_id: int, include_self=False):
    """ returns the union of all FWA watershed polygons upstream from
        the watershed polygon with WATERSHED_FEATURE_ID as a Feature

        Two methods are used:

        1. calculate_upstream_catchment_starting_upstream
        This method includes only polygons that start upstream from the base polygon indicated
        by `watershed_feature_id`. This prevents collecting too many polygons around the starting
        point and traveling up the next downstream tributary. However, this has the effect
        of not including the "starting" polygon, and may not work near the headwater of streams.

        The first method (marked with "starting_upstream") can optionally include a polygon by its
        WATERSHED_FEATURE_ID. This is used to include the starting polygon in the collection, without
        collecting additional polygons that feed into it.

        2. If no records are returned, the second method, which collects all polygons upstream from
        the closest downstream tributary, is used.

        See https://www2.gov.bc.ca/assets/gov/data/geographic/topography/fwa/fwa_user_guide.pdf
        for more info.
    """

    q = """
        select ST_AsGeojson(
            coalesce(
                (SELECT ST_Union(geom) as geom from calculate_upstream_catchment_starting_upstream(:watershed_feature_id, :include)),
                (SELECT ST_Union(geom) as geom from calculate_upstream_catchment(:watershed_feature_id))
            )
        ) as geom """

    res = db.execute(q, {"watershed_feature_id": watershed_feature_id,
                         "include": watershed_feature_id if include_self else None})

    record = res.fetchone()

    if not record or not record[0]:
        logger.warn(
            'unable to calculate watershed from watershed feature id %s', watershed_feature_id)
        return None

    return Feature(
        geometry=shape(
            geojson.loads(record[0])
        ),
        id=f"generated.{watershed_feature_id}",
        properties={
            "name": "Estimated catchment area",
            "watershed_source": "Estimated by combining Freshwater Atlas watershed polygons that are " +
            "determined to be upstream of the point of interest based on their FWA_WATERSHED_CODE " +
            "and LOCAL_WATERSHED_CODE properties."
        }
    )


def calculate_watershed(
    db: Session,
    point: Point,
    include_self: bool
):
    """ calculates watershed area upstream of a POI """

    q = db.query(FreshwaterAtlasWatersheds.WATERSHED_FEATURE_ID).filter(
        func.ST_Contains(
            FreshwaterAtlasWatersheds.GEOMETRY,
            func.ST_GeomFromText(point.wkt, 4326)
        )
    )

    watershed_id = q.first()

    if not watershed_id:
        return None
    watershed_id = watershed_id[0]

    feature = get_upstream_catchment_area(
        db, watershed_id, include_self=include_self)

    if not feature:
        # was not able to calculate a watershed with the provided params.
        # return None; the calling function will skip this calculated watershed
        # and return other pre-generated ones.
        logger.info(
            "skipping calculated watershed based on watershed feature id %s", watershed_id)
        return None

    feature.properties['FEATURE_AREA_SQM'] = transform(
        transform_4326_3005, shape(feature.geometry)).area

    return feature


def get_databc_watershed(watershed_id: str):
    """ finds a watershed in DataBC watershed layers

    """
    watershed_layer = '.'.join(watershed_id.split('.')[:2])
    watershed_feature = watershed_id.split('.')[-1:]

    id_props = {
        'WHSE_BASEMAPPING.FWA_ASSESSMENT_WATERSHEDS_POLY': 'WATERSHED_FEATURE_ID',
        'WHSE_BASEMAPPING.FWA_WATERSHEDS_POLY': 'WATERSHED_FEATURE_ID',
        'WHSE_WATER_MANAGEMENT.HYDZ_HYD_WATERSHED_BND_POLY': 'HYD_WATERSHED_BND_POLY_ID'
    }

    source_urls = {
        'WHSE_BASEMAPPING.FWA_ASSESSMENT_WATERSHEDS_POLY': 'https://catalogue.data.gov.bc.ca/dataset/freshwater-atlas-assessment-watersheds',
        'WHSE_BASEMAPPING.FWA_WATERSHEDS_POLY': 'https://catalogue.data.gov.bc.ca/dataset/freshwater-atlas-watersheds',
        'WHSE_WATER_MANAGEMENT.HYDZ_HYD_WATERSHED_BND_POLY': 'https://catalogue.data.gov.bc.ca/dataset/hydrology-hydrometric-watershed-boundaries'
    }

    cql_filter = f"{id_props[watershed_layer]}={watershed_feature}"

    watershed = databc_feature_search(watershed_layer, cql_filter=cql_filter)
    if len(watershed.features) != 1:
        raise HTTPException(
            status_code=404, detail=f"Watershed with id {watershed_id} not found")

    ws = watershed.features[0]

    ws.properties['name'] = ws.properties.get(
        'GNIS_NAME_1', None) or ws.properties.get('SOURCE_NAME', None)
    ws.properties['watershed_source'] = source_urls.get(watershed_layer, None)

    return ws


def surficial_geology(polygon: Polygon):
    """ surficial geology information from DataBC
    https://catalogue.data.gov.bc.ca/dataset/terrain-inventory-mapping-tim-detailed-polygons-with-short-attribute-table-spatial-view

    """

    surf_geol_layer = "WHSE_TERRESTRIAL_ECOLOGY.STE_TER_INVENTORY_POLYS_SVW"

    polygon_rect = polygon.minimum_rotated_rectangle

    fc = databc_feature_search(surf_geol_layer, polygon_rect)

    polygon_3005 = transform(transform_4326_3005, polygon)

    surficial_geology_dominant_types = {}
    surficial_geology_features_by_type = {}

    coverage_area = 0

    for feature in fc.features:

        feature_shape = shape(feature.geometry)
        feature_shape_intersect = feature_shape.intersection(polygon_3005)

        # DOMINANT_SURFICIAL_MATERIAL is the property we are looking for.
        # it is a description of the surficial geology deposition method.
        dominant_type = feature.properties.get(
            'DOMINANT_SURFICIAL_MATERIAL', None)

        if not dominant_type or not feature_shape_intersect.area:
            continue

        # initialize area for new soil types
        if not surficial_geology_dominant_types.get(dominant_type, None):
            surficial_geology_dominant_types[dominant_type] = 0

        # initialize list of features for new soil types
        if not surficial_geology_features_by_type.get(dominant_type, None):
            surficial_geology_features_by_type[dominant_type] = []

        # add to total area for this soil type
        surficial_geology_dominant_types[dominant_type] += feature_shape_intersect.area

        # create a SRID 4326 feature
        # this feature will be returned in the JSON response and can
        # be displayed on the map.
        geom_4326 = transform(transform_3005_4326, feature_shape_intersect)
        feat_4326 = Feature(
            geometry=geom_4326,
            id=feature.id,
            properties=feature.properties
        )

        # adding the centroid makes it easier to add labels later
        feat_4326.properties['centre'] = geom_4326.centroid.coords

        surficial_geology_features_by_type[dominant_type].append(feat_4326)

        coverage_area += feature_shape_intersect.area

    surf_geol_list = []
    geol_type_features = []

    for soil_type, area in surficial_geology_dominant_types.items():

        soil_type_fc = FeatureCollection(
            surficial_geology_features_by_type.get(soil_type, []))

        surf_geol_list.append({
            "soil_type": soil_type,
            "area_within_watershed": area,
            "geojson": soil_type_fc

        })

    return SurficialGeologyDetails(
        summary_by_type=surf_geol_list,
        coverage_area=coverage_area,
    )


def get_watershed(db: Session, watershed_feature: str):
    """ finds a watershed by either generating it or looking it up in DataBC watershed datasets """
    watershed_layer = '.'.join(watershed_feature.split('.')[:-1])
    watershed_feature_id = watershed_feature.split('.')[-1:]
    watershed = None

    logger.info(watershed_feature_id)

    # if we generated this watershed, use the catchment area
    # generation function to get the shape.
    if watershed_layer == 'generated':
        watershed = get_upstream_catchment_area(db, watershed_feature_id[0])

    # otherwise, fetch the watershed from DataBC. The layer is encoded in the
    # feature id.
    else:
        watershed = get_databc_watershed(watershed_feature)
        watershed_poly = transform(
            transform_3005_4326, shape(watershed.geometry))
        watershed.geometry = mapping(watershed_poly)

    return watershed


def parse_pcic_temp(min_temp, max_temp):
    """ parses monthly temperatures from pcic to return an array of min,max,avg """

    temp_by_month = []

    for k, v in sorted(min_temp.items(), key=lambda x: x[0]):
        min_t = v
        max_t = max_temp[k]
        avg_t = (min_t + max_t) / 2
        temp_by_month.append((min_t, max_t, avg_t))

    return temp_by_month


def get_temperature(poly: Polygon):
    """
    gets temperature data from PCIC, and returns a list of 12 tuples (min, max, avg)
    """

    min_temp = pcic_data_request(poly, 'tasmin')
    max_temp = pcic_data_request(poly, 'tasmax')

    return parse_pcic_temp(min_temp.get('data'), max_temp.get('data'))


def get_annual_precipitation(poly: Polygon):
    """
    gets precipitation data from PCIC, and returns an annual precipitation
    value calculated by summing monthly means.
    """
    response = pcic_data_request(poly)

    months_data = list(response["data"].values())
    months_days = [31, 28, 31, 30, 31, 30, 31, 31, 30, 31, 30, 31]
    month_totals = [a*b for a, b in zip(months_data, months_days)]

    annual_precipitation = sum(month_totals)
    # logger.warning("annual_precipitation")
    # logger.warning(annual_precipitation)

    return annual_precipitation


def calculate_daylight_hours_usgs(day: int, latitude_r: float):
    """ calculates daily radiation for a given day and latitude (latitude in radians)
        https://pubs.usgs.gov/sir/2012/5202/pdf/sir2012-5202.pdf
    """

    declination = 0.4093 * math.sin((2 * math.pi * day / 365) - 1.405)
    acos_input = -1 * math.tan(declination) * math.tan(latitude_r)
    sunset_angle = math.acos(acos_input)

    return (24 / math.pi) * sunset_angle


def calculate_potential_evapotranspiration_hamon(poly: Polygon, temp_data):
    """
    calculates potential evapotranspiration using the Hamon equation
    http://data.snap.uaf.edu/data/Base/AK_2km/PET/Hamon_PET_equations.pdf
    """

    average_annual_temp = sum([x[2] for x in temp_data])/12

    cent = poly.centroid
    xy = cent.coords.xy
    _, latitude = xy
    latitude_r = latitude[0] * (math.pi / 180)

    day = 1
    k = 1

    daily_sunlight_values = [calculate_daylight_hours_usgs(
        n, latitude_r) for n in range(1, 365 + 1)]

    avg_daily_sunlight_hours = sum(daily_sunlight_values) / \
        len(daily_sunlight_values)

    saturation_vapour_pressure = 6.108 * \
        (math.e ** (17.27 * average_annual_temp / (average_annual_temp + 237.3)))

    pet = k * 0.165 * 216.7 * avg_daily_sunlight_hours / 12 * \
        (saturation_vapour_pressure / (average_annual_temp + 273.3))

    return pet * 365


def calculate_potential_evapotranspiration_thornthwaite(poly: Polygon, temp_data):
    """ calculates potential evapotranspiration (mm/yr) using the
    Thornwaite method. temp_data is in the format returned by the function `get_temperature`"""

    monthly_t = [x[2] for x in temp_data]
    cent = poly.centroid
    xy = cent.coords.xy
    _, latitude = xy
    latitude_r = latitude[0] * (math.pi / 180)

    mmdlh = monthly_mean_daylight_hours(latitude_r)

    pet_mm_month = thornthwaite(monthly_t, mmdlh)

    return sum(pet_mm_month)


def get_slope_elevation_aspect(polygon: MultiPolygon):
    """
    This calls the sea api with a polygon and receives back
    slope, elevation and aspect information.

    In case of an error in the external slope/elevation/aspect service,
    a tuple of (None, None, None) will be returned. Any code making
    use of this function should interpret None as "not available".
    """
    sea_url = "https://apps.gov.bc.ca/gov/sea/slopeElevationAspect/json"

    headers = {
        'Content-Type': 'application/x-www-form-urlencoded',
        'Connection': 'keep-alive'
    }

    exterior = extract_poly_coords(polygon)["exterior_coords"]
    coordinates = [[list(elem) for elem in exterior]]

    payload = "format=json&aoi={\"type\":\"Feature\",\"properties\":{},\"geometry\":{\"type\":\"MultiPolygon\", \"coordinates\":" \
        + str(coordinates) + \
        "},\"crs\":{\"type\":\"name\",\"properties\":{\"name\":\"urn:ogc:def:crs:EPSG:4269\"}}}"

    try:
        response = requests.post(sea_url, headers=headers, data=payload)
        response.raise_for_status()
    except requests.exceptions.HTTPError as error:
        logger.warning('External service error (SEA): %s', str(error))

        # calling function expects a tuple of 3 values.
        # must be able to handle return value of None
        return (None, None, None)

    result = response.json()
    logger.warning("sea result")
    logger.warning(result)

    if result["status"] != "SUCCESS":
        raise HTTPException(204, detail=result["message"])

    # response object from sea example
    # {"status":"SUCCESS","message":"717 DEM points were used in the calculations.",
    # "SlopeElevationAspectResult":{"slope":44.28170006222049,
    # "minElevation":793.0,"maxElevation":1776.0,
    # "averageElevation":1202.0223152022315,"aspect":125.319019998603,
    # "confidenceIndicator":46.840837384501654}}
    sea = result["SlopeElevationAspectResult"]

    slope = sea["slope"]
    median_elevation = sea["averageElevation"]
    aspect = sea["aspect"]

    return (slope, median_elevation, aspect)


def get_hillshade(slope: float, aspect: float):
    """
    Calculates the percentage hillshade (solar_exposure) value
    based on the average slope and aspect of a point
    """

    if slope is None or aspect is None:
        return None

    azimuth = 180.0  # 0-360 we are using values from the scsb2016 paper
    altitude = 45.0  # 0-90 " "
    azimuth_rad = azimuth * math.pi / 2.
    altitude_rad = altitude * math.pi / 180.

    shade_value = math.sin(altitude_rad) * math.sin(slope) \
        + math.cos(altitude_rad) * math.cos(slope) \
        * math.cos((azimuth_rad - math.pi / 2.) - aspect)

    return abs(shade_value)


def extract_poly_coords(geom):
    if geom.type == 'Polygon':
        exterior_coords = geom.exterior.coords[:]
        interior_coords = []
        for interior in geom.interiors:
            interior_coords += interior.coords[:]
    elif geom.type == 'MultiPolygon':
        exterior_coords = []
        interior_coords = []
        for part in geom:
            epc = extract_poly_coords(part)  # Recursive call
            exterior_coords += epc['exterior_coords']
            interior_coords += epc['interior_coords']
    else:
        raise ValueError('Unhandled geometry type: ' + repr(geom.type))
    return {'exterior_coords': exterior_coords,
            'interior_coords': interior_coords}


def export_summary_as_xlsx(data: dict):
    """ exports watershed summary data as an excel file
        using a template in the ./templates directory.
    """

<<<<<<< HEAD
    cur_date = datetime.datetime.now().strftime("%Y%m%d")
    template_data = open(
        "./api/v1/watersheds/templates/SurfaceWater.xlsx", "rb").read()
    base64_encoded = base64.b64encode(template_data).decode("UTF-8")
=======
    cur_date = datetime.now().strftime("%Y%m%d")
>>>>>>> 9e1f512f

    ws_name = data.get("watershed_name", "Surface_Water")
    ws_name.replace(" ", "_")

    filename = f"{cur_date}_{ws_name}"
<<<<<<< HEAD
    token = get_docgen_token()
    auth_header = f"Bearer {token}"

    body = DocGenRequest(
        data=data,
        options=DocGenOptions(
            reportName=filename,
        ).dict(),
        template=DocGenTemplateFile(
            encodingType="base64",
            content=base64_encoded,
            fileType="xlsx"
        ).dict()
    )

    logger.info('making POST request to common docgen: %s',
                config.COMMON_DOCGEN_ENDPOINT)

    try:
        res = requests.post(config.COMMON_DOCGEN_ENDPOINT, json=body.dict(), headers={
                            "Authorization": auth_header, "Content-Type": "application/json"})
        res.raise_for_status()
    except requests.exceptions.HTTPError as e:
        logger.info(e)
        raise HTTPException(status_code=e.response.status_code, detail=str(e))

    return Response(
        content=res.content,
=======

    excel_file = docgen_export_to_xlsx(
        data, SURFACE_WATER_XLSX_TEMPLATE, filename)

    return Response(
        content=excel_file,
>>>>>>> 9e1f512f
        media_type="application/vnd.openxmlformats-officedocument.spreadsheetml.sheet",
        headers={"Content-Disposition": f"attachment; filename={filename}.xlsx"}
    )


<<<<<<< HEAD
def create_databc_request(layer, area):
    """
    creates a databc request object for a given layer and area of interest.
    Returns an ExternalAPIRequest that can be used by aiohttp to make API requests.
    """

    query = WMSGetFeatureQuery(
        typeName=DATABC_LAYER_IDS.get(
            layer, None) or layer,
        cql_filter=f"""
            INTERSECTS({DATABC_GEOMETRY_FIELD.get(layer, 'GEOMETRY')}, {
                        area.wkt})
        """
    )
    req = ExternalAPIRequest(
        url=f"https://openmaps.gov.bc.ca/geo/pub/wfs?",
        layer=layer,
        q=query
    )

    return req


def create_pcic_request(output_variable='pr', area=None, dataset=None):
    """ creates an ExternalAPIRequest for the Pacific Climate Impacts Consortium
        for a given dataset and area.
        Output variables:
        - pr: precipitation
        - tasmin: min daily temperature near surface
        - tasmax: max daily temperature near surface
    """

    pcic_url = "https://services.pacificclimate.org/pcex/api/timeseries?"

    if not area:
        raise ValueError("PCIC request missing area")

    if not dataset:
        dataset = f"{output_variable}_mClim_BCCAQv2_CanESM2_historical-rcp85_r1i1p1_19810101-20101231_Canada"

    params = {
        "id_": dataset,
        "variable": output_variable,
        "area": area.wkt
    }

    logger.info('pcic request: %s', pcic_url + urlencode(params))

    req = ExternalAPIRequest(
        url=pcic_url,
        layer=f"pcic_{output_variable}",
        q=params
    )

    return req


def create_sea_request(area):
    """ creates an ExternalAPIRequest for the NRS Slope Elevation Aspect API """

    sea_url = "https://apps.gov.bc.ca/gov/sea/slopeElevationAspect/json"

    headers = {
        'Content-Type': 'application/x-www-form-urlencoded',
        'Connection': 'keep-alive'
    }

    exterior = extract_poly_coords(area)["exterior_coords"]
    coordinates = [[list(elem) for elem in exterior]]

    payload = "format=json&aoi={\"type\":\"Feature\",\"properties\":{},\"geometry\":{\"type\":\"MultiPolygon\", \"coordinates\":" \
        + str(coordinates) + \
        "},\"crs\":{\"type\":\"name\",\"properties\":{\"name\":\"urn:ogc:def:crs:EPSG:4269\"}}}"

    return ExternalAPIRequest(
        url=sea_url,
        layer="sea",
        q=payload
    )


def fetch_watershed_data(area, include_licences=False, include_fish=False):
    """
    Makes requests to DataBC and PCIC to collect watershed data.
    The default set of data includes glacial coverage, precipitation,
    temperature, watershed slope, elevation and aspect.

    It can optionally include licences and fish observations. These 
    options are for collecting more data at once for producing Excel
    reports (whereas the Wally web app does not necessarily need all
    the data at one time).
    """

    # List of datasets that we need to get from DataBC.
    # Layer names can either be the Wally internal layer name (if available)
    # or the DataBC layer name.
    databc_layers = [
        "freshwater_atlas_glaciers",
        "WHSE_WATER_MANAGEMENT.HYDZ_HYDROLOGICZONE_SP",  # hydrologic zone
        "fish_observations"
    ]

    approx_area = area.minimum_rotated_rectangle

    databc_req_list = [create_databc_request(
        l, approx_area) for l in databc_layers]

    # Pacific Climate Impacts Consortium (PCIC)

    pcic_req_list = [
        create_pcic_request(output_type, approx_area) for output_type in ('pr', 'tasmin', 'tasmax')
    ]

    # NRS Slope/Elevation/Aspect

    sea_req_list = [
        create_sea_request(approx_area)
    ]

    # go and make requests concurrently...

    data_requests = databc_req_list + pcic_req_list + sea_req_list

    data = fetch_geojson_features(databc_req_list)

    logger.info(data)

    # sort into a dict
    # return dict.
    return ""


=======
>>>>>>> 9e1f512f
def known_fish_observations(polygon: Polygon):
    """ returns fish observation data from within a watershed polygon"""
    fish_observations_layer = 'fish_observations'

    # search with a simplified rectangle representing the polygon.
    # we will do an intersection on the more precise polygon after
    polygon_rect = polygon.minimum_rotated_rectangle
    fish_observations = databc_feature_search(
        fish_observations_layer, search_area=polygon_rect)

    polygon_3005 = transform(transform_4326_3005, polygon)

    features_within_search_area = []
    # observation_count_by_species = {}
    # life_stages_by_species = {}
    # observation_date_by_species = {}

    fish_species_data = {}

    for feature in fish_observations.features:
        feature_shape = shape(feature.geometry)

        # skip observations outside search area
        if not feature_shape.within(polygon_3005):
            continue

        # skip point if not a direct observation
        # summary points are consolidated observations.
        if feature.properties['POINT_TYPE_CODE'] != 'Observation':
            continue

        species_name = feature.properties['SPECIES_NAME']
        life_stage = feature.properties['LIFE_STAGE']
        observation_date = datetime.strptime(feature.properties['OBSERVATION_DATE'], '%Y-%m-%dZ').date() \
            if feature.properties['OBSERVATION_DATE'] is not None else None  # 1997-02-01Z

        if species_name is not None:
            if not fish_species_data.get(species_name, None):
                fish_species_data[species_name] = {
                    'count': 0,
                    'life_stages': [],
                    'observation_date_min': None,
                    'observation_date_max': None
                }

            # add to observation count for this species
            fish_species_data[species_name]['count'] += 1

            # add life stage observed uniquely
            if life_stage is not None:
                if life_stage not in fish_species_data[species_name]['life_stages']:
                    fish_species_data[species_name]['life_stages'].append(
                        life_stage)

            # add oldest and latest observation of species within watershed
            if observation_date is not None:
                if fish_species_data[species_name]['observation_date_min'] is None:
                    fish_species_data[species_name]['observation_date_min'] = observation_date
                if fish_species_data[species_name]['observation_date_max'] is None:
                    fish_species_data[species_name]['observation_date_max'] = observation_date

                if observation_date < fish_species_data[species_name]['observation_date_min']:
                    fish_species_data[species_name]['observation_date_min'] = observation_date
                if observation_date > fish_species_data[species_name]['observation_date_max']:
                    fish_species_data[species_name]['observation_date_max'] = observation_date

        features_within_search_area.append(feature)

    # transform multi-dict to flat list
    fish_species_data_list = []
    for key, val in fish_species_data.items():
        fish_species_data_list.append({
            'species': key,
            'count': val['count'],
            'life_stages': parse_fish_life_stages(val['life_stages']),
            'observation_date_min': val['observation_date_min'],
            'observation_date_max': val['observation_date_max']
        })

    return FishObservationsDetails(
        fish_observations=FeatureCollection([
            Feature(
                geometry=transform(transform_3005_4326, shape(feat.geometry)),
                id=feat.id,
                properties=feat.properties
            ) for feat in features_within_search_area
        ]),
        fish_species_data=fish_species_data_list
    )


# cleans up life state strings such as 'egg,juvenile'
def parse_fish_life_stages(stages):
    split_list = [item.split(',') for item in stages]
    flat_list = [item for sublist in split_list for item in sublist]

    return list(set(flat_list))<|MERGE_RESOLUTION|>--- conflicted
+++ resolved
@@ -1,10 +1,7 @@
 """
 Functions for aggregating data from web requests and database records
 """
-<<<<<<< HEAD
-
-=======
->>>>>>> 9e1f512f
+
 import base64
 import datetime
 import logging
@@ -25,22 +22,18 @@
 from fastapi import HTTPException
 from pyeto import thornthwaite, monthly_mean_daylight_hours, deg2rad
 
-<<<<<<< HEAD
-=======
-
->>>>>>> 9e1f512f
 from api import config
 from api.layers.freshwater_atlas_watersheds import FreshwaterAtlasWatersheds
 from api.v1.aggregator.helpers import transform_4326_3005, transform_3005_4326
 from api.v1.aggregator.controller import DATABC_LAYER_IDS, DATABC_GEOMETRY_FIELD, fetch_geojson_features
 from api.v1.aggregator.schema import WMSGetFeatureQuery, ExternalAPIRequest
 from api.v1.models.isolines.controller import calculate_runoff_in_area
+
+from api.v1.watersheds.schema import LicenceDetails, SurficialGeologyDetails, FishObservationsDetails
+
 from api.v1.aggregator.controller import feature_search, databc_feature_search
 from api.v1.watersheds.schema import LicenceDetails, SurficialGeologyDetails, FishObservationsDetails
 from api.v1.watersheds.schema import LicenceDetails, SurficialGeologyDetails
-
-from external.docgen.request_token import get_docgen_token
-from external.docgen.schema import DocGenRequest, DocGenTemplateFile, DocGenOptions
 
 from external.docgen.controller import docgen_export_to_xlsx
 from external.docgen.templates import SURFACE_WATER_XLSX_TEMPLATE
@@ -619,62 +612,23 @@
         using a template in the ./templates directory.
     """
 
-<<<<<<< HEAD
-    cur_date = datetime.datetime.now().strftime("%Y%m%d")
-    template_data = open(
-        "./api/v1/watersheds/templates/SurfaceWater.xlsx", "rb").read()
-    base64_encoded = base64.b64encode(template_data).decode("UTF-8")
-=======
     cur_date = datetime.now().strftime("%Y%m%d")
->>>>>>> 9e1f512f
 
     ws_name = data.get("watershed_name", "Surface_Water")
     ws_name.replace(" ", "_")
 
     filename = f"{cur_date}_{ws_name}"
-<<<<<<< HEAD
-    token = get_docgen_token()
-    auth_header = f"Bearer {token}"
-
-    body = DocGenRequest(
-        data=data,
-        options=DocGenOptions(
-            reportName=filename,
-        ).dict(),
-        template=DocGenTemplateFile(
-            encodingType="base64",
-            content=base64_encoded,
-            fileType="xlsx"
-        ).dict()
-    )
-
-    logger.info('making POST request to common docgen: %s',
-                config.COMMON_DOCGEN_ENDPOINT)
-
-    try:
-        res = requests.post(config.COMMON_DOCGEN_ENDPOINT, json=body.dict(), headers={
-                            "Authorization": auth_header, "Content-Type": "application/json"})
-        res.raise_for_status()
-    except requests.exceptions.HTTPError as e:
-        logger.info(e)
-        raise HTTPException(status_code=e.response.status_code, detail=str(e))
-
-    return Response(
-        content=res.content,
-=======
 
     excel_file = docgen_export_to_xlsx(
         data, SURFACE_WATER_XLSX_TEMPLATE, filename)
 
     return Response(
         content=excel_file,
->>>>>>> 9e1f512f
         media_type="application/vnd.openxmlformats-officedocument.spreadsheetml.sheet",
         headers={"Content-Disposition": f"attachment; filename={filename}.xlsx"}
     )
 
 
-<<<<<<< HEAD
 def create_databc_request(layer, area):
     """
     creates a databc request object for a given layer and area of interest.
@@ -807,8 +761,6 @@
     return ""
 
 
-=======
->>>>>>> 9e1f512f
 def known_fish_observations(polygon: Polygon):
     """ returns fish observation data from within a watershed polygon"""
     fish_observations_layer = 'fish_observations'
