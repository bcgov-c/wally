--- conflicted
+++ resolved
@@ -227,11 +227,6 @@
         )
     )
 
-<<<<<<< HEAD
-    logger.info(q)
-
-=======
->>>>>>> 01ef1cb8
     watershed_id = q.first()
 
     if not watershed_id:
