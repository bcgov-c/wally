--- conflicted
+++ resolved
@@ -1,6 +1,11 @@
 """
 Functions for aggregating data from web requests and database records
 """
+from external.docgen.request_token import get_docgen_token
+from external.docgen.schema import DocGenRequest, DocGenTemplateFile, DocGenOptions
+from api.v1.aggregator.controller import feature_search, databc_feature_search
+from api.v1.watersheds.schema import LicenceDetails, SurficialGeologyDetails, FishObservationsDetails
+from api.v1.watersheds.schema import LicenceDetails, SurficialGeologyDetails
 import base64
 import datetime
 import logging
@@ -27,17 +32,11 @@
 from api.v1.aggregator.controller import DATABC_LAYER_IDS, DATABC_GEOMETRY_FIELD
 from api.v1.aggregator.schema import WMSGetFeatureQuery, ExternalAPIRequest
 from api.v1.models.isolines.controller import calculate_runoff_in_area
-<<<<<<< HEAD
-from api.v1.watersheds.schema import LicenceDetails, SurficialGeologyDetails
-=======
-
-from api.v1.watersheds.schema import LicenceDetails, SurficialGeologyDetails, FishObservationsDetails
-
->>>>>>> 859e38a1
-from api.v1.aggregator.controller import feature_search, databc_feature_search
-
-from external.docgen.schema import DocGenRequest, DocGenTemplateFile, DocGenOptions
-from external.docgen.request_token import get_docgen_token
+<< << << < HEAD
+== == == =
+
+
+>>>>>> > master
 
 
 logger = logging.getLogger('api')
@@ -600,7 +599,6 @@
             'interior_coords': interior_coords}
 
 
-<<<<<<< HEAD
 def export_summary_as_xlsx(data: dict):
     """ exports watershed summary data as an excel file
         using a template in the ./templates directory.
@@ -702,7 +700,8 @@
     # sort into a dict
     # return dict.
     return ""
-=======
+
+
 def known_fish_observations(polygon: Polygon):
     """ returns fish observation data from within a watershed polygon"""
     fish_observations_layer = 'fish_observations'
@@ -737,7 +736,7 @@
         species_name = feature.properties['SPECIES_NAME']
         life_stage = feature.properties['LIFE_STAGE']
         observation_date = datetime.strptime(feature.properties['OBSERVATION_DATE'], '%Y-%m-%dZ').date() \
-            if feature.properties['OBSERVATION_DATE'] is not None else None # 1997-02-01Z
+            if feature.properties['OBSERVATION_DATE'] is not None else None  # 1997-02-01Z
 
         if species_name is not None:
             if not fish_species_data.get(species_name, None):
@@ -754,7 +753,8 @@
             # add life stage observed uniquely
             if life_stage is not None:
                 if life_stage not in fish_species_data[species_name]['life_stages']:
-                    fish_species_data[species_name]['life_stages'].append(life_stage)
+                    fish_species_data[species_name]['life_stages'].append(
+                        life_stage)
 
             # add oldest and latest observation of species within watershed
             if observation_date is not None:
@@ -798,5 +798,4 @@
     split_list = [item.split(',') for item in stages]
     flat_list = [item for sublist in split_list for item in sublist]
 
-    return list(set(flat_list))
->>>>>>> 859e38a1
+    return list(set(flat_list))