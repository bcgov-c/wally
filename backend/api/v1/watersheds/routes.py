"""
Endpoints for returning statistics about watersheds
"""
from logging import getLogger
import datetime
import json
import geojson
from geojson import FeatureCollection, Feature
from fastapi import APIRouter, Depends, HTTPException, Query, Path
from fastapi.encoders import jsonable_encoder
from sqlalchemy import func
from sqlalchemy.orm import Session

from shapely.geometry import shape, MultiPolygon, Polygon, Point
from shapely.ops import transform


from api.db.utils import get_db
from api.v1.hydat.db_models import Station as StreamStation

from api.v1.aggregator.controller import (
    databc_feature_search,

    EXTERNAL_API_REQUESTS,
    API_DATASOURCES,
    DATABC_GEOMETRY_FIELD,
    DATABC_LAYER_IDS)
from api.v1.aggregator.schema import WMSGetMapQuery, WMSGetFeatureQuery, ExternalAPIRequest, LayerResponse
from api.v1.aggregator.helpers import transform_4326_3005, transform_3005_4326
from api.v1.aggregator.excel import xlsxExport
from api.v1.watersheds.controller import (
    calculate_glacial_area,
    pcic_data_request,
    surface_water_rights_licences,
    surface_water_approval_points,
    calculate_watershed,
    get_watershed,
    get_upstream_catchment_area,
    surficial_geology,
    get_temperature,
    get_annual_precipitation,
    calculate_potential_evapotranspiration_thornthwaite,
    calculate_potential_evapotranspiration_hamon,
    get_slope_elevation_aspect,
    get_hillshade,
    export_summary_as_xlsx,
    known_fish_observations,
<<<<<<< HEAD
    find_50k_watershed_codes
=======
    get_stream_inventory_report_link_for_region
>>>>>>> 499b596d
)
from api.v1.watersheds.prism import mean_annual_precipitation
from api.v1.hydat.controller import (get_stations_in_area)
from api.v1.watersheds.schema import (
    WatershedDetails,
    LicenceDetails,
    SurficialGeologyDetails,
    SurficialGeologyTypeSummary
)
from api.v1.models.isolines.controller import calculate_runoff_in_area
from api.v1.models.scsb2016.controller import get_hydrological_zone, calculate_mean_annual_runoff, model_output_as_dict

logger = getLogger("aggregator")

router = APIRouter()

watershed_feature_description = """
    Watershed features follow the format <dataset>.<id>. Dataset is either
    the DataBC dataset code or 'calculated' for Wally generated watersheds.
    If using a calculated watershed, `id` is the FWA Watershed feature ID
    to start calculating a watershed from.
    Example:
    'WHSE_WATER_MANAGEMENT.HYDZ_HYD_WATERSHED_BND_POLY.1111111'
    'calculated.1111111'.
    """


@router.get('/streamflow_inventory')
def get_streamflow_inventory_report_link(
    db: Session = Depends(get_db),
    point: str = Query(
        "", title="Search point",
        description="Point to search within")):
    """ returns a link to the streamflow inventory report for this watershed"""
    if not point:
        raise HTTPException(
            status_code=400, detail="No search point. Supply a `point` in [long, lat] format")

    point_parsed = json.loads(point)
    point = Point(point_parsed)

    report_link, report_name = get_stream_inventory_report_link_for_region(
        point)

    return {
        "report_link": report_link,
        "report_name": report_name,
        "hydrologic_zone": get_hydrological_zone(point)
    }


@router.get('/')
def get_watersheds(
    db: Session = Depends(get_db),
    point: str = Query(
        "", title="Search point",
        description="Point to search within"),
    include_self: bool = Query(
        False, title="Include the area around the point of interest in generated polygons")
):
    """ returns a list of watersheds at this point, if any.
    Watersheds are sourced from the following datasets:
    https://catalogue.data.gov.bc.ca/dataset/freshwater-atlas-assessment-watersheds
    https://catalogue.data.gov.bc.ca/dataset/hydrology-hydrometric-watershed-boundaries
    https://catalogue.data.gov.bc.ca/dataset/freshwater-atlas-watersheds

    """
    assessment_watershed_layer_id = 'WHSE_BASEMAPPING.FWA_ASSESSMENT_WATERSHEDS_POLY'
    fwa_watersheds_layer_id = 'WHSE_BASEMAPPING.FWA_WATERSHEDS_POLY'
    hydrometric_watershed_layer_id = 'WHSE_WATER_MANAGEMENT.HYDZ_HYD_WATERSHED_BND_POLY'

    search_layers = ','.join([
        assessment_watershed_layer_id,
        fwa_watersheds_layer_id,
        hydrometric_watershed_layer_id
    ])

    if not point:
        raise HTTPException(
            status_code=400, detail="No search point. Supply a `point` (geojson geometry)")

    if point:
        point_parsed = json.loads(point)
        point = Point(point_parsed)

    watersheds = databc_feature_search(search_layers, search_area=point)

    watershed_features = []

    calculated_ws = calculate_watershed(db, point, include_self=include_self)

    if calculated_ws:
        watershed_features.append(calculated_ws)

    for ws in watersheds.features:
        watershed_features.append(
            Feature(
                geometry=transform(transform_3005_4326, shape(ws.geometry)),
                properties=dict(ws.properties),
                id=ws.id
            )
        )

    return FeatureCollection(watershed_features)


@router.get('/{watershed_feature}')
def watershed_stats(
    db: Session = Depends(get_db),
    watershed_feature: str = Path(...,
                                  title="The watershed feature ID at the point of interest",
                                  description=watershed_feature_description),
    format: str = Query(
        "json",
        title="Format",
        description="Format to return results in. Options: json (default), xlsx"
    )
):
    """ aggregates statistics/info about a watershed """
    logger.warn("Watershed Details - Request Started")

    # watershed area calculations
    watershed = get_watershed(db, watershed_feature)
    watershed_poly = shape(watershed.geometry)
    watershed_area = transform(transform_4326_3005, watershed_poly).area
    watershed_rect = watershed_poly.minimum_rotated_rectangle

    # watershed characteristics lookups
    drainage_area = watershed_area / 1e6  # needs to be in km²
    glacial_area_m, glacial_coverage = calculate_glacial_area(
        db, watershed_rect)

    # precipitation values from prism raster
    annual_precipitation = mean_annual_precipitation(db, watershed_poly)

    # temperature and potential evapotranspiration values
    try:
        temperature_data = get_temperature(watershed_poly)
        potential_evapotranspiration_hamon = calculate_potential_evapotranspiration_hamon(
            watershed_poly, temperature_data)
        potential_evapotranspiration_thornthwaite = calculate_potential_evapotranspiration_thornthwaite(
            watershed_poly, temperature_data
        )
    except Exception:
        potential_evapotranspiration_hamon = None
        potential_evapotranspiration_thornthwaite = None

    # hydro zone dictates which model values to use
    hydrological_zone = get_hydrological_zone(watershed_poly.centroid)

    # slope elevation aspect
    try:
        average_slope, median_elevation, aspect = get_slope_elevation_aspect(
            watershed_poly)
        solar_exposure = get_hillshade(average_slope, aspect)
    except Exception:
        average_slope, median_elevation, aspect, solar_exposure = None, None, None, None

    # isoline model outputs
    isoline_runoff = calculate_runoff_in_area(db, watershed_poly)

    # custom linear mad model outputs
    scsb2016_model = calculate_mean_annual_runoff(db, hydrological_zone, median_elevation,
                                                  glacial_coverage, annual_precipitation, potential_evapotranspiration_thornthwaite,
                                                  drainage_area, solar_exposure, average_slope)

    # hydro stations from federal source
    hydrometric_stations = get_stations_in_area(db, shape(watershed.geometry))

    data = {
        "watershed_name": watershed.properties.get("name", None),
        "watershed_source": watershed.properties.get("watershed_source", None),
        "watershed_area": watershed_area,
        "drainage_area": drainage_area,
        "glacial_area": glacial_area_m,
        "glacial_coverage": glacial_coverage,
        "temperature_data": temperature_data,
        "annual_precipitation": annual_precipitation,
        "potential_evapotranspiration_hamon": potential_evapotranspiration_hamon,
        "potential_evapotranspiration_thornthwaite": potential_evapotranspiration_thornthwaite,
        "hydrological_zone": hydrological_zone,
        "average_slope": average_slope,
        "solar_exposure": solar_exposure,
        "median_elevation": median_elevation,
        "aspect": aspect,
        "runoff_isoline_avg": (isoline_runoff['runoff'] /
                               isoline_runoff['area'] * 1000) if isoline_runoff['area'] else 0,
        "runoff_isoline_discharge_m3s": isoline_runoff['runoff'] / 365 / 24 / 60 / 60,
        "scsb2016_model": scsb2016_model,
        "scsb2016_output": model_output_as_dict(scsb2016_model),
        "hydrometric_stations": hydrometric_stations
    }

    if format == 'xlsx':
        licence_data = surface_water_rights_licences(watershed_poly)
        # TODO add approvals data to xlsx output
        # approvals_data = surface_water_approval_points(watershed_poly)
        data['generated_date'] = datetime.datetime.now().strftime(
            "%Y-%m-%d %H:%M:%S")

        if licence_data.licences and licence_data.licences.features:
            data['licences'] = [dict(**x.properties)
                                for x in licence_data.licences.features]

            data['licences_count_pod'] = len(licence_data.licences.features)

        return export_summary_as_xlsx(jsonable_encoder(data))

    logger.warn("Watershed Details - Request Finished")

    return data


@router.get('/{watershed_feature}/fwa_50k_codes')
def get_50k_watershed_codes(
    db: Session = Depends(get_db),
    watershed_feature: str = Path(...,
                                  title="The watershed feature ID at the point of interest",
                                  description=watershed_feature_description)
):
    """ returns 50k (old) watershed codes. Useful for searching legacy applications """

    watershed = get_watershed(db, watershed_feature)

    return find_50k_watershed_codes(db, shape(watershed.geometry))


@router.get('/{watershed_feature}/licences')
def get_watershed_demand(
    db: Session = Depends(get_db),
    watershed_feature: str = Path(...,
                                  title="The watershed feature ID at the point of interest",
                                  description=watershed_feature_description)
):
    """ returns data about watershed demand by querying DataBC """

    watershed = get_watershed(db, watershed_feature)

    return surface_water_rights_licences(shape(watershed.geometry))


@router.get('/{watershed_feature}/approvals')
def get_watershed_short_term_demand(
    db: Session = Depends(get_db),
    watershed_feature: str = Path(...,
                                  title="The watershed feature ID at the point of interest",
                                  description=watershed_feature_description)
):
    """ returns data about watershed demand by querying DataBC """

    watershed = get_watershed(db, watershed_feature)

    return surface_water_approval_points(shape(watershed.geometry))


@router.get('/{watershed_feature}/surficial_geology')
def get_surficial_geology(
    db: Session = Depends(get_db),
    watershed_feature: str = Path(...,
                                  title="The watershed feature ID at the point of interest",
                                  description=watershed_feature_description)
):
    """ returns data about watershed demand by querying DataBC """

    watershed = get_watershed(db, watershed_feature)

    surf_geol_summary = surficial_geology(shape(watershed.geometry))

    return surf_geol_summary


@router.get('/{watershed_feature}/fish_observations')
def get_fish_observations(
    db: Session = Depends(get_db),
    watershed_feature: str = Path(...,
                                  title="The watershed feature ID at the point of interest",
                                  description=watershed_feature_description)
):
    """ returns data about fish observations within a watershed by querying DataBC """

    watershed = get_watershed(db, watershed_feature)

    watershed_fish_observations = known_fish_observations(
        shape(watershed.geometry))

    return watershed_fish_observations<|MERGE_RESOLUTION|>--- conflicted
+++ resolved
@@ -45,11 +45,8 @@
     get_hillshade,
     export_summary_as_xlsx,
     known_fish_observations,
-<<<<<<< HEAD
-    find_50k_watershed_codes
-=======
+    find_50k_watershed_codes,
     get_stream_inventory_report_link_for_region
->>>>>>> 499b596d
 )
 from api.v1.watersheds.prism import mean_annual_precipitation
 from api.v1.hydat.controller import (get_stations_in_area)
