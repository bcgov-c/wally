"""
Endpoints for returning statistics about watersheds
"""
from logging import getLogger
import datetime
import json
import geojson
from geojson import FeatureCollection, Feature
from fastapi import APIRouter, Depends, HTTPException, Query, Path
from fastapi.encoders import jsonable_encoder
from sqlalchemy import func
from sqlalchemy.orm import Session

from shapely.geometry import shape, MultiPolygon, Polygon, Point
from shapely.ops import transform


from api.db.utils import get_db
from api.v1.hydat.db_models import Station as StreamStation

from api.v1.aggregator.controller import (
    databc_feature_search,

    EXTERNAL_API_REQUESTS,
    API_DATASOURCES,
    DATABC_GEOMETRY_FIELD,
    DATABC_LAYER_IDS)
from api.v1.aggregator.schema import WMSGetMapQuery, WMSGetFeatureQuery, ExternalAPIRequest, LayerResponse
from api.v1.aggregator.helpers import transform_4326_3005, transform_3005_4326
from api.v1.aggregator.excel import xlsxExport
from api.v1.watersheds.controller import (
    calculate_glacial_area,
    pcic_data_request,
    surface_water_rights_licences,
    calculate_watershed,
    get_watershed,
    get_upstream_catchment_area,
    surficial_geology,
    get_temperature,
    get_annual_precipitation,
    calculate_potential_evapotranspiration_thornthwaite,
    calculate_potential_evapotranspiration_hamon,
    get_slope_elevation_aspect,
    get_hillshade,
    export_summary_as_xlsx
)
from api.v1.hydat.controller import (get_stations_in_area)
from api.v1.watersheds.schema import (
    WatershedDetails,
    LicenceDetails,
    SurficialGeologyDetails,
    SurficialGeologyTypeSummary
)
from api.v1.models.isolines.controller import calculate_runoff_in_area
from api.v1.models.scsb2016.controller import get_hydrological_zone, calculate_mean_annual_runoff, model_output_as_dict

logger = getLogger("aggregator")

router = APIRouter()

watershed_feature_description = """
    Watershed features follow the format <dataset>.<id>. Dataset is either
    the DataBC dataset code or 'calculated' for Wally generated watersheds.
    If using a calculated watershed, `id` is the FWA Watershed feature ID
    to start calculating a watershed from.
    Example:
    'WHSE_WATER_MANAGEMENT.HYDZ_HYD_WATERSHED_BND_POLY.1111111'
    'calculated.1111111'.
    """


@router.get('/')
def get_watersheds(
    db: Session = Depends(get_db),
    point: str = Query(
        "", title="Search point",
        description="Point to search within"),
    include_self: bool = Query(
        False, title="Include the area around the point of interest in generated polygons")
):
    """ returns a list of watersheds at this point, if any.
    Watersheds are sourced from the following datasets:
    https://catalogue.data.gov.bc.ca/dataset/freshwater-atlas-assessment-watersheds
    https://catalogue.data.gov.bc.ca/dataset/hydrology-hydrometric-watershed-boundaries
    https://catalogue.data.gov.bc.ca/dataset/freshwater-atlas-watersheds

    """
    assessment_watershed_layer_id = 'WHSE_BASEMAPPING.FWA_ASSESSMENT_WATERSHEDS_POLY'
    fwa_watersheds_layer_id = 'WHSE_BASEMAPPING.FWA_WATERSHEDS_POLY'
    hydrometric_watershed_layer_id = 'WHSE_WATER_MANAGEMENT.HYDZ_HYD_WATERSHED_BND_POLY'

    search_layers = ','.join([
        assessment_watershed_layer_id,
        fwa_watersheds_layer_id,
        hydrometric_watershed_layer_id
    ])

    if not point:
        raise HTTPException(
            status_code=400, detail="No search point. Supply a `point` (geojson geometry)")

    if point:
        point_parsed = json.loads(point)
        point = Point(point_parsed)

    watersheds = databc_feature_search(search_layers, search_area=point)

    watershed_features = []

    calculated_ws = calculate_watershed(db, point, include_self=include_self)

    if calculated_ws:
        watershed_features.append(calculated_ws)

    for ws in watersheds.features:
        watershed_features.append(
            Feature(
                geometry=transform(transform_3005_4326, shape(ws.geometry)),
                properties=dict(ws.properties),
                id=ws.id
            )
        )

    return FeatureCollection(watershed_features)


@router.get('/{watershed_feature}')
def watershed_stats(
    db: Session = Depends(get_db),
    watershed_feature: str = Path(...,
                                  title="The watershed feature ID at the point of interest",
                                  description=watershed_feature_description),
    format: str = Query(
        "json",
        title="Format",
        description="Format to return results in. Options: json (default), xlsx"
    )
):
    """ aggregates statistics/info about a watershed """

    # watershed area calculations
    watershed = get_watershed(db, watershed_feature)
    watershed_poly = shape(watershed.geometry)
    watershed_area = transform(transform_4326_3005, watershed_poly).area
    watershed_rect = watershed_poly.minimum_rotated_rectangle

    # watershed characteristics lookups
<<<<<<< HEAD
    drainage_area = watershed_area / 1e6  # needs to be in km^2
    glacial_area_m, glacial_coverage = calculate_glacial_area(
        db, watershed_rect)
=======
    drainage_area = watershed_area / 1e6 # needs to be in km²
    glacial_area_m, glacial_coverage = calculate_glacial_area(db, watershed_rect)
>>>>>>> f2a87664
    temperature_data = get_temperature(watershed_poly)
    annual_precipitation = get_annual_precipitation(watershed_poly)
    potential_evapotranspiration_hamon = calculate_potential_evapotranspiration_hamon(
        watershed_poly, temperature_data)
    potential_evapotranspiration_thornthwaite = calculate_potential_evapotranspiration_thornthwaite(
        watershed_poly, temperature_data
    )
    hydrological_zone = get_hydrological_zone(watershed_poly.centroid)
<<<<<<< HEAD
    average_slope, median_elevation, aspect = get_slope_elevation_aspect(
        watershed_poly)
=======
    try:
        average_slope, median_elevation, aspect = get_slope_elevation_aspect(watershed_poly)
    except HTTPException:
        # TODO: Add error here
        average_slope = median_elevation = aspect = 0
        logger.warning('SEA is down')

>>>>>>> f2a87664
    solar_exposure = get_hillshade(average_slope, aspect)

    # custom model outputs
    isoline_runoff = calculate_runoff_in_area(db, watershed_poly)
    scsb2016_model = calculate_mean_annual_runoff(db, hydrological_zone, median_elevation,
                                                  glacial_coverage, annual_precipitation, potential_evapotranspiration_thornthwaite,
                                                  drainage_area, solar_exposure, average_slope)

<<<<<<< HEAD
    data = {
        "watershed_name": watershed.properties.get("name", None),
        "watershed_source": watershed.properties.get("watershed_source", None),
=======
    # Hydrometric stations within the watershed
    hydrometric_stations = get_stations_in_area(db, shape(watershed.geometry))

    return {
>>>>>>> f2a87664
        "watershed_area": watershed_area,
        "drainage_area": drainage_area,
        "glacial_area": glacial_area_m,
        "glacial_coverage": glacial_coverage,
        "temperature_data": temperature_data,
        "annual_precipitation": annual_precipitation,
        "potential_evapotranspiration_hamon": potential_evapotranspiration_hamon,
        "potential_evapotranspiration_thornthwaite": potential_evapotranspiration_thornthwaite,
        "hydrological_zone": hydrological_zone,
        "average_slope": average_slope,
        "median_elevation": median_elevation,
        "aspect": aspect,
        "runoff_isoline_avg": (isoline_runoff['runoff'] /
                               isoline_runoff['area'] * 1000) if isoline_runoff['area'] else 0,
<<<<<<< HEAD
        "runoff_isoline_discharge_m3s": isoline_runoff['runoff'] / 365 / 24 / 60 / 60,
        "scsb2016_model": scsb2016_model,
        "scsb2016_output": model_output_as_dict(scsb2016_model)
=======
        "scsb2016_model": scsb2016_model,
        "hydrometric_stations": hydrometric_stations
>>>>>>> f2a87664
    }

    if format == 'xlsx':
        licence_data = surface_water_rights_licences(watershed_poly)
        data['generated_date'] = datetime.datetime.now().strftime(
            "%Y-%m-%d %H:%M:%S")

        if licence_data.licences and licence_data.licences.features:
            data['licences'] = [dict(**x.properties)
                                for x in licence_data.licences.features]

            data['licences_count_pod'] = len(licence_data.licences.features)

        return export_summary_as_xlsx(jsonable_encoder(data))

    return data


@router.get('/{watershed_feature}/licences')
def get_watershed_demand(
    db: Session = Depends(get_db),
    watershed_feature: str = Path(...,
                                  title="The watershed feature ID at the point of interest",
                                  description=watershed_feature_description)
):
    """ returns data about watershed demand by querying DataBC """

    watershed = get_watershed(db, watershed_feature)

    return surface_water_rights_licences(shape(watershed.geometry))


@router.get('/{watershed_feature}/surficial_geology')
def get_surficial_geology(
    db: Session = Depends(get_db),
    watershed_feature: str = Path(...,
                                  title="The watershed feature ID at the point of interest",
                                  description=watershed_feature_description)
):
    """ returns data about watershed demand by querying DataBC """

    watershed = get_watershed(db, watershed_feature)

    surf_geol_summary = surficial_geology(shape(watershed.geometry))

    return surf_geol_summary
<|MERGE_RESOLUTION|>--- conflicted
+++ resolved
@@ -145,14 +145,9 @@
     watershed_rect = watershed_poly.minimum_rotated_rectangle
 
     # watershed characteristics lookups
-<<<<<<< HEAD
-    drainage_area = watershed_area / 1e6  # needs to be in km^2
+    drainage_area = watershed_area / 1e6  # needs to be in km²
     glacial_area_m, glacial_coverage = calculate_glacial_area(
         db, watershed_rect)
-=======
-    drainage_area = watershed_area / 1e6 # needs to be in km²
-    glacial_area_m, glacial_coverage = calculate_glacial_area(db, watershed_rect)
->>>>>>> f2a87664
     temperature_data = get_temperature(watershed_poly)
     annual_precipitation = get_annual_precipitation(watershed_poly)
     potential_evapotranspiration_hamon = calculate_potential_evapotranspiration_hamon(
@@ -161,18 +156,8 @@
         watershed_poly, temperature_data
     )
     hydrological_zone = get_hydrological_zone(watershed_poly.centroid)
-<<<<<<< HEAD
     average_slope, median_elevation, aspect = get_slope_elevation_aspect(
         watershed_poly)
-=======
-    try:
-        average_slope, median_elevation, aspect = get_slope_elevation_aspect(watershed_poly)
-    except HTTPException:
-        # TODO: Add error here
-        average_slope = median_elevation = aspect = 0
-        logger.warning('SEA is down')
-
->>>>>>> f2a87664
     solar_exposure = get_hillshade(average_slope, aspect)
 
     # custom model outputs
@@ -181,16 +166,11 @@
                                                   glacial_coverage, annual_precipitation, potential_evapotranspiration_thornthwaite,
                                                   drainage_area, solar_exposure, average_slope)
 
-<<<<<<< HEAD
+    hydrometric_stations = get_stations_in_area(db, shape(watershed.geometry))
+
     data = {
         "watershed_name": watershed.properties.get("name", None),
         "watershed_source": watershed.properties.get("watershed_source", None),
-=======
-    # Hydrometric stations within the watershed
-    hydrometric_stations = get_stations_in_area(db, shape(watershed.geometry))
-
-    return {
->>>>>>> f2a87664
         "watershed_area": watershed_area,
         "drainage_area": drainage_area,
         "glacial_area": glacial_area_m,
@@ -205,14 +185,10 @@
         "aspect": aspect,
         "runoff_isoline_avg": (isoline_runoff['runoff'] /
                                isoline_runoff['area'] * 1000) if isoline_runoff['area'] else 0,
-<<<<<<< HEAD
         "runoff_isoline_discharge_m3s": isoline_runoff['runoff'] / 365 / 24 / 60 / 60,
         "scsb2016_model": scsb2016_model,
-        "scsb2016_output": model_output_as_dict(scsb2016_model)
-=======
-        "scsb2016_model": scsb2016_model,
+        "scsb2016_output": model_output_as_dict(scsb2016_model),
         "hydrometric_stations": hydrometric_stations
->>>>>>> f2a87664
     }
 
     if format == 'xlsx':
@@ -258,4 +234,4 @@
 
     surf_geol_summary = surficial_geology(shape(watershed.geometry))
 
-    return surf_geol_summary
+    return surf_geol_summary