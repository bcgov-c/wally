"""
Endpoints for returning statistics about watersheds
"""
from logging import getLogger
import datetime
import json
import geojson
from geojson import FeatureCollection, Feature
from fastapi import APIRouter, Depends, HTTPException, Query, Path
from fastapi.encoders import jsonable_encoder
from sqlalchemy import func
from sqlalchemy.orm import Session

from shapely.geometry import shape, MultiPolygon, Polygon, Point
from shapely.ops import transform


from api.db.utils import get_db
from api.v1.hydat.db_models import Station as StreamStation

from api.v1.aggregator.controller import (
    databc_feature_search,

    EXTERNAL_API_REQUESTS,
    API_DATASOURCES,
    DATABC_GEOMETRY_FIELD,
    DATABC_LAYER_IDS)
from api.v1.aggregator.schema import WMSGetMapQuery, WMSGetFeatureQuery, ExternalAPIRequest, LayerResponse
from api.v1.aggregator.helpers import transform_4326_3005, transform_3005_4326
from api.v1.aggregator.excel import xlsx_export
from api.v1.watersheds.controller import (
    calculate_glacial_area,
    pcic_data_request,
    surface_water_rights_licences,
    surface_water_approval_points,
    calculate_watershed,
    get_watershed,
    get_upstream_catchment_area,
    surficial_geology,
    get_temperature,
    get_annual_precipitation,
    calculate_potential_evapotranspiration_thornthwaite,
    calculate_potential_evapotranspiration_hamon,
    get_slope_elevation_aspect,
    get_hillshade,
    export_summary_as_xlsx,
    known_fish_observations,
    find_50k_watershed_codes,
    get_stream_inventory_report_link_for_region,
    get_scsb2016_input_stats
)
from api.v1.watersheds.prism import mean_annual_precipitation
from api.v1.hydat.controller import (get_stations_in_area)
from api.v1.watersheds.schema import (
    WatershedDetails,
    LicenceDetails,
    SurficialGeologyDetails,
    SurficialGeologyTypeSummary
)
from api.v1.models.isolines.controller import calculate_runoff_in_area
from api.v1.models.scsb2016.controller import get_hydrological_zone, calculate_mean_annual_runoff, model_output_as_dict
from api.v1.models.hydrological_zones.controller import hydrological_zone_model 
from api.v1.models.hydrological_zones.schema import HydroZoneModelInputs 

logger = getLogger("aggregator")

router = APIRouter()

watershed_feature_description = """
    Watershed features follow the format <dataset>.<id>. Dataset is either
    the DataBC dataset code or 'calculated' for Wally generated watersheds.
    If using a calculated watershed, `id` is the FWA Watershed feature ID
    to start calculating a watershed from.
    Example:
    'WHSE_WATER_MANAGEMENT.HYDZ_HYD_WATERSHED_BND_POLY.1111111'
    'calculated.1111111'.
    """


@router.get('/streamflow_inventory')
def get_streamflow_inventory_report_link(
    db: Session = Depends(get_db),
    point: str = Query(
        "", title="Search point",
        description="Point to search within")):
    """ returns a link to the streamflow inventory report for this watershed"""
    if not point:
        raise HTTPException(
            status_code=400, detail="No search point. Supply a `point` in [long, lat] format")

    point_parsed = json.loads(point)
    point = Point(point_parsed)

    report_link, report_name = get_stream_inventory_report_link_for_region(
        point)

    return {
        "report_link": report_link,
        "report_name": report_name,
        "hydrologic_zone": get_hydrological_zone(point)
    }


@router.get('/')
def get_watersheds(
    db: Session = Depends(get_db),
    point: str = Query(
        "", title="Search point",
        description="Point to search within"),
    include_self: bool = Query(
        False, title="Include the area around the point of interest in generated polygons")
):
    """ returns a list of watersheds at this point, if any.
    Watersheds are sourced from the following datasets:
    https://catalogue.data.gov.bc.ca/dataset/freshwater-atlas-assessment-watersheds
    https://catalogue.data.gov.bc.ca/dataset/hydrology-hydrometric-watershed-boundaries
    https://catalogue.data.gov.bc.ca/dataset/freshwater-atlas-watersheds

    """
    assessment_watershed_layer_id = 'WHSE_BASEMAPPING.FWA_ASSESSMENT_WATERSHEDS_POLY'
    fwa_watersheds_layer_id = 'WHSE_BASEMAPPING.FWA_WATERSHEDS_POLY'
    hydrometric_watershed_layer_id = 'WHSE_WATER_MANAGEMENT.HYDZ_HYD_WATERSHED_BND_POLY'

    search_layers = ','.join([
        assessment_watershed_layer_id,
        fwa_watersheds_layer_id,
        hydrometric_watershed_layer_id
    ])

    if not point:
        raise HTTPException(
            status_code=400, detail="No search point. Supply a `point` (geojson geometry)")

    if point:
        point_parsed = json.loads(point)
        point = Point(point_parsed)

    watersheds = databc_feature_search(search_layers, search_area=point)

    watershed_features = []

    calculated_ws = calculate_watershed(db, point, include_self=include_self)

    if calculated_ws:
        watershed_features.append(calculated_ws)

    for ws in watersheds.features:
        watershed_features.append(
            Feature(
                geometry=transform(transform_3005_4326, shape(ws.geometry)),
                properties=dict(ws.properties),
                id=ws.id
            )
        )

    return FeatureCollection(watershed_features)


@router.get('/{watershed_feature}')
def watershed_stats(
    db: Session = Depends(get_db),
    watershed_feature: str = Path(...,
                                  title="The watershed feature ID at the point of interest",
                                  description=watershed_feature_description),
    format: str = Query(
        "json",
        title="Format",
        description="Format to return results in. Options: json (default), xlsx"
    )
):
    """ aggregates statistics/info about a watershed """
    logger.warn("Watershed Details - Request Started")

    # watershed area calculations
    watershed = get_watershed(db, watershed_feature)
    watershed_poly = shape(watershed.geometry)
    watershed_area = transform(transform_4326_3005, watershed_poly).area
    watershed_rect = watershed_poly.minimum_rotated_rectangle

    # watershed characteristics lookups
    drainage_area = watershed_area / 1e6  # needs to be in km²
    glacial_area_m, glacial_coverage = calculate_glacial_area(
        db, watershed_rect)

    # precipitation values from prism raster
    annual_precipitation = mean_annual_precipitation(db, watershed_poly)

    # temperature and potential evapotranspiration values
    try:
        temperature_data = get_temperature(watershed_poly)
        potential_evapotranspiration_hamon = calculate_potential_evapotranspiration_hamon(
            watershed_poly, temperature_data)
        potential_evapotranspiration_thornthwaite = calculate_potential_evapotranspiration_thornthwaite(
            watershed_poly, temperature_data
        )
    except Exception:
        temperature_data = None
        potential_evapotranspiration_hamon = None
        potential_evapotranspiration_thornthwaite = None

    # hydro zone dictates which model values to use
    hydrological_zone = get_hydrological_zone(watershed_poly.centroid)

    # slope elevation aspect
    try:
        average_slope, median_elevation, aspect = get_slope_elevation_aspect(
            watershed_poly)
        solar_exposure = get_hillshade(average_slope, aspect)
    except Exception:
        average_slope, median_elevation, aspect, solar_exposure = None, None, None, None

    # isoline model outputs
    isoline_runoff = calculate_runoff_in_area(db, watershed_poly)

    # custom linear mad model outputs
    scsb2016_model = calculate_mean_annual_runoff(db, hydrological_zone, median_elevation,
                                                  glacial_coverage, annual_precipitation, potential_evapotranspiration_thornthwaite,
                                                  drainage_area, solar_exposure, average_slope)

<<<<<<< HEAD
    wally_hydrological_zone_model_mar = hydrological_zone_model(hydrological_zone, drainage_area, median_elevation, annual_precipitation)
=======
    scsb2016_input_stats = get_scsb2016_input_stats(db)
>>>>>>> bffda898

    # hydro stations from federal source
    hydrometric_stations = get_stations_in_area(db, shape(watershed.geometry))


    data = {
        "watershed_name": watershed.properties.get("name", None),
        "watershed_source": watershed.properties.get("watershed_source", None),
        "watershed_area": watershed_area,
        "drainage_area": drainage_area,
        "glacial_area": glacial_area_m,
        "glacial_coverage": glacial_coverage,
        "temperature_data": temperature_data,
        "annual_precipitation": annual_precipitation,
        "potential_evapotranspiration_hamon": potential_evapotranspiration_hamon,
        "potential_evapotranspiration_thornthwaite": potential_evapotranspiration_thornthwaite,
        "hydrological_zone": hydrological_zone,
        "average_slope": average_slope,
        "solar_exposure": solar_exposure,
        "median_elevation": median_elevation,
        "aspect": aspect,
        "runoff_isoline_avg": (isoline_runoff['runoff'] /
                               isoline_runoff['area'] * 1000) if isoline_runoff['area'] else 0,
        "runoff_isoline_discharge_m3s": isoline_runoff['runoff'] / 365 / 24 / 60 / 60,
        "scsb2016_model": scsb2016_model,
        "scsb2016_output": model_output_as_dict(scsb2016_model),
<<<<<<< HEAD
        "wally_hydro_zone_model_output": wally_hydrological_zone_model_mar,
        "hydrometric_stations": hydrometric_stations
=======
        "scsb2016_input_stats": scsb2016_input_stats,
        "hydrometric_stations": hydrometric_stations,
>>>>>>> bffda898
    }

    if format == 'xlsx':
        licence_data = surface_water_rights_licences(watershed_poly)
        # TODO add approvals data to xlsx output
        # approvals_data = surface_water_approval_points(watershed_poly)
        data['generated_date'] = datetime.datetime.now().strftime(
            "%Y-%m-%d %H:%M:%S")

        if licence_data.licences and licence_data.licences.features:
            data['licences'] = [dict(**x.properties)
                                for x in licence_data.licences.features]
            data['inactive_licences'] = [dict(**x.properties)
                                         for x in licence_data.inactive_licences.features]
            data['licences_count_pod'] = len(licence_data.licences.features)

        return export_summary_as_xlsx(jsonable_encoder(data))

    logger.warn("Watershed Details - Request Finished")

    return data


@router.get('/{watershed_feature}/fwa_50k_codes')
def get_50k_watershed_codes(
    db: Session = Depends(get_db),
    watershed_feature: str = Path(...,
                                  title="The watershed feature ID at the point of interest",
                                  description=watershed_feature_description)
):
    """ returns 50k (old) watershed codes. Useful for searching legacy applications """

    watershed = get_watershed(db, watershed_feature)

    return find_50k_watershed_codes(db, shape(watershed.geometry))


@router.get('/{watershed_feature}/licences')
def get_watershed_demand(
    db: Session = Depends(get_db),
    watershed_feature: str = Path(...,
                                  title="The watershed feature ID at the point of interest",
                                  description=watershed_feature_description)
):
    """ returns data about watershed demand by querying DataBC """

    watershed = get_watershed(db, watershed_feature)

    return surface_water_rights_licences(shape(watershed.geometry))


@router.get('/{watershed_feature}/approvals')
def get_watershed_short_term_demand(
    db: Session = Depends(get_db),
    watershed_feature: str = Path(...,
                                  title="The watershed feature ID at the point of interest",
                                  description=watershed_feature_description)
):
    """ returns data about watershed demand by querying DataBC """

    watershed = get_watershed(db, watershed_feature)

    return surface_water_approval_points(shape(watershed.geometry))


@router.get('/{watershed_feature}/surficial_geology')
def get_surficial_geology(
    db: Session = Depends(get_db),
    watershed_feature: str = Path(...,
                                  title="The watershed feature ID at the point of interest",
                                  description=watershed_feature_description)
):
    """ returns data about watershed demand by querying DataBC """

    watershed = get_watershed(db, watershed_feature)

    surf_geol_summary = surficial_geology(shape(watershed.geometry))

    return surf_geol_summary


@router.get('/{watershed_feature}/fish_observations')
def get_fish_observations(
    db: Session = Depends(get_db),
    watershed_feature: str = Path(...,
                                  title="The watershed feature ID at the point of interest",
                                  description=watershed_feature_description)
):
    """ returns data about fish observations within a watershed by querying DataBC """

    watershed = get_watershed(db, watershed_feature)

    watershed_fish_observations = known_fish_observations(
        shape(watershed.geometry))

    return watershed_fish_observations<|MERGE_RESOLUTION|>--- conflicted
+++ resolved
@@ -217,11 +217,9 @@
                                                   glacial_coverage, annual_precipitation, potential_evapotranspiration_thornthwaite,
                                                   drainage_area, solar_exposure, average_slope)
 
-<<<<<<< HEAD
+    scsb2016_input_stats = get_scsb2016_input_stats(db)
+    
     wally_hydrological_zone_model_mar = hydrological_zone_model(hydrological_zone, drainage_area, median_elevation, annual_precipitation)
-=======
-    scsb2016_input_stats = get_scsb2016_input_stats(db)
->>>>>>> bffda898
 
     # hydro stations from federal source
     hydrometric_stations = get_stations_in_area(db, shape(watershed.geometry))
@@ -248,13 +246,9 @@
         "runoff_isoline_discharge_m3s": isoline_runoff['runoff'] / 365 / 24 / 60 / 60,
         "scsb2016_model": scsb2016_model,
         "scsb2016_output": model_output_as_dict(scsb2016_model),
-<<<<<<< HEAD
         "wally_hydro_zone_model_output": wally_hydrological_zone_model_mar,
-        "hydrometric_stations": hydrometric_stations
-=======
         "scsb2016_input_stats": scsb2016_input_stats,
         "hydrometric_stations": hydrometric_stations,
->>>>>>> bffda898
     }
 
     if format == 'xlsx':
