"""
Endpoints for returning statistics about watersheds
"""
from logging import getLogger
import json
import geojson
from geojson import FeatureCollection, Feature
from fastapi import APIRouter, Depends, HTTPException, Query, Path
from sqlalchemy import func
from sqlalchemy.orm import Session

from shapely.geometry import shape, MultiPolygon, Polygon, Point
from shapely.ops import transform


from api.db.utils import get_db
from api.v1.hydat.db_models import Station as StreamStation

from api.v1.aggregator.controller import (
    databc_feature_search,

    EXTERNAL_API_REQUESTS,
    API_DATASOURCES,
    DATABC_GEOMETRY_FIELD,
    DATABC_LAYER_IDS)
from api.v1.aggregator.schema import WMSGetMapQuery, WMSGetFeatureQuery, ExternalAPIRequest, LayerResponse
from api.v1.aggregator.helpers import transform_4326_3005, transform_3005_4326
from api.v1.aggregator.excel import xlsxExport
from api.v1.watersheds.controller import (
    calculate_glacial_area,
    pcic_data_request,
    surface_water_rights_licences,
    calculate_watershed,
    get_watershed,
    get_upstream_catchment_area,
    surficial_geology,
    get_temperature,
    calculate_potential_evapotranspiration_thornthwaite,
    calculate_potential_evapotranspiration_hamon
)
from api.v1.watersheds.schema import (
    WatershedDetails,
    LicenceDetails,
    SurficialGeologyDetails,
    SurficialGeologyTypeSummary
)
from api.v1.isolines.controller import calculate_runoff_in_area


logger = getLogger("aggregator")

router = APIRouter()


@router.get('/')
def get_watersheds(
    db: Session = Depends(get_db),
    point: str = Query(
        "", title="Search point",
        description="Point to search within"),
    include_self: bool = Query(False, title="Include the area around the point of interest in generated polygons")
):
    """ returns a list of watersheds at this point, if any.
    Watersheds are sourced from the following datasets:
    https://catalogue.data.gov.bc.ca/dataset/freshwater-atlas-assessment-watersheds
    https://catalogue.data.gov.bc.ca/dataset/hydrology-hydrometric-watershed-boundaries
    https://catalogue.data.gov.bc.ca/dataset/freshwater-atlas-watersheds

    """
    assessment_watershed_layer_id = 'WHSE_BASEMAPPING.FWA_ASSESSMENT_WATERSHEDS_POLY'
    fwa_watersheds_layer_id = 'WHSE_BASEMAPPING.FWA_WATERSHEDS_POLY'
    hydrometric_watershed_layer_id = 'WHSE_WATER_MANAGEMENT.HYDZ_HYD_WATERSHED_BND_POLY'

    search_layers = ','.join([
        assessment_watershed_layer_id,
        fwa_watersheds_layer_id,
        hydrometric_watershed_layer_id
    ])

    if not point:
        raise HTTPException(
            status_code=400, detail="No search point. Supply a `point` (geojson geometry)")

    if point:
        point_parsed = json.loads(point)
        point = Point(point_parsed)

    watersheds = databc_feature_search(search_layers, search_area=point)
    watershed_features = []

    calculated_ws = calculate_watershed(db, point, include_self=include_self)

    if calculated_ws:
        watershed_features.append(calculated_ws)

    for ws in watersheds.features:
        watershed_features.append(
            Feature(
                geometry=transform(transform_3005_4326, shape(ws.geometry)),
                properties=dict(ws.properties),
                id=ws.id
            )
        )

<<<<<<< HEAD
    return FeatureCollection(watershed_features)
=======
    geom = shape(feature.geometry)

    feature.properties['area'] = transform(
        transform_4326_3005, geom).area

    isoline_runoff = calculate_runoff_in_area(db, geom)

    feature.properties['runoff_isoline_avg'] = (isoline_runoff['runoff'] /
                                                isoline_runoff['area'] * 1000) if isoline_runoff['area'] else 0

    return FeatureCollection([feature])
>>>>>>> 26836c7a


@router.get('/{watershed_feature}')
def watershed_stats(
    db: Session = Depends(get_db),
    watershed_feature: str = Path(...,
                                  title="The watershed feature ID at the point of interest")


):
    """ aggregates statistics/info about a watershed """

    watershed = get_watershed(db, watershed_feature)
    watershed_poly = shape(watershed.geometry)

    watershed_area = transform(transform_4326_3005, watershed_poly).area

    watershed_rect = watershed_poly.minimum_rotated_rectangle

    glacial_area_m, glacial_coverage = calculate_glacial_area(
        db, watershed_rect)

    isoline_runoff = calculate_runoff_in_area(db, watershed_poly)

    temp_data = get_temperature(watershed_poly)

    potential_evapotranspiration_hamon = calculate_potential_evapotranspiration_hamon(
        watershed_poly, temp_data)

    potential_evapotranspiration_thornthwaite = calculate_potential_evapotranspiration_thornthwaite(
        watershed_poly, temp_data
    )

    return WatershedDetails(
        glacial_coverage=glacial_coverage,
        glacial_area=glacial_area_m,
        watershed_area=watershed_area,
        potential_evapotranspiration_hamon=potential_evapotranspiration_hamon,
        potential_evapotranspiration_thornthwaite=potential_evapotranspiration_thornthwaite,
        runoff_isoline_avg=(isoline_runoff['runoff'] /
                            isoline_runoff['area'] * 1000) if isoline_runoff['area'] else 0
    )


@router.get('/{watershed_feature}/licences')
def get_watershed_demand(
    db: Session = Depends(get_db),
    watershed_feature: str = Path(...,
                                  title="The watershed feature ID at the point of interest")


):
    """ returns data about watershed demand by querying DataBC """

    watershed = get_watershed(db, watershed_feature)

    return surface_water_rights_licences(shape(watershed.geometry))


@router.get('/{watershed_feature}/surficial_geology')
def get_surficial_geology(
    db: Session = Depends(get_db),
    watershed_feature: str = Path(...,
                                  title="The watershed feature ID at the point of interest")
):
    """ returns data about watershed demand by querying DataBC """

    watershed = get_watershed(db, watershed_feature)

    surf_geol_summary = surficial_geology(shape(watershed.geometry))

    return surf_geol_summary<|MERGE_RESOLUTION|>--- conflicted
+++ resolved
@@ -102,21 +102,7 @@
             )
         )
 
-<<<<<<< HEAD
     return FeatureCollection(watershed_features)
-=======
-    geom = shape(feature.geometry)
-
-    feature.properties['area'] = transform(
-        transform_4326_3005, geom).area
-
-    isoline_runoff = calculate_runoff_in_area(db, geom)
-
-    feature.properties['runoff_isoline_avg'] = (isoline_runoff['runoff'] /
-                                                isoline_runoff['area'] * 1000) if isoline_runoff['area'] else 0
-
-    return FeatureCollection([feature])
->>>>>>> 26836c7a
 
 
 @router.get('/{watershed_feature}')
