--- conflicted
+++ resolved
@@ -19,13 +19,8 @@
 from api.v1.streams import controller as streams_controller
 from api.v1.streams import schema as streams_schema
 
-<<<<<<< HEAD
-from external.docgen.request_token import get_docgen_token
-from external.docgen.schema import DocGenOptions, DocGenRequest, DocGenTemplateFile
-=======
 from external.docgen.controller import docgen_export_to_xlsx
 from external.docgen.templates import STREAM_APPORTIONMENT_EXPORT_TEMPLATE
->>>>>>> 9e1f512f
 logger = getLogger("streams")
 
 router = APIRouter()
@@ -74,43 +69,11 @@
     req.generated = datetime.datetime.now().strftime("%Y-%m-%d %H:%M:%S")
 
     cur_date = datetime.datetime.now().strftime("%Y%m%d")
-<<<<<<< HEAD
-    template_data = open(
-        "./api/v1/streams/templates/StreamApportionment.xlsx", "rb").read()
-    base64_encoded = base64.b64encode(template_data).decode("UTF-8")
-    filename = f"{cur_date}_StreamApportionment"
-    token = get_docgen_token()
-    auth_header = f"Bearer {token}"
-
-    body = DocGenRequest(
-        data=req,
-        options=DocGenOptions(
-            reportName=filename
-        ).dict(),
-        template=DocGenTemplateFile(
-            encodingType="base64",
-            content=base64_encoded,
-            fileType="xlsx"
-        ).dict()
-    )
-
-    logger.info('making POST request to common docgen: %s',
-                "https://cdogs-master-idcqvl-dev.pathfinder.gov.bc.ca/api/v2/template/render")
-
-    try:
-        res = requests.post("https://cdogs-master-idcqvl-dev.pathfinder.gov.bc.ca/api/v2/template/render", json=body.dict(), headers={
-                            "Authorization": auth_header, "Content-Type": "application/json"})
-        res.raise_for_status()
-    except requests.exceptions.HTTPError as e:
-        logger.info(e)
-        raise HTTPException(status_code=e.response.status_code, detail=str(e))
-=======
 
     filename = f"{cur_date}_StreamApportionment"
 
     excel_file = docgen_export_to_xlsx(
         req, STREAM_APPORTIONMENT_EXPORT_TEMPLATE, filename)
->>>>>>> 9e1f512f
 
     return Response(
         content=excel_file,
