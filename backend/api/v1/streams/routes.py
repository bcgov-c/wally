--- conflicted
+++ resolved
@@ -73,13 +73,6 @@
     token = get_docgen_token()
     auth_header = f"Bearer {token}"
 
-<<<<<<< HEAD
-    body = DocGenRequest(
-        contexts=[req],
-        template=DocGenTemplateFile(
-            outputFileName=filename,
-            contentEncodingType="base64",
-=======
     body = streams_schema.ApportionmentDocGenRequest(
         data=req,
         options=streams_schema.ApportionmentDocGenOptions(
@@ -87,7 +80,6 @@
         ).dict(),
         template=streams_schema.ApportionmentTemplateFile(
             encodingType="base64",
->>>>>>> 78a3ad14
             content=base64_encoded,
             fileType="xlsx"
         ).dict()
