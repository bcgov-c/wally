from sqlalchemy import String, Column, DateTime, ARRAY, TEXT, Integer, ForeignKey
from sqlalchemy.ext.declarative import declarative_base
from api.db.base_class import BaseTable
<<<<<<< HEAD
from sqlalchemy.orm import relationship
=======
from sqlalchemy.dialects.postgresql import UUID
>>>>>>> 02548cdc


class Base(object):
    __table_args__ = {'schema': 'metadata'}

    create_date = Column(
        DateTime, comment='Date and time (UTC) when the physical record was created in the database.')
    update_date = Column(DateTime, comment='Date and time (UTC) when the physical record was updated in the database. '
                                           'It will be the same as the create_date until the record is first '
                                           'updated after creation.')


Base = declarative_base(cls=Base, metadata=BaseTable.metadata)


class Project(Base):
    __tablename__ = 'project'
    __table_args__ = {'schema': 'public'}

    project_id = Column(Integer, primary_key=True, comment='primary key id for a project')
    name = Column(String, comment='name of the project')              
    description = Column(String, comment='description of the project')
<<<<<<< HEAD
    user_id = Column(String, ForeignKey('public.user.uuid'),
                          comment='foreign key to the user who created this project')
    children = relationship("ProjectDocument", backref="parent", passive_deletes=True)
=======
    user_uuid = Column(UUID(), ForeignKey('user.user_uuid'),
                          comment='User who owns this project')
>>>>>>> 02548cdc


class ProjectDocument(Base):
    __tablename__ = 'project_document'
    __table_args__ = {'schema': 'public'}

    project_document_id = Column(Integer, primary_key=True, comment='primary key id for a project')
    s3_path = Column(String, comment='path to document in s3 storage system')              
    filename = Column(String, comment='filename of the document')
    project_id = Column(Integer, ForeignKey('public.project.project_id', ondelete='CASCADE'),
                          comment='foreign key to the project this document is associated with')<|MERGE_RESOLUTION|>--- conflicted
+++ resolved
@@ -1,11 +1,8 @@
 from sqlalchemy import String, Column, DateTime, ARRAY, TEXT, Integer, ForeignKey
 from sqlalchemy.ext.declarative import declarative_base
 from api.db.base_class import BaseTable
-<<<<<<< HEAD
 from sqlalchemy.orm import relationship
-=======
 from sqlalchemy.dialects.postgresql import UUID
->>>>>>> 02548cdc
 
 
 class Base(object):
@@ -28,14 +25,9 @@
     project_id = Column(Integer, primary_key=True, comment='primary key id for a project')
     name = Column(String, comment='name of the project')              
     description = Column(String, comment='description of the project')
-<<<<<<< HEAD
-    user_id = Column(String, ForeignKey('public.user.uuid'),
-                          comment='foreign key to the user who created this project')
-    children = relationship("ProjectDocument", backref="parent", passive_deletes=True)
-=======
     user_uuid = Column(UUID(), ForeignKey('user.user_uuid'),
                           comment='User who owns this project')
->>>>>>> 02548cdc
+    children = relationship("ProjectDocument", backref="parent", passive_deletes=True)
 
 
 class ProjectDocument(Base):
