--- conflicted
+++ resolved
@@ -14,9 +14,9 @@
 logger = logging.getLogger("saved_analyses")
 
 
-def validate_user(db: Session, user_id: str):
+def validate_user(db: Session, user_uuid: str):
     # TODO: Deprecate this when auth middleware is in place
-    user = db.query(func.count(User.user_uuid)).filter(User.user_uuid == user_id).scalar()
+    user = db.query(func.count(User.user_uuid)).filter(User.user_uuid == user_uuid).scalar()
     if user == 0:
         raise HTTPException(status_code=HTTP_422_UNPROCESSABLE_ENTITY, detail="Invalid user")
 
@@ -28,25 +28,22 @@
     :param layers: list of map layers
     """
     layer_count = db.query(func.count(DisplayCatalogue.display_data_name)).filter(
-        DisplayCatalogue.display_data_name.in_(layers)
+        DisplayCatalogue.display_data_name.in_([layer.map_layer for layer in layers])
     ).scalar()
 
     if len(layers) != layer_count:
         raise HTTPException(status_code=422, detail=f"Invalid map layer(s)")
 
 
-def save_analysis(db: Session, user_id: str,
+def save_analysis(db: Session, user_uuid: str,
                   name: str, description: str,
                   geometry: dict, feature_type: str, zoom_level: float,
-<<<<<<< HEAD
-                  map_bounds: [], map_layers: [], project_id: int = None):
-=======
-                  map_layers: [], project_uuid: str = None):
->>>>>>> fd473d09
+                  map_bounds: [], map_layers: [], project_uuid: str = None):
+
     """
     Create a saved analysis
     :param db: db session
-    :param user_id: owner of this saved analysis
+    :param user_uuid: owner of this saved analysis
     :param name: name of this saved analysis
     :param description: description of this saved analysis
     :param geometry: geometry, usually needed as a starting point by the analysis
@@ -57,10 +54,10 @@
     :return:
     """
 
-    validate_user(db, user_id)
+    # validate_user(db, user_uuid)
     validate_layers(db, map_layers)
 
-    analysis = SavedAnalysis(user_id=user_id,
+    analysis = SavedAnalysis(user_uuid=user_uuid,
                              name=name,
                              description=description,
                              _geometry=geometry,
@@ -74,7 +71,7 @@
     for layer in map_layers:
         saved_analysis_map_layer = SavedAnalysisMapLayer(
             saved_analysis_uuid=analysis.saved_analysis_uuid,
-            map_layer=layer
+            map_layer=layer.map_layer
         )
         db.add(saved_analysis_map_layer)
 
@@ -82,17 +79,17 @@
     return analysis.saved_analysis_uuid
 
 
-def get_saved_analyses_by_user(db: Session, user_id: str):
+def get_saved_analyses_by_user(db: Session, user_uuid: str):
     """
     Get a list of saved analyses for this user
     :param db: db session
-    :param user_id: User id
+    :param user_uuid: User UUID
     :return: list of saved analyses
     """
     analyses = db.query(
         SavedAnalysis
     ).filter(
-        SavedAnalysis.user_id == user_id,
+        SavedAnalysis.user_uuid == user_uuid,
         SavedAnalysis.deleted_on.is_(None)
     )
 
@@ -134,17 +131,17 @@
 
 
 def update_saved_analysis(db: Session, saved_analysis_uuid: UUID,
-                          user_id: str,
+                          user_uuid: str,
                           update_data: dict = None):
     """
     Update the saved analysis
     :param update_data:
     :param db: db session
     :param saved_analysis_uuid: the saved analysis uuid
-    :param user_id: the user id
+    :param user_uuid: the user uuid
     """
     # TODO: Deprecate when auth middleware is in place
-    validate_user(db, user_id)
+    validate_user(db, user_uuid)
 
     analysis = db.query(SavedAnalysis).get(saved_analysis_uuid)
 
