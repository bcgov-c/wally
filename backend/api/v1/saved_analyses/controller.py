import logging
from sqlalchemy import func
from sqlalchemy.orm import Session
from fastapi import HTTPException
from starlette.status import HTTP_422_UNPROCESSABLE_ENTITY
from api.v1.saved_analyses.db_models import SavedAnalysis, SavedAnalysisMapLayer
from api.v1.user.db_models import User
from api.v1.catalogue.db_models import DisplayCatalogue
from uuid import UUID
from datetime import datetime

from typing import List

logger = logging.getLogger("saved_analyses")


def validate_layers(db: Session, layers: List):
    """
    Validate map layers with a single sql query
    :param db: db session
    :param layers: list of map layers
    """
    layer_count = db.query(func.count(DisplayCatalogue.display_data_name)).filter(
        DisplayCatalogue.display_data_name.in_([layer.map_layer for layer in layers])
    ).scalar()

    if len(layers) != layer_count:
        raise HTTPException(status_code=422, detail=f"Invalid map layer(s)")


<<<<<<< HEAD
def save_analysis(db: Session, user_uuid: UUID,
=======
def save_analysis(db: Session, user_uuid: str,
>>>>>>> f2184094
                  name: str, description: str,
                  geometry: dict, feature_type: str, zoom_level: float,
                  map_bounds: [], map_layers: [], project_uuid: str = None):

    """
    Create a saved analysis
    :param db: db session
    :param user_uuid: owner of this saved analysis
    :param name: name of this saved analysis
    :param description: description of this saved analysis
    :param geometry: geometry, usually needed as a starting point by the analysis
    :param feature_type: feature type, must be one of the constants.FEATURE_TYPE allowed
    :param zoom_level: set the map to this zoom level when analysis is loaded
    :param map_layers: map layers loaded in this analysis
    :param project_uuid: tie analysis to a project
    :return:
    """

    validate_layers(db, map_layers)

    analysis = SavedAnalysis(user_uuid=user_uuid,
                             name=name,
                             description=description,
                             _geometry=geometry,
                             feature_type=feature_type,
                             map_bounds=map_bounds,
                             zoom_level=zoom_level,
                             project_uuid=project_uuid)
    db.add(analysis)
    db.flush()

    for layer in map_layers:
        saved_analysis_map_layer = SavedAnalysisMapLayer(
            saved_analysis_uuid=analysis.saved_analysis_uuid,
            map_layer=layer.map_layer
        )
        db.add(saved_analysis_map_layer)

    db.commit()
    return analysis.saved_analysis_uuid


<<<<<<< HEAD
def get_saved_analyses_by_user(db: Session, user_uuid: UUID):
    """
    Get a list of saved analyses for this user
    :param db: db session
    :param user_uuid: User id
=======
def get_saved_analyses_by_user(db: Session, user_uuid: str):
    """
    Get a list of saved analyses for this user
    :param db: db session
    :param user_uuid: User UUID
>>>>>>> f2184094
    :return: list of saved analyses
    """
    analyses = db.query(
        SavedAnalysis
    ).filter(
        SavedAnalysis.user_uuid == user_uuid,
        SavedAnalysis.deleted_on.is_(None)
    )

    return analyses.all()


def get_saved_analysis(db: Session, saved_analysis_uuid: UUID, include_deleted=False):
    """
    Get a saved analysis by uuid
    :param db: db session
    :param saved_analysis_uuid: the saved analysis uuid
    :param include_deleted: optional parameter to include deleted, default is False
    :return: a saved analysis object
    """
    if include_deleted:
        analysis = db.query(SavedAnalysis).get(saved_analysis_uuid)
    else:
        analysis = db.query(SavedAnalysis).filter(
            SavedAnalysis.saved_analysis_uuid == saved_analysis_uuid,
            SavedAnalysis.deleted_on.is_(None)
        ).first()

    if analysis:
        return analysis
    else:
        raise HTTPException(status_code=404, detail=f"Item not found")


def delete_saved_analysis(db: Session, saved_analysis_uuid: UUID):
    """
    Delete a saved analysis
    Performs a soft delete on a saved analysis
    :param db: db session
    :param saved_analysis_uuid: the saved analysis uuid
    """
    analysis = db.query(SavedAnalysis).get(saved_analysis_uuid)
    analysis.deleted_on = datetime.now()
    db.commit()


def update_saved_analysis(db: Session, saved_analysis_uuid: UUID,
<<<<<<< HEAD
                          user_uuid: UUID,
=======
>>>>>>> f2184094
                          update_data: dict = None):
    """
    Update the saved analysis
    :param update_data:
    :param db: db session
    :param saved_analysis_uuid: the saved analysis uuid
    :param user_uuid: the user uuid
    """

    analysis = db.query(SavedAnalysis).get(saved_analysis_uuid)

    if user_uuid != analysis.user_uuid:
        raise HTTPException(status_code=403, detail=f"You do not have the permissions to modify this saved analysis")

    # Replace all map layers if needed
    if update_data['map_layers'] is not None:
        new_map_layers = update_data.pop('map_layers')
        validate_layers(db, new_map_layers)

        d = db.query(SavedAnalysisMapLayer).filter(
            SavedAnalysisMapLayer.saved_analysis_uuid == saved_analysis_uuid) \
            .delete(synchronize_session=False)
        db.commit()

        for layer in new_map_layers:
            saved_analysis_map_layer = SavedAnalysisMapLayer(
                saved_analysis_uuid=analysis.saved_analysis_uuid,
                map_layer=layer
            )
            db.add(saved_analysis_map_layer)

    # Replace geometry if needed
    if update_data['geometry'] is not None:
        analysis._geometry = update_data.pop('geometry')

    # Update the rest of the fields if needed
    for field in update_data.keys():
        if update_data[field] is not None:
            setattr(analysis, field, update_data[field])

    db.commit()<|MERGE_RESOLUTION|>--- conflicted
+++ resolved
@@ -28,11 +28,7 @@
         raise HTTPException(status_code=422, detail=f"Invalid map layer(s)")
 
 
-<<<<<<< HEAD
 def save_analysis(db: Session, user_uuid: UUID,
-=======
-def save_analysis(db: Session, user_uuid: str,
->>>>>>> f2184094
                   name: str, description: str,
                   geometry: dict, feature_type: str, zoom_level: float,
                   map_bounds: [], map_layers: [], project_uuid: str = None):
@@ -75,19 +71,11 @@
     return analysis.saved_analysis_uuid
 
 
-<<<<<<< HEAD
 def get_saved_analyses_by_user(db: Session, user_uuid: UUID):
     """
     Get a list of saved analyses for this user
     :param db: db session
     :param user_uuid: User id
-=======
-def get_saved_analyses_by_user(db: Session, user_uuid: str):
-    """
-    Get a list of saved analyses for this user
-    :param db: db session
-    :param user_uuid: User UUID
->>>>>>> f2184094
     :return: list of saved analyses
     """
     analyses = db.query(
@@ -122,23 +110,25 @@
         raise HTTPException(status_code=404, detail=f"Item not found")
 
 
-def delete_saved_analysis(db: Session, saved_analysis_uuid: UUID):
+def delete_saved_analysis(db: Session, saved_analysis_uuid: UUID, user_uuid: UUID):
     """
     Delete a saved analysis
     Performs a soft delete on a saved analysis
+    :param user_uuid: the user uuid
     :param db: db session
     :param saved_analysis_uuid: the saved analysis uuid
     """
     analysis = db.query(SavedAnalysis).get(saved_analysis_uuid)
+
+    if user_uuid != analysis.user_uuid:
+        raise HTTPException(status_code=403, detail=f"You do not have the permissions to modify this saved analysis")
+
     analysis.deleted_on = datetime.now()
     db.commit()
 
 
 def update_saved_analysis(db: Session, saved_analysis_uuid: UUID,
-<<<<<<< HEAD
                           user_uuid: UUID,
-=======
->>>>>>> f2184094
                           update_data: dict = None):
     """
     Update the saved analysis
