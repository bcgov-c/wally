--- conflicted
+++ resolved
@@ -5,17 +5,11 @@
 
 from fastapi import APIRouter, Depends, HTTPException, Header, Body, UploadFile, File
 from sqlalchemy.orm import Session
+from fastapi.encoders import jsonable_encoder
+
 from api.db.utils import get_db
-<<<<<<< HEAD
-from api.v1.saved_analyses import schema, controller
-from api.v1.user.db_models import User
-from api.v1.user.session import get_user
-
-=======
 from api.v1.saved_analyses import controller
 from api.v1.saved_analyses.schema import SavedAnalysisCreateUpdate, SavedAnalysisGet, SavedAnalysisUpdate
->>>>>>> f2184094
-from fastapi.encoders import jsonable_encoder
 from api.v1.user.db_models import User
 from api.v1.user.session import get_user
 
@@ -26,19 +20,12 @@
 
 @router.post("/saved_analyses")
 def create_saved_analysis(
-<<<<<<< HEAD
-        saved_analysis: schema.SavedAnalysisCreate,
+        saved_analysis: SavedAnalysisCreateUpdate,
         user: User = Depends(get_user),
-        db: Session = Depends(get_db)) -> schema.SavedAnalysisCreate:
+        db: Session = Depends(get_db)) -> SavedAnalysisCreateUpdate:
     """
     Saves an analysis
     """
-=======
-        saved_analysis: SavedAnalysisCreateUpdate,
-        user: User = Depends(get_user),
-        db: Session = Depends(get_db)) -> SavedAnalysisCreateUpdate:
->>>>>>> f2184094
-
     return controller.save_analysis(db, user.user_uuid,
                                     saved_analysis.name, saved_analysis.description,
                                     saved_analysis.geometry, saved_analysis.feature_type,
@@ -46,19 +33,6 @@
                                     saved_analysis.map_layers)
 
 
-<<<<<<< HEAD
-@router.get("/saved_analyses", response_model=List[schema.SavedAnalysisGet])
-def get_saved_analyses(
-        user: User = Depends(get_user),
-        db: Session = Depends(get_db)) -> List[schema.SavedAnalysisGet]:
-    return controller.get_saved_analyses_by_user(db, user.user_uuid)
-
-
-@router.get("/saved_analyses/{saved_analysis_uuid}", response_model=schema.SavedAnalysisGet)
-def get_saved_analysis(
-        saved_analysis_uuid: uuid.UUID,
-        db: Session = Depends(get_db)) -> List[schema.SavedAnalysisGet]:
-=======
 @router.get("/saved_analyses", response_model=List[SavedAnalysisGet])
 def get_saved_analyses(
         user: User = Depends(get_user),
@@ -69,30 +43,22 @@
 @router.get("/saved_analyses/{saved_analysis_uuid}", response_model=SavedAnalysisGet)
 def get_saved_analysis(saved_analysis_uuid: uuid.UUID,
                        db: Session = Depends(get_db)) -> List[SavedAnalysisGet]:
->>>>>>> f2184094
     return controller.get_saved_analysis(db, saved_analysis_uuid)
 
 
 @router.delete("/saved_analyses/{saved_analysis_uuid}")
 def delete_saved_analysis(
         saved_analysis_uuid: uuid.UUID,
-        db: Session = Depends(get_db)):
-    return controller.delete_saved_analysis(db, saved_analysis_uuid)
+        db: Session = Depends(get_db),
+        user: User = Depends(get_user)):
+    return controller.delete_saved_analysis(db, saved_analysis_uuid, user)
 
 
 @router.put("/saved_analyses/{saved_analysis_uuid}")
-<<<<<<< HEAD
-def update_saved_analysis(
-        saved_analysis_uuid: uuid.UUID,
-        saved_analysis: schema.SavedAnalysisUpdate,
-        user: User = Depends(get_user),
-        db: Session = Depends(get_db)):
-=======
 def update_saved_analysis(saved_analysis_uuid: uuid.UUID,
                           saved_analysis: SavedAnalysisUpdate,
                           user: User = Depends(get_user),
                           db: Session = Depends(get_db)):
->>>>>>> f2184094
     saved_analysis_data = jsonable_encoder(saved_analysis)
     return controller.update_saved_analysis(db, saved_analysis_uuid, user.user_uuid,
                                             saved_analysis_data)