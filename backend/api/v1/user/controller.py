--- conflicted
+++ resolved
@@ -27,12 +27,8 @@
 # TODO: Remove this once auth middleware is in place
 def get_create_user(db: Session, user_uuid, user_idir):
     """ get or create user based on idir """
-<<<<<<< HEAD
-    user = db.query(User).filter(User.user_idir == user_idir).first()
-=======
 
     user = db.query(User).filter(User.user_uuid == user_uuid).first()
->>>>>>> 31e58fcd
     if not user:
         date = datetime.now()
         user = User(
