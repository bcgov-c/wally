"""
User management endpoints
"""
import os
from logging import getLogger
from typing import List, Optional
from fastapi import APIRouter, Depends, Header, Request
from sqlalchemy.orm import Session
from api.db.utils import get_db
from api.v1.user.schema import User
from api.v1.user.session import get_user
import api.v1.user.controller as controller

logger = getLogger("user")

router = APIRouter()


@router.get("/profile")
def get_create_user_profile(
<<<<<<< HEAD
        x_auth_subject: Optional[str] = Header(None),
=======
        user: User = Depends(get_user),
>>>>>>> 5ea71ce2
        x_auth_userid: Optional[str] = Header(None),
        db: Session = Depends(get_db)
):
    """
    Checks if user exists in the db first, if not then creates the user,
    then returns the existing or newly created user profile.
    x_auth_subject holds the keycloak guid that is passed as a
    header up from the proxy service (X-Auth-Subject)
    """
<<<<<<< HEAD
    return controller.get_create_user(db, x_auth_subject, x_auth_userid)
=======
    # TODO: Change this to return a user and not a user map layer once user migration is complete
    # User uuid is accessible through user.user_uuid
    return controller.get_create_user_map_layer(db, x_auth_userid)
>>>>>>> 5ea71ce2


@router.post("/maplayers")
def update_default_map_layers(
        user: User,
        x_auth_userid: Optional[str] = Header(None),
        db: Session = Depends(get_db)
):
    """
    Updates the user profile with new default map layers.
    """
    return controller.update_map_layers(db, x_auth_userid, user.map_layers)<|MERGE_RESOLUTION|>--- conflicted
+++ resolved
@@ -7,8 +7,9 @@
 from fastapi import APIRouter, Depends, Header, Request
 from sqlalchemy.orm import Session
 from api.db.utils import get_db
-from api.v1.user.schema import User
+from api.v1.user.db_models import User
 from api.v1.user.session import get_user
+from api.v1.user.schema import UpdateMapLayers
 import api.v1.user.controller as controller
 
 logger = getLogger("user")
@@ -18,36 +19,27 @@
 
 @router.get("/profile")
 def get_create_user_profile(
-<<<<<<< HEAD
-        x_auth_subject: Optional[str] = Header(None),
-=======
         user: User = Depends(get_user),
->>>>>>> 5ea71ce2
-        x_auth_userid: Optional[str] = Header(None),
         db: Session = Depends(get_db)
 ):
     """
-    Checks if user exists in the db first, if not then creates the user,
-    then returns the existing or newly created user profile.
-    x_auth_subject holds the keycloak guid that is passed as a
-    header up from the proxy service (X-Auth-Subject)
+    returns the user and saved map layers
     """
-<<<<<<< HEAD
-    return controller.get_create_user(db, x_auth_subject, x_auth_userid)
-=======
-    # TODO: Change this to return a user and not a user map layer once user migration is complete
-    # User uuid is accessible through user.user_uuid
-    return controller.get_create_user_map_layer(db, x_auth_userid)
->>>>>>> 5ea71ce2
+    map_layers = controller.get_create_user_map_layer(db, user.user_idir)
+    result = {
+        **user.__dict__,
+        "default_map_layers": map_layers.default_map_layers
+    }
+    return result
 
 
 @router.post("/maplayers")
 def update_default_map_layers(
-        user: User,
-        x_auth_userid: Optional[str] = Header(None),
+        map_layers: UpdateMapLayers,
+        user: User = Depends(get_user),
         db: Session = Depends(get_db)
 ):
     """
     Updates the user profile with new default map layers.
     """
-    return controller.update_map_layers(db, x_auth_userid, user.map_layers)+    return controller.update_map_layers(db, user, map_layers.map_layers)