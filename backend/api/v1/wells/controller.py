"""
Functions for simple analysis of wells, including querying them using spatial functions (e.g.
along a profile line or in a given radius) and calculating values (such as available drawdown)
using existing data.
"""
import logging
import requests
import math
import pyproj
import time
from typing import List, Optional
from sqlalchemy import func, text
from sqlalchemy.orm import Session
from shapely.geometry import Point, LineString, CAP_STYLE, JOIN_STYLE, mapping, shape
from shapely.ops import transform
from api.config import GWELLS_API_URL
from api.layers.ground_water_wells import GroundWaterWells
from api.v1.aggregator.schema import ExternalAPIRequest, LayerResponse
from api.v1.aggregator.controller import fetch_geojson_features
from api.v1.aggregator.helpers import transform_3005_4326, transform_4326_3005
from api.v1.wells.schema import WellDrawdown, Screen
logger = logging.getLogger("api")


def get_wells_by_distance(db: Session, search_point: Point, radius: float) -> list:
    """ List wells by distance from a point.
    """

    if radius > 10000:
        # some regions have thousands of wells in a 10km radius... limit search to that.
        radius = 10000

    # search within a given radius, adding a distance column denoting
    # distance from the centre point in metres
    # geometry columns are cast to geography to use metres as the base unit.
    q = db.query(GroundWaterWells) \
        .filter(
            func.ST_DWithin(func.Geography(GroundWaterWells.GEOMETRY),
                            func.ST_GeographyFromText(search_point.wkt), radius)
    ) \
        .with_entities(
            GroundWaterWells.WELL_TAG_NO,
            func.ST_Distance(func.Geography(GroundWaterWells.GEOMETRY),
                             func.ST_GeographyFromText(search_point.wkt)).label('distance')
    ).order_by('distance')

    return q.all()


def calculate_available_drawdown(wells: List[WellDrawdown]) -> List[WellDrawdown]:
    """ takes a list of WellDrawdown objects and fills in drawdown calculations """

    for well in wells:
        if well.screen_set:
            # well has a screen set: calculate the top of screen using
            # the screen set supplied by GWELLS.
            well.top_of_screen = calculate_top_of_screen(well.screen_set)

        if well.top_of_screen and well.static_water_level:
            # calculate the difference between the static water level
            # and the top of the screen.  This value indicates the
            # available drawdown. This calculation depends on the reported
            # values available at the time that the well report was filed.
            well.swl_to_screen = well.top_of_screen - well.static_water_level

        if well.finished_well_depth and well.static_water_level:
            # calculate difference between static water level and
            # the finished well depth.  The finished well depth is available
            # on more wells than screen depths are.
            well.swl_to_bottom_of_well = well.finished_well_depth - well.static_water_level

    return wells


def calculate_top_of_screen(screen_set: List[Screen]) -> Optional[float]:
    """ calculates the top of screen from a given screen set
    screen sets come from GWELLS and have a start depth and end depth."""

    top_of_screen = None

    if not screen_set or None in map(lambda x: x.start, screen_set):
        return None

    try:
        top_of_screen = min([x.start for x in screen_set if x.start])
    except ValueError:
        # we expect occasional ValueErrors due to inconsistent screen data.
        # some screens are present in the dataset but do not have start/end values.
        return None
    return top_of_screen


def get_screens(point, radius) -> List[WellDrawdown]:
    """ calls GWELLS API to get well screen information. """

    wells_results = []

    done = False
    url = f"{GWELLS_API_URL}/api/v2/wells/screens?point={point.wkt}&radius={radius}&limit=100&offset=0"
    # helpers to prevent unbounded requests
    limit_requests = 100
    i = 0  # this i is for recording extra requests within each chunk, if necessary

    while not done and i < limit_requests:
        logger.info('external request: %s', url)
        resp = requests.get(url)

        i += 1
        # break now if we didn't receive any results.
        results = resp.json().get('results', None)
        if not results:
            done = True
            break

        # add results to a list.
        wells_results += [WellDrawdown(**well) for well in results]

        # check for a "next" attribute, indicating the next limit/offset combo.
        # when it is null, the pagination is done.
        next_url = resp.json().get('next', None)
        if not next_url:
            done = True
        url = next_url

    # return zero results if an error occurred or we did not successfully get all the results.
    # (avoid returning incomplete data)
    if not done:
        return []

    wells = calculate_available_drawdown(wells_results)

    return wells


def merge_wells_datasources(wells: list, wells_with_distances: object) -> List[WellDrawdown]:
    """
    Merges a list of well details (from GWELLS), with a key/value dict of wells: distance (m)
    to create a list of WellDrawdown data.
    e.g. combines:
        {
            123: 50,
            124: 55
        }
    with:
        [
            {
                well_tag_number: 123,
                static_water_level: 12
            },
            {
                well_tag_number: 124,
                static_water_level: 12
            }
        ]
    to create:
        [
            {
                well_tag_number: 123,
                static_water_level: 12,
                distance: 50
            },
            {
                well_tag_number: 124,
                static_water_level: 12,
                distance: 55
            }
        ]
    """

    well_map = {}

    # make a dict with keys being the well tag numbers
    for well in wells:
        well_map[str(well.pop('well_tag_number'))] = well

    # create WellDrawdown data objects for every well we found nearby.  The last argument to WellDrawdown() is
    # the supplemental data that comes from GWELLS for each well.
    return calculate_available_drawdown([
        WellDrawdown(
            well_tag_number=well[0],
            distance=well[1],
            **well_map.get(str(well[0]).lstrip('0'), {})
        )
        for well in wells_with_distances])


def create_line_buffer(line: LineString, radius: float):
    line = transform(transform_4326_3005, line)
    buf = line.buffer(radius, cap_style=CAP_STYLE.flat,
                      join_style=JOIN_STYLE.round)
    return transform(transform_3005_4326, buf)


def get_line_buffer_polygon(line: LineString, radius: float):
    """ returns a buffer area around a LineString. """
    return func.ST_Transform(func.ST_Buffer(
        func.St_Transform(
            func.ST_GeomFromText(line.wkt, 4326),
            3005
        ),
        radius,
        'endcap=flat join=round'
    ), 4326)


def get_parallel_line_offset(db: Session, line: LineString, radius: float):
    """ returns a parallel line perpendicular to a LineString. """
    return db.query(func.ST_AsText(func.ST_Transform(func.ST_OffsetCurve(
        func.St_Transform(
            func.ST_GeomFromText(line.wkt, 4326),
            3005
        ),
        radius
    ), 4326))).first()


def distance_along_line(line: LineString, point: Point):
    """ 
    calculates the distance that `point` is along `line`. Note that 
    this is the distance along the line, not from the beginning of the line
    to the point.
    """

    # transform to BC Albers, which has a base unit of metres
    point = transform(transform_4326_3005, point)
    line = transform(transform_4326_3005, line)

    # note.  shapely's geom.distance calculates distance on a 2d plane
    a = point.distance(line.interpolate(0))
    b = point.distance(line)
    return math.sqrt(a**2 + b**2)


def elevation_along_line(profile, distance):
    """ returns the elevation at `distance` metres along LineString Z `profile` """
    profile = transform(transform_4326_3005, profile)
    return profile.interpolate(distance).z


def get_wells_along_line(db: Session, profile: LineString, radius: float):
    """ returns wells along a given line, including wells that are within a buffer
        determined by `radius` (m).
        `radius` creates a buffer area next to the line that does not include any area
        behind or beyond the start/end of the drawn line. The wells are ordered
        by the distance from the origin (i.e. the beginning of the line, measured
        along the axis).
    """
    buf = create_line_buffer(profile, radius)

    req = ExternalAPIRequest(
        url=f"{GWELLS_API_URL}/api/v2/wells/subsurface",
        q={
            "within": buf.wkt,
            "limit": 100
        },
        layer="gwells"
    )
    feature_collection = fetch_geojson_features([req])[0].geojson

    wells_results = []

    for well in feature_collection.features:
        distance = distance_along_line(
            LineString([coords[:2] for coords in list(profile.coords)]),
            Point(shape(well.geometry))
        )

        well_data = {
            "well_tag_number": well.properties['well_tag_number'],
            "finished_well_depth": float(well.properties['finished_well_depth']) * 0.3048 if well.properties['finished_well_depth'] else None,
            "water_depth": float(well.properties['static_water_level']) * 0.3048 if well.properties['static_water_level'] else None,
            "distance_from_origin": distance,
            "ground_elevation_from_dem": elevation_along_line(profile, distance),
<<<<<<< HEAD
            "aquifer": well.properties.get('aquifer')
=======
            "feature": well
>>>>>>> e57dd996
        }

        wells_results.append(well_data)

    return wells_results<|MERGE_RESOLUTION|>--- conflicted
+++ resolved
@@ -271,11 +271,8 @@
             "water_depth": float(well.properties['static_water_level']) * 0.3048 if well.properties['static_water_level'] else None,
             "distance_from_origin": distance,
             "ground_elevation_from_dem": elevation_along_line(profile, distance),
-<<<<<<< HEAD
-            "aquifer": well.properties.get('aquifer')
-=======
+            "aquifer": well.properties.get('aquifer'),
             "feature": well
->>>>>>> e57dd996
         }
 
         wells_results.append(well_data)
