--- conflicted
+++ resolved
@@ -280,7 +280,6 @@
             Point(shape(well.geometry))
         )
 
-<<<<<<< HEAD
         # Separate the well aquifer info from the feature info
         well_aquifer = well.properties.pop('aquifer', None)
 
@@ -289,11 +288,10 @@
 
         # Remove lithologydescription_set from well properties as it's not formatted properly
         well.properties.pop('lithologydescription_set')
-=======
+
         # load screen data from the geojson response
         screenset = well.properties.get('screen_set', '')
         screenset = json.loads(screenset)
->>>>>>> 0f067ed6
 
         well_data = {
             "well_tag_number": well.properties['well_tag_number'],
@@ -301,14 +299,10 @@
             "water_depth": float(well.properties['static_water_level']) * 0.3048 if well.properties['static_water_level'] else None,
             "distance_from_origin": distance,
             "ground_elevation_from_dem": elevation_along_line(profile, distance),
-<<<<<<< HEAD
             "aquifer": well_aquifer,
             "aquifer_lithology": well.properties['aquifer_lithology'],
-            "feature": well
-=======
             "feature": well,
             "screen_set": screenset
->>>>>>> 0f067ed6
         }
 
         wells_results.append(well_data)
