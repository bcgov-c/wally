--- conflicted
+++ resolved
@@ -293,7 +293,6 @@
     return wells_results
 
 
-<<<<<<< HEAD
 def get_waterbodies_along_line(section_line: LineString, profile: LineString):
     """ retrieves streams that cross the cross section profile line """
 
@@ -385,7 +384,8 @@
             lake_features.append(lake_data)
 
     return stream_features + lake_features
-=======
+
+
 def get_cross_section_export(xs: CrossSectionExport):
     """ 
     Gathers together well information and returns an excel report 
@@ -408,6 +408,4 @@
 
     feature_collection = fetch_geojson_features(requests)
 
-    return crossSectionXlsxExport(feature_collection, xs.coordinates, xs.buffer)
-
->>>>>>> 55df3cf8
+    return crossSectionXlsxExport(feature_collection, xs.coordinates, xs.buffer)