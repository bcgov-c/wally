--- conflicted
+++ resolved
@@ -74,7 +74,6 @@
                                                     description="The calculated distance between the reported static water level and the finished well depth. This information is based on reported values and should be confirmed.")
 
 
-<<<<<<< HEAD
 class WellAquifer(BaseModel):
     """
     Well aquifer data
@@ -84,12 +83,12 @@
     subtype_desc: Optional[str]
     material: Optional[str]
     material_desc: Optional[str]
-=======
+
+
 class WellsExport(BaseModel):
     point: str
     radius: float
     export_wells: List[int]
->>>>>>> 2e486e89
 
 
 class WellSection(BaseModel):
