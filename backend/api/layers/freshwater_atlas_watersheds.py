# coding: utf-8
from sqlalchemy import Integer, String, Column, Float
from api.db.base_class import BaseLayerTable
from geoalchemy2 import Geometry
from sqlalchemy.dialects.postgresql import BYTEA


class FreshwaterAtlasWatersheds(BaseLayerTable):
    __tablename__ = 'freshwater_atlas_watersheds'

<<<<<<< HEAD
    WATERSHED_FEATURE_ID = Column(Integer, primary_key=True, autoincrement=False, comment='A unique identifier for each watershed '
                                  'in the layer.')
=======
    WATERSHED_FEATURE_ID = Column(
        Integer, primary_key=True, autoincrement=False,
        comment='A unique identifier for each watershed '
        'in the layer.')
>>>>>>> b5991070
    WATERSHED_GROUP_ID = Column(Integer, comment='An automatically generate id that uniquely identifies '
                                                 'the watershed group feature.')
    WATERSHED_TYPE = Column(String, comment='The type of watershed. This has yet to be determined for FWA '
                                            'version 2.0.0, but possible values may include: R - real watershed, '
                                            'F - face unit watershed, W - waterbody watershed, etc.')
    GNIS_ID_1 = Column(Integer, comment='The first BCGNIS (BC Geographical Names Information System) feature id '
                                        'associated with the watershed key of the principal watershed.')
    GNIS_NAME_1 = Column(String, comment='The first BCGNIS (BC Geographical Names Information System) name '
                                         'associated with the watershed key of the principal watershed.')
    GNIS_ID_2 = Column(Integer, comment='The second BCGNIS (BC Geographical Names Information System) feature '
                                        'id associated with the watershed key of the principal watershed.')
    GNIS_NAME_2 = Column(String, comment='The second BCGNIS (BC Geographical Names Information System) name '
                                         'associated with the watershed key of the principal watershed.')
    GNIS_ID_3 = Column(Integer, comment='The third BCGNIS (BC Geographical Names Information System) feature '
                                        'id associated with the watershed key of the principal watershed.')
    GNIS_NAME_3 = Column(String, comment='The third BCGNIS (BC Geographical Names Information System) name '
                                         'associated with the watershed key of the principal watershed.')
    WATERBODY_ID = Column(Integer, comment='If the principal watershed is made up of a lake or river, this '
                                           'field will contain the waterbody id associated with that waterbody, '
                                           'otherwise it will be null.')
    WATERBODY_KEY = Column(Integer, comment='If the principal watershed is made up of a lake or river, this '
                                            'field will contain the waterbody key associated with that waterbody, '
                                            'otherwise it will be null.')
    WATERSHED_KEY = Column(Integer, comment='The watershed key associated with the watershed polygon '
                                            '(and watershed code).')
    FWA_WATERSHED_CODE = Column(String, comment='The 143 character watershed code associated with '
                                                'the watershed polygon.')
    LOCAL_WATERSHED_CODE = Column(String, comment='A 143 character code similar to the fwa watershed code '
                                                  'that further subdivides remnant polygons to provide an '
                                                  'approximate location along the mainstem.')
    WATERSHED_GROUP_CODE = Column(
        String, comment='The watershed group code associated with the polygon.')
    LEFT_RIGHT_TRIBUTARY = Column(String, comment='A value attributed via the watershed code to all watersheds '
                                                  'indicating on what side of the watershed they drain into.')
    WATERSHED_ORDER = Column(Integer, comment='The maximum order of the watershed key associated with the '
                                              'principal watershed polygon.')
    WATERSHED_MAGNITUDE = Column(Integer, comment='The maximum magnitude of the watershed key associated with '
                                                  'the principal watershed.')
    LOCAL_WATERSHED_ORDER = Column(
        Integer, comment='The order associated with the local watershed code.')
    LOCAL_WATERSHED_MAGNITUDE = Column(
        Integer, comment='The magnitude associated with the local watershed code.')
    AREA_HA = Column(Float, comment='Area of the watershed, in hectares.')
    RIVER_AREA = Column(
        Float, comment='Area of double line rivers within the watershed, in hectares.')
    LAKE_AREA = Column(
        Float, comment='Area of lakes within the watershed, in hectares.')
    WETLAND_AREA = Column(
        Float, comment='Area of wetland features within the watershed, in hectares.')
    MANMADE_AREA = Column(
        Float, comment='Area of manmade features within the watershed, in hectares.')
    GLACIER_AREA = Column(
        Float, comment='Area of glacier features within the watershed, in hectares.')
    AVERAGE_ELEVATION = Column(
        Float, comment='The average elevation of the watershed, in meters.')
    AVERAGE_SLOPE = Column(
        Float, comment='The average slope of the watershed.')
    ASPECT_NORTH = Column(Float, comment='The percentage of the watershed that has an aspect within '
                                         '45 degrees of north, ie. an aspect between 315 and 45 degrees.')
    ASPECT_SOUTH = Column(Float, comment='The percentage of the watershed that has an aspect within '
                                         '45 degrees of south, ie. an aspect between 135 and 225 degrees.')
    ASPECT_WEST = Column(Float, comment='The percentage of the watershed that has an aspect within '
                                        '45 degrees of west, ie. an aspect between 225 and 315 degrees.')
    ASPECT_EAST = Column(Float, comment='The percentage of the watershed that has an aspect within '
                                        '45 degrees of east, ie. an aspect between 45 and 135 degrees.')
    ASPECT_FLAT = Column(Float, comment='The percentage of the watershed with no discernable aspect, '
                                        'ie. the flat land.')
    FEATURE_CODE = Column(String, comment='FEATURE CODE contains a value based on the Canadian Council '
                                          'of Surveys and Mappings (CCSM) system for classification of '
                                          'geographic features.')
    GEOMETRY = Column(
        Geometry(geometry_type='MULTIPOLYGON', srid=4326), comment='')
    OBJECTID = Column(Integer, comment='')
    SE_ANNO_CAD_DATA = Column(BYTEA, comment='')
    FEATURE_AREA_SQM = Column(Float, comment='FEATURE_AREA_SQM is the system calculated area of a '
                                             'two-dimensional polygon in square meters')
    FEATURE_LENGTH_M = Column(Float, comment='FEATURE_LENGTH_M is the system calculated length or perimeter '
                                             'of a geometry in meters')
    fme_feature_type = Column(String)<|MERGE_RESOLUTION|>--- conflicted
+++ resolved
@@ -8,15 +8,8 @@
 class FreshwaterAtlasWatersheds(BaseLayerTable):
     __tablename__ = 'freshwater_atlas_watersheds'
 
-<<<<<<< HEAD
     WATERSHED_FEATURE_ID = Column(Integer, primary_key=True, autoincrement=False, comment='A unique identifier for each watershed '
                                   'in the layer.')
-=======
-    WATERSHED_FEATURE_ID = Column(
-        Integer, primary_key=True, autoincrement=False,
-        comment='A unique identifier for each watershed '
-        'in the layer.')
->>>>>>> b5991070
     WATERSHED_GROUP_ID = Column(Integer, comment='An automatically generate id that uniquely identifies '
                                                  'the watershed group feature.')
     WATERSHED_TYPE = Column(String, comment='The type of watershed. This has yet to be determined for FWA '
