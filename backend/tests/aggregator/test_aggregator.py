--- conflicted
+++ resolved
@@ -1,17 +1,10 @@
 import geojson
 from urllib.parse import parse_qs, urlparse
 
-<<<<<<< HEAD
-from api.aggregator.aggregate import build_wms_query
-from api.aggregator.models import WMSGetMapQuery, ExternalAPIRequest
-from api.aggregator.excel import xlsxExport
-from api.aggregator.models import LayerResponse
-=======
 from api.v1.aggregator.controller import build_wms_query
-from api.v1.aggregator.schema import WMSGetMapQuery, WMSRequest
+from api.v1.aggregator.schema import WMSGetMapQuery, ExternalAPIRequest
 from api.v1.aggregator.excel import xlsxExport
 from api.v1.aggregator.schema import LayerResponse
->>>>>>> 49410621
 
 OVERLAP_AQUIFERS_HYDAT_LAYER = [-123.0681610107422,
                                 49.27430088974207, -122.98387527465822, 49.333176910734124]
