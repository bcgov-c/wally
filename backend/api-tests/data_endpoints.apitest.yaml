environment:
  vars:
    host: http://localhost:8000
    auth_token: test
  headers:
    Authorization: Bearer {{auth_token}}
requests:
  - name: Log in
    url: "{{auth_url}}"
    method: post
    contentType: application/x-www-form-urlencoded
    body:
      client_id: "{{auth_id}}"
      client_secret: "{{auth_secret}}"
      grant_type: password
      username: "{{auth_user}}"
      password: "{{auth_pass}}"
    expect:
      status: 200
    set:
      - var: auth_token # set the {{auth_token}} here
        from: access_token
  - name: Get stations
    url: "{{host}}/api/v1/hydat"
    method: get
    expect:
      status: 200
      values:
        type: "FeatureCollection" # response should be a FeatureCollection object, which will contain this value.
    set:
      - var: station_id
        from: "features.[0].id" # get first value in list of features
  - name: Get the first station in list
    url: "{{host}}/api/v1/hydat/{{station_id}}"
    method: get
    expect:
      status: 200
      values:
        prov_terr_state_loc: BC
    set:
      - var: first_available_flow_year
        from: "flow_years.[0]"
  - name: Check for 404 when requesting invalid station
    url: "{{host}}/api/v1/hydat/invalid_station"
    method: get
    expect:
      status: 404
  - name: Check for 405 when using wrong method
    url: "{{host}}/api/v1/hydat/invalid_station"
    method: post
    expect:
      status: 405
  - name: Get the flow values from station
    url: "{{host}}/api/v1/hydat/{{station_id}}/flows?year={{first_available_flow_year}}"
    method: get
    expect:
      status: 200
  - name: Check for 404 when requesting data from an invalid station
    url: "{{host}}/api/v1/hydat/invalid_station/flows?year={{first_available_flow_year}}"
    method: get
    expect:
      status: 404
  - name: call aggregate endpoint
    url: "{{host}}/api/v1/aggregate?bbox=-127.25970731511886&bbox=51.75045468386435&bbox=-126.258801334543&bbox=52.28141803274622&width=1286&height=1243&layers=aquifers"
    method: get
    expect:
      status: 200
      values:
        display_data.[0].geojson.type: FeatureCollection
  - name: call excel report endpoint
    url: "{{host}}/api/v1/aggregate?bbox=-127.25970731511886&bbox=51.75045468386435&bbox=-126.258801334543&bbox=52.28141803274622&width=1286&height=1243&layers=aquifers&format=xlsx"
    method: get
    expect:
      status: 200 # response is an excel file, so just check status code.
  - name: Well radius search
    url: "{{host}}/api/v1/analysis/wells/nearby?radius=1000&&point=%5B-122.90700522356728%2C49.31036202688435%5D"
    method: get
    expect:
      status: 200
  - name: Well radius search (invalid radius)
    url: "{{host}}/api/v1/analysis/wells/nearby?radius=20000&&point=%5B-122.90700522356728%2C49.31036202688435%5D"
    method: get
    expect:
<<<<<<< HEAD
      status: 422
  - name: Licence radius search
    url: "{{host}}/api/v1/analysis/licences/nearby?radius=1000&&point=%5B-122.90700522356728%2C49.31036202688435%5D"
    method: get
    expect:
      status: 200
=======
      status: 422
>>>>>>> f01560c7
<|MERGE_RESOLUTION|>--- conflicted
+++ resolved
@@ -81,13 +81,9 @@
     url: "{{host}}/api/v1/analysis/wells/nearby?radius=20000&&point=%5B-122.90700522356728%2C49.31036202688435%5D"
     method: get
     expect:
-<<<<<<< HEAD
       status: 422
   - name: Licence radius search
     url: "{{host}}/api/v1/analysis/licences/nearby?radius=1000&&point=%5B-122.90700522356728%2C49.31036202688435%5D"
     method: get
     expect:
-      status: 200
-=======
-      status: 422
->>>>>>> f01560c7
+      status: 200