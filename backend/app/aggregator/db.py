"""
Database queries for aggregating data from WMS layers and APIs
"""
from sqlalchemy.orm import Session
from typing import List
import logging
from app.metadata.db_models import DisplayCatalogue, ApiCatalogue, WmsCatalogue
from sqlalchemy.orm import joinedload

logger = logging.getLogger("api")


def get_display_catalogue(db: Session, display_data_names: List[str]):
    q = db.query(DisplayCatalogue).options(joinedload(DisplayCatalogue.wms_catalogue),
                                           joinedload(DisplayCatalogue.api_catalogue))\
        .filter(DisplayCatalogue.display_data_name.in_(display_data_names))\
        .all()
    # [logger.info(vars(x)) for x in q]
    return q

<<<<<<< HEAD
    if "WHSE_FISH.ACAT_REPORT_POINT_PUB_SVW" in layers:
        valid_layers.append({
            "id": "WHSE_FISH.ACAT_REPORT_POINT_PUB_SVW",
            "api_url": "https://openmaps.gov.bc.ca/geo/pub/WHSE_FISH.ACAT_REPORT_POINT_PUB_SVW/ows?",
            "type": "wms"
        })

    if "WHSE_BASEMAPPING.FWA_WATERSHEDS_POLY" in layers:
        valid_layers.append({
            "id": "WHSE_BASEMAPPING.FWA_WATERSHEDS_POLY",
            "api_url": "https://openmaps.gov.bc.ca/geo/pub/WHSE_BASEMAPPING.FWA_WATERSHEDS_POLY/ows?",
            "type": "wms"
        })

    if "WHSE_WATER_MANAGEMENT.WLS_WATER_RIGHTS_LICENCES_SV" in layers:
        valid_layers.append({
            "id": "WHSE_WATER_MANAGEMENT.WLS_WATER_RIGHTS_LICENCES_SV",
            "api_url": "https://openmaps.gov.bc.ca/geo/pub/WHSE_WATER_MANAGEMENT.WLS_WATER_RIGHTS_LICENCES_SV/ows?",
            "type": "wms"
        })

    if "HYDAT" in layers:
        valid_layers.append({
            "id": "HYDAT",
            "api_url": "localhost:8000/api/v1/hydat",
            "type": "api"
        })

    return valid_layers
=======
    # """ placeholder for testing.  to be replaced with context metadata """
    # valid_layers = []
    # if "WHSE_WATER_MANAGEMENT.GW_AQUIFERS_CLASSIFICATION_SVW" in layers:
    #     valid_layers.append({
    #         "id": "WHSE_WATER_MANAGEMENT.GW_AQUIFERS_CLASSIFICATION_SVW",
    #         "api_url": "https://openmaps.gov.bc.ca/geo/pub/WHSE_WATER_MANAGEMENT.GW_AQUIFERS_CLASSIFICATION_SVW/ows?",
    #         "type": "wms"
    #     })
    #
    # if "WHSE_FISH.ACAT_REPORT_POINT_PUB_SVW" in layers:
    #     valid_layers.append({
    #         "id": "WHSE_FISH.ACAT_REPORT_POINT_PUB_SVW",
    #         "api_url": "https://openmaps.gov.bc.ca/geo/pub/WHSE_FISH.ACAT_REPORT_POINT_PUB_SVW/ows?",
    #         "type": "wms"
    #     })
    #
    # if "HYDAT" in layers:
    #     valid_layers.append({
    #         "id": "HYDAT",
    #         "api_url": "localhost:8000/api/v1/hydat",
    #         "type": "api"
    #     })
    #
    # return valid_layers
>>>>>>> 5287239b
<|MERGE_RESOLUTION|>--- conflicted
+++ resolved
@@ -16,61 +16,4 @@
         .filter(DisplayCatalogue.display_data_name.in_(display_data_names))\
         .all()
     # [logger.info(vars(x)) for x in q]
-    return q
-
-<<<<<<< HEAD
-    if "WHSE_FISH.ACAT_REPORT_POINT_PUB_SVW" in layers:
-        valid_layers.append({
-            "id": "WHSE_FISH.ACAT_REPORT_POINT_PUB_SVW",
-            "api_url": "https://openmaps.gov.bc.ca/geo/pub/WHSE_FISH.ACAT_REPORT_POINT_PUB_SVW/ows?",
-            "type": "wms"
-        })
-
-    if "WHSE_BASEMAPPING.FWA_WATERSHEDS_POLY" in layers:
-        valid_layers.append({
-            "id": "WHSE_BASEMAPPING.FWA_WATERSHEDS_POLY",
-            "api_url": "https://openmaps.gov.bc.ca/geo/pub/WHSE_BASEMAPPING.FWA_WATERSHEDS_POLY/ows?",
-            "type": "wms"
-        })
-
-    if "WHSE_WATER_MANAGEMENT.WLS_WATER_RIGHTS_LICENCES_SV" in layers:
-        valid_layers.append({
-            "id": "WHSE_WATER_MANAGEMENT.WLS_WATER_RIGHTS_LICENCES_SV",
-            "api_url": "https://openmaps.gov.bc.ca/geo/pub/WHSE_WATER_MANAGEMENT.WLS_WATER_RIGHTS_LICENCES_SV/ows?",
-            "type": "wms"
-        })
-
-    if "HYDAT" in layers:
-        valid_layers.append({
-            "id": "HYDAT",
-            "api_url": "localhost:8000/api/v1/hydat",
-            "type": "api"
-        })
-
-    return valid_layers
-=======
-    # """ placeholder for testing.  to be replaced with context metadata """
-    # valid_layers = []
-    # if "WHSE_WATER_MANAGEMENT.GW_AQUIFERS_CLASSIFICATION_SVW" in layers:
-    #     valid_layers.append({
-    #         "id": "WHSE_WATER_MANAGEMENT.GW_AQUIFERS_CLASSIFICATION_SVW",
-    #         "api_url": "https://openmaps.gov.bc.ca/geo/pub/WHSE_WATER_MANAGEMENT.GW_AQUIFERS_CLASSIFICATION_SVW/ows?",
-    #         "type": "wms"
-    #     })
-    #
-    # if "WHSE_FISH.ACAT_REPORT_POINT_PUB_SVW" in layers:
-    #     valid_layers.append({
-    #         "id": "WHSE_FISH.ACAT_REPORT_POINT_PUB_SVW",
-    #         "api_url": "https://openmaps.gov.bc.ca/geo/pub/WHSE_FISH.ACAT_REPORT_POINT_PUB_SVW/ows?",
-    #         "type": "wms"
-    #     })
-    #
-    # if "HYDAT" in layers:
-    #     valid_layers.append({
-    #         "id": "HYDAT",
-    #         "api_url": "localhost:8000/api/v1/hydat",
-    #         "type": "api"
-    #     })
-    #
-    # return valid_layers
->>>>>>> 5287239b
+    return q