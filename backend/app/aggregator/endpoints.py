"""
Aggregate data from different WMS and/or API sources.
"""
from logging import getLogger
from typing import List
import json
from fastapi import APIRouter, Depends, HTTPException, Query
from starlette.responses import Response
from geojson import FeatureCollection, Feature, Point
from sqlalchemy.orm import Session
from sqlalchemy.ext.declarative.api import DeclarativeMeta
from shapely.geometry import shape, box, MultiPolygon, Polygon

from app.db.utils import get_db
from app.db.base_class import BaseLayerTable
from app.hydat.db_models import Station as StreamStation
import app.layers.water_rights_licences as water_rights_licences_repo
import app.layers.ground_water_wells as ground_water_wells_repo
from app.layers.water_rights_licences import WaterRightsLicenses
from app.layers.water_rights_applications import WaterRightsApplications
from app.layers.automated_snow_weather_station_locations import AutomatedSnowWeatherStationLocations
from app.layers.bc_wildfire_active_weather_stations import BcWildfireActiveWeatherStations
from app.layers.cadastral import Cadastral
from app.layers.critical_habitat_species_at_risk import CriticalHabitatSpeciesAtRisk
from app.layers.freshwater_atlas_stream_directions import FreshwaterAtlasStreamDirections
from app.layers.freshwater_atlas_watersheds import FreshwaterAtlasWatersheds
from app.layers.ground_water_wells import GroundWaterWells
from app.layers.bc_major_watersheds import BcMajorWatersheds
from app.layers.ecocat_water_related_reports import EcocatWaterRelatedReports
from app.layers.ground_water_aquifers import GroundWaterAquifers
from app.layers.water_allocation_restrictions import WaterAllocationRestrictions
from app.layers.fwa_stream_networks import FreshwaterAtlasStreamNetworks

import app.hydat.models as streams_v1
import app.aggregator.db as agr_repo
from app.aggregator.aggregate import fetch_wms_features
from app.aggregator.models import WMSGetMapQuery, WMSGetFeatureInfoQuery, WMSRequest, LayerResponse
from app.templating.template_builder import build_templates
from app.aggregator.helpers import spherical_mercator_project
from app.aggregator.excel import xlsxExport

logger = getLogger("aggregator")

router = APIRouter()

# Data access functions are available for certain layers.
# if a function is not available here, default to using
# the web API listed with the layer metadata.

# returns a module or class that has `get_as_geojson` and `get_details` functions for looking up data from a layer
API_DATASOURCES = {
    "HYDAT": StreamStation,
    "aquifers": GroundWaterAquifers,
    "automated_snow_weather_station_locations": AutomatedSnowWeatherStationLocations,
    "bc_major_watersheds": BcMajorWatersheds,
    "bc_wildfire_active_weather_stations": BcWildfireActiveWeatherStations,
    "cadastral": Cadastral,
    "critical_habitat_species_at_risk": CriticalHabitatSpeciesAtRisk,
    "ecocat_water_related_reports": EcocatWaterRelatedReports,
    "groundwater_wells": GroundWaterWells,
    "hydrometric_stream_flow": StreamStation,
    "water_allocation_restrictions": WaterAllocationRestrictions,
    "water_rights_licences": WaterRightsLicenses,
<<<<<<< HEAD
    "water_rights_applications": WaterRightsApplications
=======
    "fwa_stream_networks": FreshwaterAtlasStreamNetworks
>>>>>>> 8d278c85

    # these layers are causing performance issues.
    # leaving them commented out allows them to fall back to WMS fetching from DataBC.
    # "freshwater_atlas_stream_directions": FreshwaterAtlasStreamDirections,
    # "freshwater_atlas_watersheds": FreshwaterAtlasWatersheds,
}


@router.get("/feature")
def get_layer_feature(layer: str, pk: str, db: Session = Depends(get_db)):
    """
    Returns a geojson Feature object by primary key using display_data_name as the generic lookup field. 
    relies heavily on CustomLayerBase in app.db.base_class.py but can be overridden in any custom data layer class
    """
    try:
        layer_class = API_DATASOURCES[layer]
    except:
        raise HTTPException(status_code=404, detail="Layer not found")

    # check if layer_class is a SQLAlchemy instance. If so, use the classmethod
    # on BaseLayerTable.
    return agr_repo.get_layer_feature(db, layer_class, pk)


@router.get("/aggregate")
def aggregate_sources(
        db: Session = Depends(get_db),
        layers: List[str] = Query(
            ..., title="Layers to search",
            description="Search for features in a given area for each of the specified layers.",
            min_length=1
        ),
        polygon: str = Query(
            "", title="Search polygon",
            description="Polygon to search within"
        ),
        bbox: List[float] = Query(
            [], title="Bounding box",
            description="Bounding box to constrain search, in format x1,y1,x2,y2.", max_length=4),
        width: float = Query(500, title="Width", description="Width of area of interest"),
        height: float = Query(500, title="Height",
                              description="Height of area of interest"),
        format: str = Query('geojson', title="Format",
                            description="Format that results will be returned in (e.g. geojson, xlsx)")
):
    """
    Generate a list of features from a variety of sources and map layers (specified by `layers`)
    inside the map bounds defined by `bbox`.
    """

    if not polygon and not bbox:
        raise HTTPException(
            status_code=400, detail="No search bounds. Supply either a `polygon` or set of 4 `bbox` values")

    # the polygon search area comes formatted the same way a MultiPolygon would be.
    # (e.g., an array of polygons).  Here we process it by creating a MultiPolygon
    # of all the polygons in the supplied shape.
    if polygon:
        poly_parsed = json.loads(polygon)
        polygon = MultiPolygon([Polygon(x) for x in poly_parsed])

        # bbox is no longer required, since we want to support polygon selection.
        # in order to maintain compatibility with WMS, if a polygon is provided,
        # create a bbox.  This feature could be removed in the near future if
        # we stop supporting WMS altogether.
        bbox = shape(polygon).bounds

    # This code section converts latlng EPSG:4326 values into mercator EPSG:3857
    # and then takes the largest square to use as the bbox. Reason being that the databc
    # WMS server doesn't handle non square bbox's very well on specific layers. This section
    # also limits the max size to be no larger than 10000 meters because again WMS server has
    # issues with large bbox's
    # TODO find the limit of bbox size for layers and implement feature client side
    #  that displays a square box with max size of limit
    bottom_left = spherical_mercator_project(bbox[1], bbox[0])
    top_right = spherical_mercator_project(bbox[3], bbox[2])
    x_diff = bottom_left[0] - top_right[0]
    y_diff = bottom_left[1] - top_right[1]
    diff = min(round(abs(max(x_diff, y_diff))), 10000)
    mercator_box = [bottom_left[1], bottom_left[0],
                    bottom_left[1] + diff, bottom_left[0] + diff]

    # Format the bounding box (which arrives in the querystring as a comma separated list)
    bbox_string = ','.join(str(v) for v in mercator_box)

    # define a search area out of the polygon shape, or, if that wasn't provided,
    # the bounding box.  This request should return an error (earlier in the handler)
    # if neither were supplied.
    search_area = polygon or box(*bbox)

    # Compare requested layers against layers we keep track of.  The valid WMS layers and their
    # respective WMS endpoints will come from our metadata.
    catalogue = agr_repo.get_display_catalogue(db, layers)

    wms_requests = []

    # keep track of layers that are processed.
    # this enables us to use internal data, marking it as done, but fall
    # back on making a WMS request if needed.
    processed_layers = {}

    # Internal datasets:
    # Gather valid internal sources that were included in the request's `layers` param
    internal_data = []
    # logger.info([c.display_data_name for c in catalogue])
    for item in catalogue:
        if item.display_data_name in API_DATASOURCES:
            internal_data.append(item)
            processed_layers[item.display_data_name] = True

    # Create a WMSRequest object with all the values we need to make WMS requests for each of the
    # WMS layers that we have metadata for.
    for item in catalogue:
        if item.wms_catalogue_id is None or item.display_data_name in processed_layers:
            continue

        query = WMSGetMapQuery(
            layers=item.wms_catalogue.wms_name,
            bbox=bbox_string,
            width=width,
            height=height,
        )
        req = WMSRequest(
            url=wms_url(item.wms_catalogue.wms_name),
            layer=item.display_data_name,
            q=query
        )
        wms_requests.append(req)

    # Go and fetch features for each of the WMS endpoints we need, and make a FeatureCollection
    # out of all the aggregated features.
    feature_list = fetch_wms_features(wms_requests)

    # Loop through all datasets that are available internally.
    # We will make use of the data access function registered in API_DATASOURCES
    # to avoid making api calls to our own web server.
    for dataset in internal_data:
        display_data_name = dataset.display_data_name

        # use function registered for this source
        # API_DATASOURCES is a map of layer names to a module or class;
        # Use it here to look up a module/class that has a `get_as_geojson`
        # function for looking up data in a layer. This function will return geojson
        # features in the bounding box for each layer, which we will package up
        # into a response.
        objects = API_DATASOURCES[display_data_name].get_as_geojson(
            db, search_area)

        feat_layer = LayerResponse(
            layer=display_data_name,
            status=200,
            geojson=objects
        )

        feature_list.append(feat_layer)

    # if xlsx format was requested, package the response as xlsx and return the xlsx notebook.
    if format == 'xlsx':
        return xlsxExport(feature_list)

    hydrated_templates = None
    if feature_list:
        hydrated_templates = build_templates(db, feature_list)

    response = {
        'display_data': feature_list,
        'display_templates': hydrated_templates
    }

    return response


def wms_url(wms_id):
    return "https://openmaps.gov.bc.ca/geo/pub/" + wms_id + "/ows?"<|MERGE_RESOLUTION|>--- conflicted
+++ resolved
@@ -61,11 +61,8 @@
     "hydrometric_stream_flow": StreamStation,
     "water_allocation_restrictions": WaterAllocationRestrictions,
     "water_rights_licences": WaterRightsLicenses,
-<<<<<<< HEAD
-    "water_rights_applications": WaterRightsApplications
-=======
+    "water_rights_applications": WaterRightsApplications,
     "fwa_stream_networks": FreshwaterAtlasStreamNetworks
->>>>>>> 8d278c85
 
     # these layers are causing performance issues.
     # leaving them commented out allows them to fall back to WMS fetching from DataBC.
