"""
Aggregate data from different WMS and/or API sources.
"""
from logging import getLogger
from typing import List
import json
from fastapi import APIRouter, Depends, HTTPException, Query
from starlette.responses import Response
from geojson import FeatureCollection, Feature, Point
from sqlalchemy.orm import Session
from sqlalchemy.ext.declarative.api import DeclarativeMeta
from shapely.geometry import shape, box, MultiPolygon, Polygon

from app.db.utils import get_db
from app.db.base_class import BaseLayerTable
from app.hydat.db_models import Station as StreamStation
import app.layers.water_rights_licences as water_rights_licences_repo
import app.layers.ground_water_wells as ground_water_wells_repo
from app.layers.water_rights_licences import WaterRightsLicenses
from app.layers.water_rights_applications import WaterRightsApplications
from app.layers.automated_snow_weather_station_locations import AutomatedSnowWeatherStationLocations
from app.layers.bc_wildfire_active_weather_stations import BcWildfireActiveWeatherStations
from app.layers.cadastral import Cadastral
from app.layers.critical_habitat_species_at_risk import CriticalHabitatSpeciesAtRisk
from app.layers.freshwater_atlas_stream_directions import FreshwaterAtlasStreamDirections
from app.layers.freshwater_atlas_watersheds import FreshwaterAtlasWatersheds
from app.layers.ground_water_wells import GroundWaterWells
from app.layers.bc_major_watersheds import BcMajorWatersheds
from app.layers.ecocat_water_related_reports import EcocatWaterRelatedReports
from app.layers.ground_water_aquifers import GroundWaterAquifers
from app.layers.water_allocation_restrictions import WaterAllocationRestrictions
from app.layers.freshwater_atlas_stream_networks import FreshwaterAtlasStreamNetworks

import app.hydat.models as streams_v1
import app.aggregator.db as agr_repo
from app.aggregator.aggregate import fetch_wms_features
from app.aggregator.models import WMSGetMapQuery, WMSGetFeatureInfoQuery, WMSRequest, LayerResponse
from app.templating.template_builder import build_templates
from app.aggregator.helpers import spherical_mercator_project
from app.aggregator.excel import xlsxExport

logger = getLogger("aggregator")

router = APIRouter()

# Data access functions are available for certain layers.
# if a function is not available here, default to using
# the web API listed with the layer metadata.

# returns a module or class that has `get_as_geojson` and `get_details` functions for looking up data from a layer
API_DATASOURCES = {
    "HYDAT": StreamStation,
    "aquifers": GroundWaterAquifers,
    "automated_snow_weather_station_locations": AutomatedSnowWeatherStationLocations,
    "bc_major_watersheds": BcMajorWatersheds,
    "bc_wildfire_active_weather_stations": BcWildfireActiveWeatherStations,
    "cadastral": Cadastral,
    "critical_habitat_species_at_risk": CriticalHabitatSpeciesAtRisk,
    "ecocat_water_related_reports": EcocatWaterRelatedReports,
    "groundwater_wells": GroundWaterWells,
    "hydrometric_stream_flow": StreamStation,
    "water_allocation_restrictions": WaterAllocationRestrictions,
    "water_rights_licences": WaterRightsLicenses,
<<<<<<< HEAD
    "water_rights_applications": WaterRightsApplications,
    "fwa_stream_networks": FreshwaterAtlasStreamNetworks
=======
    "freshwater_atlas_stream_networks": FreshwaterAtlasStreamNetworks
>>>>>>> db7ce3eb

    # these layers are causing performance issues.
    # leaving them commented out allows them to fall back to WMS fetching from DataBC.
    # "freshwater_atlas_stream_directions": FreshwaterAtlasStreamDirections,
    # "freshwater_atlas_watersheds": FreshwaterAtlasWatersheds,
}


@router.get("/feature")
def get_layer_feature(layer: str, pk: str, db: Session = Depends(get_db)):
    """
    Returns a geojson Feature object by primary key using display_data_name as the generic lookup field. 
    relies heavily on CustomLayerBase in app.db.base_class.py but can be overridden in any custom data layer class
    """
    try:
        layer_class = API_DATASOURCES[layer]
    except:
        raise HTTPException(status_code=404, detail="Layer not found")

    # check if layer_class is a SQLAlchemy instance. If so, use the classmethod
    # on BaseLayerTable.
    return agr_repo.get_layer_feature(db, layer_class, pk)


@router.get("/aggregate")
def aggregate_sources(
        db: Session = Depends(get_db),
        layers: List[str] = Query(
            ..., title="Layers to search",
            description="Search for features in a given area for each of the specified layers.",
            min_length=1
        ),
        polygon: str = Query(
            "", title="Search polygon",
            description="Polygon to search within"
        ),
        bbox: List[float] = Query(
            [], title="Bounding box",
            description="Bounding box to constrain search, in format x1,y1,x2,y2.", max_length=4),
        width: float = Query(500, title="Width", description="Width of area of interest"),
        height: float = Query(500, title="Height",
                              description="Height of area of interest"),
        format: str = Query('geojson', title="Format",
                            description="Format that results will be returned in (e.g. geojson, xlsx)")
):
    """
    Generate a list of features from a variety of sources and map layers (specified by `layers`)
    inside the map bounds defined by `bbox`.
    """

    if not polygon and not bbox:
        raise HTTPException(
            status_code=400, detail="No search bounds. Supply either a `polygon` or set of 4 `bbox` values")

    # the polygon search area comes formatted the same way a MultiPolygon would be.
    # (e.g., an array of polygons).  Here we process it by creating a MultiPolygon
    # of all the polygons in the supplied shape.
    if polygon:
        poly_parsed = json.loads(polygon)
        polygon = MultiPolygon([Polygon(x) for x in poly_parsed])

        # bbox is no longer required, since we want to support polygon selection.
        # in order to maintain compatibility with WMS, if a polygon is provided,
        # create a bbox.  This feature could be removed in the near future if
        # we stop supporting WMS altogether.
        bbox = shape(polygon).bounds

    # This code section converts latlng EPSG:4326 values into mercator EPSG:3857
    # and then takes the largest square to use as the bbox. Reason being that the databc
    # WMS server doesn't handle non square bbox's very well on specific layers. This section
    # also limits the max size to be no larger than 10000 meters because again WMS server has
    # issues with large bbox's
    # TODO find the limit of bbox size for layers and implement feature client side
    #  that displays a square box with max size of limit
    bottom_left = spherical_mercator_project(bbox[1], bbox[0])
    top_right = spherical_mercator_project(bbox[3], bbox[2])
    x_diff = bottom_left[0] - top_right[0]
    y_diff = bottom_left[1] - top_right[1]
    diff = min(round(abs(max(x_diff, y_diff))), 10000)
    mercator_box = [bottom_left[1], bottom_left[0],
                    bottom_left[1] + diff, bottom_left[0] + diff]

    # Format the bounding box (which arrives in the querystring as a comma separated list)
    bbox_string = ','.join(str(v) for v in mercator_box)

    # define a search area out of the polygon shape, or, if that wasn't provided,
    # the bounding box.  This request should return an error (earlier in the handler)
    # if neither were supplied.
    search_area = polygon or box(*bbox)

    # Compare requested layers against layers we keep track of.  The valid WMS layers and their
    # respective WMS endpoints will come from our metadata.
    catalogue = agr_repo.get_display_catalogue(db, layers)

    wms_requests = []

    # keep track of layers that are processed.
    # this enables us to use internal data, marking it as done, but fall
    # back on making a WMS request if needed.
    processed_layers = {}

    # Internal datasets:
    # Gather valid internal sources that were included in the request's `layers` param
    internal_data = []
    # logger.info([c.display_data_name for c in catalogue])
    for item in catalogue:
        if item.display_data_name in API_DATASOURCES:
            internal_data.append(item)
            processed_layers[item.display_data_name] = True

    # Create a WMSRequest object with all the values we need to make WMS requests for each of the
    # WMS layers that we have metadata for.
    for item in catalogue:
        if item.wms_catalogue_id is None or item.display_data_name in processed_layers:
            continue

        query = WMSGetMapQuery(
            layers=item.wms_catalogue.wms_name,
            bbox=bbox_string,
            width=width,
            height=height,
        )
        req = WMSRequest(
            url=wms_url(item.wms_catalogue.wms_name),
            layer=item.display_data_name,
            q=query
        )
        wms_requests.append(req)

    # Go and fetch features for each of the WMS endpoints we need, and make a FeatureCollection
    # out of all the aggregated features.
    feature_list = fetch_wms_features(wms_requests)

    # Loop through all datasets that are available internally.
    # We will make use of the data access function registered in API_DATASOURCES
    # to avoid making api calls to our own web server.
    for dataset in internal_data:
        display_data_name = dataset.display_data_name

        # use function registered for this source
        # API_DATASOURCES is a map of layer names to a module or class;
        # Use it here to look up a module/class that has a `get_as_geojson`
        # function for looking up data in a layer. This function will return geojson
        # features in the bounding box for each layer, which we will package up
        # into a response.
        objects = API_DATASOURCES[display_data_name].get_as_geojson(
            db, search_area)

        feat_layer = LayerResponse(
            layer=display_data_name,
            status=200,
            geojson=objects
        )

        feature_list.append(feat_layer)

    # if xlsx format was requested, package the response as xlsx and return the xlsx notebook.
    if format == 'xlsx':
        return xlsxExport(feature_list)

    hydrated_templates = None
    if feature_list:
        hydrated_templates = build_templates(db, feature_list)

    response = {
        'display_data': feature_list,
        'display_templates': hydrated_templates
    }

    return response


def wms_url(wms_id):
    return "https://openmaps.gov.bc.ca/geo/pub/" + wms_id + "/ows?"<|MERGE_RESOLUTION|>--- conflicted
+++ resolved
@@ -61,12 +61,8 @@
     "hydrometric_stream_flow": StreamStation,
     "water_allocation_restrictions": WaterAllocationRestrictions,
     "water_rights_licences": WaterRightsLicenses,
-<<<<<<< HEAD
     "water_rights_applications": WaterRightsApplications,
-    "fwa_stream_networks": FreshwaterAtlasStreamNetworks
-=======
     "freshwater_atlas_stream_networks": FreshwaterAtlasStreamNetworks
->>>>>>> db7ce3eb
 
     # these layers are causing performance issues.
     # leaving them commented out allows them to fall back to WMS fetching from DataBC.
