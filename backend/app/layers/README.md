--- conflicted
+++ resolved
@@ -13,11 +13,8 @@
 ogr2ogr -f "PostgreSQL" PG:"dbname=wally user=wally host=localhost port=5432 password=test_pw" \
 "/full/path/to/parcels.geojson" \
 --config PG_USE_COPY YES \
-<<<<<<< HEAD
--nlt PROMOTE_TO_MULTI -nln parcel -append
+-nlt PROMOTE_TO_MULTI -nln cadastral -append
 ```
-
-Since the parcels dataset is 2 GB, there is also a FactoryBoy class (ParcelFactory) in parcel_factory.py for generating dev fixtures.
 
 ## Aquifers
 
@@ -35,7 +32,4 @@
 "/path/to/water_rights.geojson" \
 --config PG_USE_COPY YES \
 -nln water_rights_licenses
-=======
--nlt PROMOTE_TO_MULTI -nln cadastral -append
->>>>>>> 9119225d
 ```