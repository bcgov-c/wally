"""
Database tables and data access functions for Water Survey of Canada's
National Water Data Archive Hydrometic Data
"""
import json
import logging
<<<<<<< HEAD
import requests
from typing import List
=======
from typing import List, Optional
>>>>>>> d4d94896
from sqlalchemy import func
from sqlalchemy.orm import Session
from shapely.geometry import Point
from app.layers.ground_water_wells import GroundWaterWells
from app.analysis.wells.models import WellDrawdown, Screen
logger = logging.getLogger("api")


def get_wells_by_distance(db: Session, search_point: Point, radius: float) -> list:
    """ List wells by distance from a point.
    """

    if radius > 10000:
        # some regions have thousands of wells in a 10km radius... limit search to that.
        radius = 10000

    # search within a given radius, adding a distance column denoting
    # distance from the centre point in metres
    # geometry columns are cast to geography to use metres as the base unit.
    q = db.query(GroundWaterWells) \
        .filter(
            func.ST_DWithin(func.Geography(GroundWaterWells.GEOMETRY),
                            func.ST_GeographyFromText(search_point.wkt), radius)
    ) \
        .with_entities(
            GroundWaterWells.WELL_TAG_NO,
            func.ST_Distance(func.Geography(GroundWaterWells.GEOMETRY),
                             func.ST_GeographyFromText(search_point.wkt)).label('distance')
    ).order_by('distance')

    return q.all()


def calculate_available_drawdown(wells: List[WellDrawdown]) -> List[WellDrawdown]:
    """ takes a list of WellDrawdown objects and fills in drawdown calculations """

    for well in wells:
        if well.screen_set:
            # well has a screen set: calculate the top of screen using
            # the screen set supplied by GWELLS.
            well.top_of_screen = calculate_top_of_screen(well.screen_set)

        if well.top_of_screen and well.static_water_level:
            # calculate the difference between the static water level
            # and the top of the screen.  This value indicates the
            # available drawdown. This calculation depends on the reported
            # values available at the time that the well report was filed.
            well.swl_to_screen = well.top_of_screen - well.static_water_level

        if well.finished_well_depth and well.static_water_level:
            # calculate difference between static water level and
            # the finished well depth.  The finished well depth is available
            # on more wells than screen depths are.
            well.swl_to_bottom_of_well = well.finished_well_depth - well.static_water_level

    return wells


def calculate_top_of_screen(screen_set: List[Screen]) -> Optional[float]:
    """ calculates the top of screen from a given screen set
    screen sets come from GWELLS and have a start depth and end depth."""

<<<<<<< HEAD
    return min([x.start for x in screen_set if x.start])


def get_screens(wells_to_search: List[str]) -> List[WellDrawdown]:
    """ calls GWELLS API to get well screen information. """

    wells_results = []

    # avoid making queries with an excessively long list of wells.
    chunk_length = 50

    # split requests into chunks based on chunk_length
    chunks = [wells_to_search[i:i+chunk_length]
              for i in range(0, len(wells_to_search), chunk_length)]

    for chunk in chunks:
        # helpers to prevent unbounded requests
        done = False
        limit_requests = 100
        i = 0  # this i is for recording extra requests within each chunk, if necessary

        # we are already making small chunks within the known API pagination limit,
        # but in case that limit changes, we can still handle offset paging.
        offset = 0

        search_string = ','.join(chunk)

        while not done and i < limit_requests:
            logger.info('making request to GWELLS API')
            resp = requests.get(
                f"https://gwells-staging.pathfinder.gov.bc.ca/gwells/api/v1/wells/screens?wells={search_string}&limit=100&offset={offset}")

            # break now if we didn't receive any results.
            results = resp.json().get('results', None)

            i += 1

            if not results:
                done = True
                break

            # add results to a list.
            wells_results += results
            offset += len(results)

            # check for a "next" attribute, indicating the next limit/offset combo.
            # when it is null, the pagination is done.
            if not resp.json().get('next', None):
                done = True

        # return zero results if an error occurred or we did not successfully get all the results.
        # (avoid returning incomplete data)
        if not done:
            return []

    return wells_results


def merge_wells_datasources(wells: list, wells_with_distances: object) -> List[WellDrawdown]:
    """
    Merges a list of well details (from GWELLS), with a key/value dict of wells: distance (m)
    to create a list of WellDrawdown data.
    e.g. combines:
        {
            123: 50,
            124: 55
        }
    with:
        [
            {
                well_tag_number: 123,
                static_water_level: 12
            },
            {
                well_tag_number: 124,
                static_water_level: 12
            }
        ]
    to create:
        [
            {
                well_tag_number: 123,
                static_water_level: 12,
                distance: 50
            },
            {
                well_tag_number: 124,
                static_water_level: 12,
                distance: 55
            }
        ]
    """

    well_map = {}

    # make a dict with keys being the well tag numbers
    for well in wells:
        well_map[str(well.pop('well_tag_number'))] = well

    # create WellDrawdown data objects for every well we found nearby.  The last argument to WellDrawdown() is
    # the supplemental data that comes from GWELLS for each well.
    return with_drawdown([
        WellDrawdown(
            well_tag_number=well[0],
            distance=well[1],
            **well_map.get(str(well[0]).lstrip('0'), {})
        )
        for well in wells_with_distances])
=======
    top_of_screen = None

    if not screen_set or None in map(lambda x: x.start, screen_set):
        return None

    try:
        top_of_screen = min([x.start for x in screen_set if x.start])
    except ValueError:
        # we expect occasional ValueErrors due to inconsistent screen data.
        # some screens are present in the dataset but do not have start/end values.
        return None
    return top_of_screen
>>>>>>> d4d94896
<|MERGE_RESOLUTION|>--- conflicted
+++ resolved
@@ -4,12 +4,8 @@
 """
 import json
 import logging
-<<<<<<< HEAD
 import requests
-from typing import List
-=======
 from typing import List, Optional
->>>>>>> d4d94896
 from sqlalchemy import func
 from sqlalchemy.orm import Session
 from shapely.geometry import Point
@@ -72,8 +68,18 @@
     """ calculates the top of screen from a given screen set
     screen sets come from GWELLS and have a start depth and end depth."""
 
-<<<<<<< HEAD
-    return min([x.start for x in screen_set if x.start])
+    top_of_screen = None
+
+    if not screen_set or None in map(lambda x: x.start, screen_set):
+        return None
+
+    try:
+        top_of_screen = min([x.start for x in screen_set if x.start])
+    except ValueError:
+        # we expect occasional ValueErrors due to inconsistent screen data.
+        # some screens are present in the dataset but do not have start/end values.
+        return None
+    return top_of_screen
 
 
 def get_screens(wells_to_search: List[str]) -> List[WellDrawdown]:
@@ -174,24 +180,10 @@
 
     # create WellDrawdown data objects for every well we found nearby.  The last argument to WellDrawdown() is
     # the supplemental data that comes from GWELLS for each well.
-    return with_drawdown([
+    return calculate_available_drawdown([
         WellDrawdown(
             well_tag_number=well[0],
             distance=well[1],
             **well_map.get(str(well[0]).lstrip('0'), {})
         )
-        for well in wells_with_distances])
-=======
-    top_of_screen = None
-
-    if not screen_set or None in map(lambda x: x.start, screen_set):
-        return None
-
-    try:
-        top_of_screen = min([x.start for x in screen_set if x.start])
-    except ValueError:
-        # we expect occasional ValueErrors due to inconsistent screen data.
-        # some screens are present in the dataset but do not have start/end values.
-        return None
-    return top_of_screen
->>>>>>> d4d94896
+        for well in wells_with_distances])