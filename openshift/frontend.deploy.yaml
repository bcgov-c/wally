--- conflicted
+++ resolved
@@ -72,7 +72,6 @@
             name: wally-${NAME}-frontend
         spec:
           containers:
-<<<<<<< HEAD
             - image: >-
                 docker-registry.default.svc:5000/${NAMESPACE}/wally-web:${NAME}
               imagePullPolicy: Always
@@ -82,10 +81,10 @@
                   protocol: TCP
               resources:
                 requests:
-                  cpu: 50m
+                  cpu: 100m
                   memory: 128Mi
                 limits:
-                  cpu: 50m
+                  cpu: 100m
                   memory: 128Mi
               terminationMessagePath: /dev/termination-log
               terminationMessagePolicy: File
@@ -94,25 +93,6 @@
                 value: wally-${NAME}-api
               - name: WALLY_REPORTING_SERVICE
                 value: wally-${NAME}-reporting
-=======
-          - env:
-            image: >-
-              docker-registry.default.svc:5000/${NAMESPACE}/wally-web:${NAME}
-            imagePullPolicy: Always
-            name: wally
-            ports:
-            - containerPort: 8080
-              protocol: TCP
-            resources:
-              requests:
-                cpu: 50m
-                memory: 128Mi
-              limits:
-                cpu: 50m
-                memory: 128Mi
-            terminationMessagePath: /dev/termination-log
-            terminationMessagePolicy: File
->>>>>>> 91fa4d71
           dnsPolicy: ClusterFirst
           restartPolicy: Always
           schedulerName: default-scheduler
