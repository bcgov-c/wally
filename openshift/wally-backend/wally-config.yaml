apiVersion: v1
data:
  prod.env: |
    external_import=false
    external_import_types=
<<<<<<< HEAD
    wally_model=false
  staging.env: |
    external_import=false
    external_import_types=
    wally_model=true
  dev.env: |
    external_import=true
    external_import_types=csv, kml, geojson
    wally_model=true
=======
    surface_water_design_v2=false
  staging.env: |
    external_import=false
    external_import_types=
    surface_water_design_v2=true
  dev.env: |
    external_import=true
    external_import_types=csv, kml, geojson
    surface_water_design_v2=true
>>>>>>> bffda898
kind: ConfigMap
metadata:
  name: wally-config<|MERGE_RESOLUTION|>--- conflicted
+++ resolved
@@ -3,27 +3,18 @@
   prod.env: |
     external_import=false
     external_import_types=
-<<<<<<< HEAD
     wally_model=false
+    surface_water_design_v2=false
   staging.env: |
     external_import=false
     external_import_types=
     wally_model=true
+    surface_water_design_v2=true
   dev.env: |
     external_import=true
     external_import_types=csv, kml, geojson
     wally_model=true
-=======
-    surface_water_design_v2=false
-  staging.env: |
-    external_import=false
-    external_import_types=
     surface_water_design_v2=true
-  dev.env: |
-    external_import=true
-    external_import_types=csv, kml, geojson
-    surface_water_design_v2=true
->>>>>>> bffda898
 kind: ConfigMap
 metadata:
   name: wally-config