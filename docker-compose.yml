version: '3.3'
services:
  backend:
    build:
      context: ./backend
      dockerfile: Dockerfile.dev
      args:
        env: dev
    networks:
      default:
        aliases:
          - ${DOMAIN}
    command: /app/start-reload.sh
    volumes:
      - type: bind
        source: ./backend
        target: /app
        consistency: cached
    env_file:
      - env-postgres.env
      - env-backend.env
    environment:
      PORT: 8000
      MAPBOX_ACCESS_TOKEN: "${MAPBOX_ACCESS_TOKEN}"
      MAPBOX_STYLE: "${MAPBOX_STYLE}"
      COMMON_DOCGEN_CLIENT_ID: "${COMMON_DOCGEN_CLIENT_ID}"
      COMMON_DOCGEN_CLIENT_SECRET: "${COMMON_DOCGEN_CLIENT_SECRET}"
      COMMON_DOCGEN_SSO_ENDPOINT: "${COMMON_DOCGEN_SSO_ENDPOINT}"
      COMMON_DOCGEN_ENDPOINT: "${COMMON_DOCGEN_ENDPOINT}"
      MINIO_ACCESS_KEY: "${MINIO_ACCESS_KEY}"
      MINIO_SECRET_KEY: "${MINIO_SECRET_KEY}"
      MINIO_HOST_URL: "${MINIO_HOST_URL}"
      GDAL_DATA: /usr/share/gdal/
    ports:
      - '8000:8000'
    depends_on:
      - db
  db:
<<<<<<< HEAD
    image: crunchydata/crunchy-postgres-gis:centos7-12.5-3.0-4.4.2
=======
    image: crunchydata/crunchy-postgres-gis:centos8-13.2-3.0-4.6.2
>>>>>>> ee573695
    env_file:
      - env-postgres.env
    volumes:
      - pgdata-volume:/pgdata:z
      - type: bind
        source: ./scripts/database/dev/setup.sql
        target: /pgconf/setup.sql
        consistency: cached
    ports:
      - '5432:5432'
<<<<<<< HEAD
  tileserv:
    hostname: tileserv
    depends_on:
      - db
    image: pramsey/pg_tileserv:latest
    environment:
      DATABASE_URL: postgres://ftw_reader:test_pw@db:5432/wally
    ports:
      - "7800:7800"
    entrypoint: sh -c "sleep 10; /app/pg_tileserv"
=======
>>>>>>> ee573695
volumes:
  pgdata-volume:<|MERGE_RESOLUTION|>--- conflicted
+++ resolved
@@ -36,11 +36,7 @@
     depends_on:
       - db
   db:
-<<<<<<< HEAD
-    image: crunchydata/crunchy-postgres-gis:centos7-12.5-3.0-4.4.2
-=======
     image: crunchydata/crunchy-postgres-gis:centos8-13.2-3.0-4.6.2
->>>>>>> ee573695
     env_file:
       - env-postgres.env
     volumes:
@@ -51,7 +47,6 @@
         consistency: cached
     ports:
       - '5432:5432'
-<<<<<<< HEAD
   tileserv:
     hostname: tileserv
     depends_on:
@@ -62,7 +57,5 @@
     ports:
       - "7800:7800"
     entrypoint: sh -c "sleep 10; /app/pg_tileserv"
-=======
->>>>>>> ee573695
 volumes:
   pgdata-volume: