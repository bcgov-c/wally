#!groovy
@Library('bcgov-library') _
import bcgov.GitHubHelper

// Notify stage status and pass to Jenkins-GitHub library
void notifyStageStatus (String name, String status) {
    GitHubHelper.createCommitStatus(
        this,
        sh(returnStdout: true, script: 'git rev-parse HEAD'), // this is the most recent commit ID
        status,
        "${BUILD_URL}",
        "Stage: ${name}",
        "${name}"
    )
}

// createDeployment gets a new deployment ID from GitHub.
// this lets us display notifications on GitHub when new environments
// are deployed (e.g. on a pull request page)
Long createDeployment (String suffix, String gitRef) {
    def ghDeploymentId = new GitHubHelper().createDeployment(
        this,
        gitRef,
        [
            'environment':"${suffix}",
            'task':"deploy:${gitRef}"
        ]
    )
    echo "deployment ID: ${ghDeploymentId}"
    return ghDeploymentId

}

// Create deployment status for a deployment ID (call createDeployment first)
void createDeploymentStatus (Long ghDeploymentId, String status, String stageUrl) {
    echo "creating deployment status (${status})"
    new GitHubHelper().createDeploymentStatus(
        this,
        ghDeploymentId,
        "${status}",
        ['targetUrl':"https://${stageUrl}/"]
    )

}

// Run an action in a stage with GitHub notifications and stage retries on failure.
// Because the GitHub notification uses the `name` argument, make sure name is unique
// each time using this wrapper.
def withStatus(String name, Closure body) {
  waitUntil {
      notifyStageStatus (name, 'PENDING')
      boolean isDone=false
      try {
          body()
          isDone=true
          notifyStageStatus(name, 'SUCCESS')
          echo "Completed Stage '${name}'"
      } catch (error){
          notifyStageStatus(name, 'FAILURE')
          echo "${stackTraceAsString(error)}"
          def inputAction = input(
              message: "This step (${name}) has failed. See related messages.",
              ok: 'Confirm',
              parameters: [
                  choice(
                      name: 'action',
                      choices: 'Re-run\nIgnore',
                      description: 'What would you like to do?'
                  )
              ]
          )
          if ('Ignore'.equalsIgnoreCase(inputAction)){
              isDone=true
          }
      }
      return isDone
  }
}


// Print stack trace of error
@NonCPS
private static String stackTraceAsString(Throwable t) {
    StringWriter sw = new StringWriter();
    t.printStackTrace(new PrintWriter(sw));
    return sw.toString()
}


pipeline {
  agent any
  environment {
    GIT_REPO = "https://github.com/bcgov-c/wally.git"
    NAME = JOB_BASE_NAME.toLowerCase()

    // project names
    TOOLS_PROJECT = "bfpeyx-tools"
    DEV_PROJECT = "bfpeyx-dev"
    TEST_PROJECT = "bfpeyx-test"
    PROD_PROJECT = "bfpeyx-prod"
  }
  stages {
    stage('Build') {
      steps {
        script {
          echo "Cancelling previous builds..."
          timeout(10) {
              abortAllPreviousBuildInProgress(currentBuild)
          }
          echo "Previous builds cancelled"

          // ref defaults to the master branch, but if this is a pull
          // request, set the git ref to the pull request ref.
          def ref = "master"
          if (env.JOB_BASE_NAME != 'master') {
            ref = "pull/${CHANGE_ID}/head"
          }

          openshift.withCluster() {
            openshift.withProject() {
              withStatus(env.STAGE_NAME) {
                echo "Applying templates"
                def bcWebTemplate = openshift.process('-f',
                  'openshift/frontend.build.yaml',
                  "NAME=${NAME}",
                  "GIT_REPO=${GIT_REPO}",
                  "GIT_REF=${ref}"
                )

                def bcApiTemplate = openshift.process('-f',
                  'openshift/backend.build.yaml',
                  "NAME=${NAME}",
                  "GIT_REPO=${GIT_REPO}",
                  "GIT_REF=${ref}"
                )

                def bcPdfTemplate = openshift.process('-f',
                  'openshift/reporting.build.yaml',
                  "NAME=${NAME}",
                  "GIT_REPO=${GIT_REPO}",
                  "GIT_REF=${ref}"
                )

                timeout(15) {
                  echo "Starting builds"
                  def bcWeb = openshift.apply(bcWebTemplate).narrow('bc').startBuild()
                  def bcApi = openshift.apply(bcApiTemplate).narrow('bc').startBuild()
                  def bcPdf = openshift.apply(bcPdfTemplate).narrow('bc').startBuild()
                  def webBuilds = bcWeb.narrow('builds')
                  def apiBuilds = bcApi.narrow('builds')
                  def pdfBuilds = bcPdf.narrow('builds')

                  sleep(5)

                  // wait for builds to run.
                  webBuilds.untilEach(1) {
                      return it.object().status.phase == "Complete" || it.object().status.phase == "Failed"
                  }
                  apiBuilds.untilEach(1) {
                      return it.object().status.phase == "Complete" || it.object().status.phase == "Failed"
                  }
                  pdfBuilds.untilEach(1) {
                      return it.object().status.phase == "Complete" || it.object().status.phase == "Failed"
                   }

                  // the previous step waited for builds to finish (whether successful or not),
                  // so here we check for errors.
                  webBuilds.withEach {
                    if (it.object().status.phase == "Failed") {
                      bcWeb.logs()
                      error('Frontend build failed')
                    }
                  }

                  apiBuilds.withEach {
                    if (it.object().status.phase == "Failed") {
                      bcApi.logs()
                      error('Backend build failed')
                    }
                  }

                  pdfBuilds.withEach {
                    if (it.object().status.phase == "Failed") {
                      bcPdf.logs()
                      error('Reporting build failed')
                    }
                  }

                }
                echo "Success! Builds completed."
              }
            }
          }
        }
      }
    }
    stage('Deploy') {
      when {
          expression { env.JOB_BASE_NAME != 'master' }
      }
      steps {
        script {
          def project = DEV_PROJECT
          def host = "wally-${NAME}.pathfinder.gov.bc.ca"
          def ref = "pull/${CHANGE_ID}/head"
          openshift.withCluster() {
            openshift.withProject(project) {
              withStatus(env.STAGE_NAME) {

                // create deployment object at GitHub and give it a pending status.
                // this creates a notice on the pull request page indicating that a deployment
                // is pending.
<<<<<<< HEAD
                def deployment = createDeployment('dev')
=======
                def deployment = createDeployment('dev', ref)
>>>>>>> 5e470133
                createDeploymentStatus(deployment, 'PENDING', host)

                // apply frontend application template
                def frontend = openshift.apply(openshift.process("-f",
                  "openshift/frontend.deploy.yaml",
                  "NAME=${NAME}",
                  "HOST=${host}",
                  "REPLICAS=1",
                  "NAMESPACE=${project}"
                ))

                // apply database template
                def database = openshift.apply(openshift.process("-f",
                  "openshift/database.deploy.yaml",
                  "NAME=wally-psql",
                  "REPLICAS=1",
                  "SUFFIX=-${NAME}",
                  "IMAGE_STREAM_NAMESPACE=${project}"
                ))

                def backend = openshift.apply(openshift.process("-f",
                  "openshift/backend.deploy.yaml",
                  "NAME=${NAME}",
                  "HOST=${host}",
                  "NAMESPACE=${project}",
                  "REPLICAS=1",
                  "ENVIRONMENT=DEV"
                ))

                def gatekeeper = openshift.apply(openshift.process("-f",
                  "openshift/gatekeeper.deploy.yaml",
                  "NAME=${NAME}",
                  "HOST=${host}",
                  "NAMESPACE=${project}",
                  "REPLICAS=1",
                  "ENVIRONMENT=DEV"
                ))
                
                def reporting = openshift.apply(openshift.process("-f",
                  "openshift/reporting.deploy.yaml",
                  "NAME=${NAME}",
                  "HOST=${host}",
                  "REPLICAS=1",
                  "NAMESPACE=${project}"
                ))

                echo "Deploying to a dev environment"

                // tag images into dev project.  This triggers re-deploy.
                openshift.tag("${TOOLS_PROJECT}/wally-web:${NAME}", "${DEV_PROJECT}/wally-web:${NAME}")
                openshift.tag("${TOOLS_PROJECT}/wally-api:${NAME}", "${DEV_PROJECT}/wally-api:${NAME}")
                openshift.tag("${TOOLS_PROJECT}/wally-reporting:${NAME}", "${DEV_PROJECT}/wally-reporting:${NAME}")

                // wait for any deployments to finish updating.
                frontend.narrow('dc').rollout().status()
                database.narrow('dc').rollout().status()
                backend.narrow('dc').rollout().status()
                gatekeeper.narrow('dc').rollout().status()
                reporting.narrow('dc').rollout().status()

                // update GitHub deployment status.
                createDeploymentStatus(deployment, 'SUCCESS', host)
                echo "Successfully deployed"
              }
            }
          }
        }
      }
    }
    stage('API tests') {
      when {
          expression { env.JOB_BASE_NAME != 'master' }
      }
      steps {
        script {
          def host = "wally-${NAME}.pathfinder.gov.bc.ca"
          openshift.withCluster() {
            openshift.withProject(TOOLS_PROJECT) {
              withStatus(env.STAGE_NAME) {
                podTemplate(
                    label: "apitest-${NAME}-${BUILD_NUMBER}",
                    name: "apitest-${NAME}-${BUILD_NUMBER}",
                    serviceAccount: 'jenkins',
                    cloud: 'openshift',
                    activeDeadlineSeconds: 1800,
                    containers: [
                        containerTemplate(
                            name: 'jnlp',
                            image: 'docker-registry.default.svc:5000/bfpeyx-tools/apitest',
                            imagePullPolicy: 'Always',
                            resourceRequestCpu: '500m',
                            resourceLimitCpu: '800m',
                            resourceRequestMemory: '512Mi',
                            resourceLimitMemory: '1Gi',
                            activeDeadlineSeconds: '600',
                            podRetention: 'never',
                            workingDir: '/tmp',
                            command: '',
                            args: '${computer.jnlpmac} ${computer.name}',
                            envVars: [
                                envVar(
                                    key:'BASE_URL',
                                    value: "https://${host}"
                                ),
                                secretEnvVar(
                                    key: 'AUTH_HOST',
                                    secretName: 'apitest-test-creds',
                                    secretKey: 'AUTH_HOST'
                                ),
                                secretEnvVar(
                                    key: 'AUTH_PASS',
                                    secretName: 'apitest-test-creds',
                                    secretKey: 'AUTH_PASS'
                                ),
                                secretEnvVar(
                                    key: 'AUTH_USER',
                                    secretName: 'apitest-test-creds',
                                    secretKey: 'AUTH_USER'
                                ),
                                secretEnvVar(
                                    key: 'CLIENT_ID',
                                    secretName: 'apitest-test-creds',
                                    secretKey: 'CLIENT_ID'
                                ),
                                secretEnvVar(
                                    key: 'CLIENT_SECRET',
                                    secretName: 'apitest-test-creds',
                                    secretKey: 'CLIENT_SECRET'
                                ),
                            ]
                        )
                    ]
                ) {
                    node("apitest-${NAME}-${BUILD_NUMBER}") {
                        checkout scm
                        dir('backend/api-tests') {
                            try {
                                sh """
                                  apitest -f hydat.apitest.yaml \
                                  -e host=$BASE_URL \
                                  -e auth_user=$AUTH_USER \
                                  -e auth_pass=$AUTH_PASS \
                                  -e auth_url=$AUTH_HOST \
                                  -e auth_id=$CLIENT_ID \
                                  -e auth_secret=$CLIENT_SECRET
                                  """
                                }
                            finally {
                      }
                    }
                  }
                }
              }
            }
          }
        }
      }
    }
    stage('Deploy to staging') {
<<<<<<< HEAD
=======
      when {
          expression { env.JOB_BASE_NAME == 'master' }
      }
>>>>>>> 5e470133
      steps {
        script {
          def project = TEST_PROJECT
          def env_name = "staging"
          def host = "wally-staging.pathfinder.gov.bc.ca"
<<<<<<< HEAD
=======
          def ref = "refs/heads/master"
>>>>>>> 5e470133
          openshift.withCluster() {
            openshift.withProject(project) {
              withStatus(env.STAGE_NAME) {

                // create deployment object at GitHub and give it a pending status.
                // this creates a notice on the pull request page indicating that a deployment
                // is pending.
<<<<<<< HEAD
                def deployment = createDeployment('staging')
=======
                def deployment = createDeployment('staging', ref)
>>>>>>> 5e470133
                createDeploymentStatus(deployment, 'PENDING', host)

                // apply frontend application template
                def frontend = openshift.apply(openshift.process("-f",
                  "openshift/frontend.deploy.yaml",
                  "NAME=${env_name}",
                  "HOST=${host}",
                  "NAMESPACE=${project}",
                  "REPLICAS=2"
                ))

                // apply database template
                def database = openshift.apply(openshift.process("-f",
                  "openshift/database.deploy.yaml",
                  "NAME=wally-psql",
                  "REPLICAS=3",
                  "SUFFIX=-${env_name}",
                  "PVC_SIZE=10Gi",
                  "IMAGE_STREAM_NAMESPACE=${project}"
                ))

                def backend = openshift.apply(openshift.process("-f",
                  "openshift/backend.deploy.yaml",
                  "NAME=${env_name}",
                  "HOST=${host}",
                  "NAMESPACE=${project}",
                  "ENVIRONMENT=STAGING",
                  "REPLICAS=2"
                ))

                def gatekeeper = openshift.apply(openshift.process("-f",
                  "openshift/gatekeeper.deploy.yaml",
                  "NAME=${env_name}",
                  "HOST=${host}",
                  "NAMESPACE=${project}",
                  "ENVIRONMENT=STAGING",
                  "REPLICAS=2"
                ))
                
                def reporting = openshift.apply(openshift.process("-f",
                  "openshift/reporting.deploy.yaml",
                  "NAME=${env_name}",
                  "HOST=${host}",
                  "NAMESPACE=${project}",
                  "REPLICAS=2"
                ))

                echo "Deploying to a dev environment"

                // tag images into dev project.  This triggers re-deploy.
                openshift.tag("${TOOLS_PROJECT}/wally-web:${NAME}", "${project}/wally-web:${env_name}")
                openshift.tag("${TOOLS_PROJECT}/wally-api:${NAME}", "${project}/wally-api:${env_name}")
                openshift.tag("${TOOLS_PROJECT}/wally-reporting:${NAME}", "${project}/wally-reporting:${env_name}")

                // wait for any deployments to finish updating.
                frontend.narrow('dc').rollout().status()
                database.narrow('dc').rollout().status()
                backend.narrow('dc').rollout().status()
                gatekeeper.narrow('dc').rollout().status()
                reporting.narrow('dc').rollout().status()

                // update GitHub deployment status.
                createDeploymentStatus(deployment, 'SUCCESS', host)
                echo "Successfully deployed"
              }
            }
          }
        }
      }
    }
    stage('Deploy to production') {
<<<<<<< HEAD
      steps {
        script {
          def project = PROD_PROJECT
          def env_name = "production"
          def host = "wally.pathfinder.gov.bc.ca"
=======
      when {
          expression { env.JOB_BASE_NAME == 'master' }
      }
      steps {
        script {

          input "Deploy to production?"

          def project = PROD_PROJECT
          def env_name = "production"
          def host = "wally.pathfinder.gov.bc.ca"
          def ref = "refs/heads/master"
>>>>>>> 5e470133
          openshift.withCluster() {
            openshift.withProject(project) {
              withStatus(env.STAGE_NAME) {

                // create deployment object at GitHub and give it a pending status.
                // this creates a notice on the pull request page indicating that a deployment
                // is pending.
<<<<<<< HEAD
                def deployment = createDeployment('production')
=======
                def deployment = createDeployment('production', ref)
>>>>>>> 5e470133
                createDeploymentStatus(deployment, 'PENDING', host)

                // apply frontend application template
                def frontend = openshift.apply(openshift.process("-f",
                  "openshift/frontend.deploy.yaml",
                  "NAME=${env_name}",
                  "HOST=${host}",
                  "NAMESPACE=${project}",
                  "REPLICAS=2"
                ))

                // apply database template
                def database = openshift.apply(openshift.process("-f",
                  "openshift/database.deploy.yaml",
                  "NAME=wally-psql",
                  "REPLICAS=3",
                  "SUFFIX=-${env_name}",
                  "PVC_SIZE=20Gi",
                  "IMAGE_STREAM_NAMESPACE=${project}"
                ))

                def backend = openshift.apply(openshift.process("-f",
                  "openshift/backend.deploy.yaml",
                  "NAME=${env_name}",
                  "HOST=${host}",
                  "NAMESPACE=${project}",
                  "ENVIRONMENT=PRODUCTION",
                  "REPLICAS=2"
                ))

                def gatekeeper = openshift.apply(openshift.process("-f",
                  "openshift/gatekeeper.deploy.yaml",
                  "NAME=${env_name}",
                  "HOST=${host}",
                  "NAMESPACE=${project}",
                  "ENVIRONMENT=PRODUCTION",
                  "REPLICAS=2"
                ))
                
                def reporting = openshift.apply(openshift.process("-f",
                  "openshift/reporting.deploy.yaml",
                  "NAME=${env_name}",
                  "HOST=${host}",
                  "NAMESPACE=${project}",
                  "REPLICAS=2"
                ))

                echo "Deploying to a dev environment"

                // tag images into dev project.  This triggers re-deploy.
                openshift.tag("${TOOLS_PROJECT}/wally-web:${NAME}", "${project}/wally-web:${env_name}")
                openshift.tag("${TOOLS_PROJECT}/wally-api:${NAME}", "${project}/wally-api:${env_name}")
                openshift.tag("${TOOLS_PROJECT}/wally-reporting:${NAME}", "${project}/wally-reporting:${env_name}")

                // wait for any deployments to finish updating.
                frontend.narrow('dc').rollout().status()
                database.narrow('dc').rollout().status()
                backend.narrow('dc').rollout().status()
                gatekeeper.narrow('dc').rollout().status()
                reporting.narrow('dc').rollout().status()

                // update GitHub deployment status.
                createDeploymentStatus(deployment, 'SUCCESS', host)
                echo "Successfully deployed"
              }
            }
          }
        }
      }
    }
  }
}<|MERGE_RESOLUTION|>--- conflicted
+++ resolved
@@ -210,11 +210,7 @@
                 // create deployment object at GitHub and give it a pending status.
                 // this creates a notice on the pull request page indicating that a deployment
                 // is pending.
-<<<<<<< HEAD
-                def deployment = createDeployment('dev')
-=======
                 def deployment = createDeployment('dev', ref)
->>>>>>> 5e470133
                 createDeploymentStatus(deployment, 'PENDING', host)
 
                 // apply frontend application template
@@ -374,21 +370,15 @@
       }
     }
     stage('Deploy to staging') {
-<<<<<<< HEAD
-=======
       when {
           expression { env.JOB_BASE_NAME == 'master' }
       }
->>>>>>> 5e470133
       steps {
         script {
           def project = TEST_PROJECT
           def env_name = "staging"
           def host = "wally-staging.pathfinder.gov.bc.ca"
-<<<<<<< HEAD
-=======
           def ref = "refs/heads/master"
->>>>>>> 5e470133
           openshift.withCluster() {
             openshift.withProject(project) {
               withStatus(env.STAGE_NAME) {
@@ -396,11 +386,7 @@
                 // create deployment object at GitHub and give it a pending status.
                 // this creates a notice on the pull request page indicating that a deployment
                 // is pending.
-<<<<<<< HEAD
-                def deployment = createDeployment('staging')
-=======
                 def deployment = createDeployment('staging', ref)
->>>>>>> 5e470133
                 createDeploymentStatus(deployment, 'PENDING', host)
 
                 // apply frontend application template
@@ -472,13 +458,6 @@
       }
     }
     stage('Deploy to production') {
-<<<<<<< HEAD
-      steps {
-        script {
-          def project = PROD_PROJECT
-          def env_name = "production"
-          def host = "wally.pathfinder.gov.bc.ca"
-=======
       when {
           expression { env.JOB_BASE_NAME == 'master' }
       }
@@ -491,7 +470,6 @@
           def env_name = "production"
           def host = "wally.pathfinder.gov.bc.ca"
           def ref = "refs/heads/master"
->>>>>>> 5e470133
           openshift.withCluster() {
             openshift.withProject(project) {
               withStatus(env.STAGE_NAME) {
@@ -499,11 +477,7 @@
                 // create deployment object at GitHub and give it a pending status.
                 // this creates a notice on the pull request page indicating that a deployment
                 // is pending.
-<<<<<<< HEAD
-                def deployment = createDeployment('production')
-=======
                 def deployment = createDeployment('production', ref)
->>>>>>> 5e470133
                 createDeploymentStatus(deployment, 'PENDING', host)
 
                 // apply frontend application template
