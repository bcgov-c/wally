import { createLocalVue } from '@vue/test-utils'
import Vuex from 'vuex'

const localVue = createLocalVue()
localVue.use(Vuex)

describe('Stream Store', () => {
<<<<<<< HEAD
  var store
  beforeEach(() => {
    store = streamStore.default
  })

  it('checks store existence', () => {
    expect(store).toBeTruthy()
  })

=======
  beforeEach(() => {
  })

>>>>>>> 3a34471a
  it('calculates upstream segments', () => {
    expect(true).toEqual(true) // placeholder
  })
})<|MERGE_RESOLUTION|>--- conflicted
+++ resolved
@@ -5,21 +5,10 @@
 localVue.use(Vuex)
 
 describe('Stream Store', () => {
-<<<<<<< HEAD
-  var store
-  beforeEach(() => {
-    store = streamStore.default
-  })
 
-  it('checks store existence', () => {
-    expect(store).toBeTruthy()
-  })
-
-=======
   beforeEach(() => {
   })
 
->>>>>>> 3a34471a
   it('calculates upstream segments', () => {
     expect(true).toEqual(true) // placeholder
   })
