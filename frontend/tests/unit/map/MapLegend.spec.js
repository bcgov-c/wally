import { createLocalVue, mount, shallowMount } from '@vue/test-utils'
import MapLegend from '../../../src/components/map/maplegend/MapLegend.vue'
import StreamAllocationRestrictionsLegendItem from '../../../src/components/map/maplegend/customLegendItems/StreamAllocationRestrictionsLegendItem'
import Vuex from 'vuex'
import Vuetify from 'vuetify'
import Vue from 'vue'

const localVue = createLocalVue()
localVue.use(Vuex)
// localVue with Vuetify shows console warnings so we'll use Vue instead
// https://github.com/vuetifyjs/vuetify/issues/4964
// localVue.use(Vuetify)
Vue.use(Vuetify)

const vuetify = new Vuetify()

describe('Map Legend Test', () => {
  let wrapper
  let store

  it('Is hidden on start', () => {
    let map = {
      namespaced: true,
      getters: {
        activeMapLayers: () => []
      }
    }
    let customLayers = {
      namespaced: true,
      getters: {
        selectedCustomLayers: () => [],
        customLayers: () => { return { children: [] } }
      }
    }
    store = new Vuex.Store({ modules: { map, customLayers } })

    wrapper = mount(MapLegend, {
      vuetify,
      store,
      localVue
    })
    expect(wrapper.findAll('div#legend').length).toBe(0)
  })

  it('Is not hidden when not empty', async () => {
    await wrapper.vm.$nextTick()
    expect(wrapper.findAll('div#legend').length).toEqual(0)
    let propsData = {
      map: {
        getLayer: (name) => {
          let types = {
            'ecocat_water_related_reports': 'circle',
            'freshwater_atlas_stream_networks': 'line'
          }
          return types[name]
        },
        getPaintProperty: () => {}
      }
    }
    let map = {
      namespaced: true,
      getters: {
        activeMapLayers: () => [{
          description: 'A compendium of reports that provide information about aquatic and terrestrial animals and plants, soils, surface water, groundwater and their accompanying data files and maps',
          display_data_name: 'ecocat_water_related_reports',
          display_name: 'EcoCat Water-related Reports',
          highlight_columns: [
            'REPORT_ID',
            'TITLE',
            'SHORT_DESCRIPTION',
            'AUTHOR',
            'DATE_PUBLISHED',
            'REPORT_AUDIENCE',
            'LONG_DESCRIPTION'
          ],
          label: 'Title',
          label_column: 'TITLE',
          layer_category_code: 'REPORTS',
          name: 'Ecological Catalogue (formerly AquaCat)',
          source_url: 'https://catalogue.data.gov.bc.ca/dataset/ecological-catalogue-formerly-aquacat',
          url: '',
          use_wms: true,
          vector_name: '',
          wms_name: 'WHSE_FISH.ACAT_REPORT_POINT_PUB_SVW',
          wms_style: ''
        }]
      }
    }
    let customLayers = {
      namespaced: true,
      getters: {
        selectedCustomLayers: () => [],
        customLayers: () => { return { children: [] } }
      }
    }
    store = new Vuex.Store({ modules: { map, customLayers } })
    wrapper = mount(MapLegend, {
      vuetify,
      store,
      propsData,
      localVue
    })
    await wrapper.vm.$nextTick()
    expect(wrapper.findAll('div#legend').length).toEqual(1)
  })

  it('Shows the legend for the layer that\'s selected', async () => {
    await wrapper.vm.$nextTick()
    expect(
      wrapper.findAll('div#legend div').at(0)
        .find('.layerName').text()
    ).toEqual('Ecological Catalogue (formerly AquaCat)')
  })

  it('Shows the legend items for a layer that has multiple legend items', async () => {
    let propsData = {
      map: {
        getLayer: (name) => {
          let types = {
            'ecocat_water_related_reports': 'circle',
            'freshwater_atlas_stream_networks': 'line'
          }
          return types[name]
        },
        getPaintProperty: () => {}
      }
    }
    let map = {
      namespaced: true,
      getters: {
        activeMapLayers: () => [{
          description: 'A compendium of reports that provide information about aquatic and terrestrial animals and plants, soils, surface water, groundwater and their accompanying data files and maps',
          display_data_name: 'ecocat_water_related_reports',
          display_name: 'EcoCat Water-related Reports',
          highlight_columns: [
            'REPORT_ID',
            'TITLE',
            'SHORT_DESCRIPTION',
            'AUTHOR',
            'DATE_PUBLISHED',
            'REPORT_AUDIENCE',
            'LONG_DESCRIPTION'
          ],
          label: 'Title',
          label_column: 'TITLE',
          layer_category_code: 'REPORTS',
          name: 'Ecological Catalogue (formerly AquaCat)',
          source_url: 'https://catalogue.data.gov.bc.ca/dataset/ecological-catalogue-formerly-aquacat',
          url: '',
          use_wms: true,
          vector_name: '',
          wms_name: 'WHSE_FISH.ACAT_REPORT_POINT_PUB_SVW',
          wms_style: ''
        },
        {
          description: 'Flow network arcs (observed, inferred and constructed). Contains no banks, coast or watershed bourdary arcs. Directionalized and connected. Contains heirarchial key and route identifier.',
          display_data_name: 'freshwater_atlas_stream_networks',
          display_name: 'Freshwater Atlas Stream Networks',
          highlight_columns: [
            'STREAM_ORDER',
            'STREAM_MAGNITUDE',
            'FEATURE_LENGTH_M',
            'WATERSHED_GROUP_ID'
          ],
          label: 'Feature ID',
          label_column: 'LINEAR_FEATURE_ID',
          layer_category_code: 'FRESHWATER_MARINE',
          name: 'Freshwater Atlas Stream Networks',
          source_url: 'https://catalogue.data.gov.bc.ca/dataset/freshwater-atlas-stream-network',
          url: '',
          use_wms: true,
          vector_name: '',
          wms_name: 'WHSE_BASEMAPPING.FWA_STREAM_NETWORKS_SP',
          wms_style: '1853'
        }]
      }
    }
    let customLayers = {
      namespaced: true,
      getters: {
        selectedCustomLayers: () => [],
        customLayers: () => { return { children: [] } }
      }
    }
    store = new Vuex.Store({ modules: { map, customLayers } })
    wrapper = mount(MapLegend, {
      vuetify,
      store,
      propsData,
      localVue
    })
    await wrapper.vm.$nextTick()

    let layerName = wrapper.findAll('div#legend div').at(0)
      .find('.layerName').text()
    let legendItems = wrapper.findAll('div#legend').at(0)
      .findAll('.legendItem')

    expect(layerName).toEqual('Ecological Catalogue (formerly AquaCat)')
    expect(legendItems.length).toEqual(2)
  })

  it('Is collapsible', async () => {
    await wrapper.vm.$nextTick()

    expect(wrapper.findAll('div#legend>.legendItems').length).toEqual(1)

    // Legend is visible when a layer is selected
    expect(wrapper.find('div#legend>.legendItems').isVisible()).toBe(true)

    // Hide legend
    wrapper.find('.v-btn.close').trigger('click')
    await Vue.nextTick()
    expect(wrapper.find('div#legend>.legendItems').isVisible()).toBe(false)

    // Show legend
    wrapper.find('.v-btn.close').trigger('click')
    await Vue.nextTick()
    expect(wrapper.find('div#legend>.legendItems').isVisible()).toBe(true)
  })

  it('Replaces label code', () => {
    let propsData = {
      item: {
        text: 'Stream Allocation Restrictions',
        type: 'line',
        color: 'blue'
      }
    }
    let map = {
      namespaced: true,
      getters: {
        activeMapLayers: () => []
      }
    }
<<<<<<< HEAD
    store = new Vuex.Store({ modules: { map } })
    let legendItem = shallowMount(StreamAllocationRestrictionsLegendItem, {
=======
    let customLayers = {
      namespaced: true,
      getters: {
        selectedCustomLayers: () => [],
        customLayers: () => { return { children: [] } }
      }
    }
    store = new Vuex.Store({ modules: { map, customLayers } })
    var legendItem = shallowMount(StreamAllocationRestrictionsLegendItem, {
>>>>>>> 5e28ae79
      vuetify,
      store,
      propsData,
      localVue
    })

    let legendText = legendItem.vm.labelLookup('OR')
    expect(legendText).toEqual('Office Reserve')
    legendText = legendItem.vm.labelLookup('FR_EXC')
    expect(legendText).toEqual('Fully Recorded Except')
  })
})<|MERGE_RESOLUTION|>--- conflicted
+++ resolved
@@ -233,20 +233,16 @@
         activeMapLayers: () => []
       }
     }
-<<<<<<< HEAD
-    store = new Vuex.Store({ modules: { map } })
-    let legendItem = shallowMount(StreamAllocationRestrictionsLegendItem, {
-=======
-    let customLayers = {
-      namespaced: true,
-      getters: {
-        selectedCustomLayers: () => [],
-        customLayers: () => { return { children: [] } }
-      }
-    }
-    store = new Vuex.Store({ modules: { map, customLayers } })
-    var legendItem = shallowMount(StreamAllocationRestrictionsLegendItem, {
->>>>>>> 5e28ae79
+
+    let customLayers = {
+      namespaced: true,
+      getters: {
+        selectedCustomLayers: () => [],
+        customLayers: () => { return { children: [] } }
+      }
+    }
+    store = new Vuex.Store({ modules: { map, customLayers } })
+    const legendItem = shallowMount(StreamAllocationRestrictionsLegendItem, {
       vuetify,
       store,
       propsData,
