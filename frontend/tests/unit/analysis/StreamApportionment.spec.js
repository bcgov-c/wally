import { createLocalVue, mount } from '@vue/test-utils'
import Vuetify from 'vuetify'
import Vue from 'vue'
import Vuex from 'vuex'

import StreamApportionment from '../../../src/components/analysis/StreamApportionment.vue'
import testStreams from './testStreams.json'

const localVue = createLocalVue()
localVue.use(Vuex)
// localVue with Vuetify shows console warnings so we'll use Vue instead
// https://github.com/vuetifyjs/vuetify/issues/4964
// localVue.use(Vuetify)
Vue.use(Vuetify)

const vuetify = new Vuetify()

describe('Stream apportionment tests', () => {
  let wrapper
  let store
  let getters
  let mutations
<<<<<<< HEAD
  let propsData

=======
  // let propsData
>>>>>>> 93457efd
  beforeEach(() => {
    getters = {
      isMapLayerActive: state => layerId => false
    }
    mutations = {
      addMapLayer: jest.fn()
    }
    store = new Vuex.Store({ getters, mutations })
    wrapper = mount(StreamApportionment, {
      vuetify,
      store,
      localVue,
      /* Issue with the sync mode in vue-test-utils
      https://github.com/vuejs/vue-test-utils/issues/1130
      Getting the error(s)
        - TypeError: Cannot read property '$scopedSlots' of undefined
        - TypeError: Cannot read property '$options' of undefined
      */
      sync: false
    })
  })

  /*
  propsData = {
    record: {
      'type': 'Feature',
      'properties': {},
      'geometry': {
        'coordinates': [-122.9769538778261, 50.10578278124623],
        'type': 'Point'
      },
      'display_data_name': 'user_defined_point'
    }
  }
  */

  it('Displays streams in a table', async () => {
    expect(wrapper.findAll('tbody tr.v-data-table__empty-wrapper').length)
      .toEqual(1)
    wrapper.setData({ streams: testStreams })
    await wrapper.vm.$nextTick()

    expect(wrapper.findAll('tbody tr').length).toEqual(3)
  })

  it('Calculates apportionment', () => {
    let data = [
      { distance: 2, length_metre: 12.2 },
      { distance: 4, length_metre: 12.2 }
    ]
    wrapper.setData({ streams: data })
    wrapper.vm.calculateApportionment()
    expect(wrapper.vm.streams[0]['apportionment']).toEqual(80)
    expect(wrapper.vm.streams[1]['apportionment']).toEqual(20)
  })

  it('Can remove overlapping streams', () => {
    let data = [
      { distance: 2, fwa_watershed_code: 5555, length_metre: 12.2 },
      { distance: 7, fwa_watershed_code: 5555, length_metre: 12.2 },
      { distance: 4, fwa_watershed_code: 5556, length_metre: 12.2 }
    ]
    let result = [
      {
        'apportionment': 80,
        'distance': 2,
        'length_metre': 12.2,
        'fwa_watershed_code': 5555,
        'inverse_distance': 0.25
      },
      {
        'apportionment': 20,
        'distance': 4,
        'length_metre': 12.2,
        'fwa_watershed_code': 5556,
        'inverse_distance': 0.0625
      }
    ]
    wrapper.setData({ streams: data })
    wrapper.vm.removeOverlaps()
    expect(wrapper.vm.streams).toEqual(result)
  })

  it('Apportionment changes based on weighting factor', () => {
    let data = [
      { distance: 2, length_metre: 12.2 },
      { distance: 4, length_metre: 12.2 }
    ]
    wrapper.setData({ streams: data, weightingFactor: 3 })
    wrapper.vm.calculateApportionment()
    expect(Math.round(wrapper.vm.streams[0]['apportionment']))
      .toEqual(89)
    expect(Math.round(wrapper.vm.streams[1]['apportionment']))
      .toEqual(11)
  })

  it('Removes streams if apportionment is under x percentage', () => {
    let data = [
      { distance: 2, fwa_watershed_code: 5555, length_metre: 12.2 },
      { distance: 4, fwa_watershed_code: 5555, length_metre: 12.2 },
      { distance: 40, fwa_watershed_code: 5556, length_metre: 12.2 }
    ]
    let result = [
      {
        'apportionment': 80,
        'distance': 2,
        'length_metre': 12.2,
        'fwa_watershed_code': 5555,
        'inverse_distance': 0.25
      },
      {
        'apportionment': 20,
        'distance': 4,
        'length_metre': 12.2,
        'fwa_watershed_code': 5555,
        'inverse_distance': 0.0625
      }
    ]
    wrapper.setData({ streams: data })
    wrapper.vm.calculateApportionment()
    wrapper.vm.removeStreamsWithLowApportionment(10)
    expect(wrapper.vm.streams).toEqual(result)
  })

  it('Draws a layer with a line and a point to show distance to streams', () => {
    // check geojson for a line
    expect(1).toEqual(1)
    wrapper.setData({ streams: testStreams })

    expect(1).toEqual(1)
  })
})<|MERGE_RESOLUTION|>--- conflicted
+++ resolved
@@ -20,12 +20,7 @@
   let store
   let getters
   let mutations
-<<<<<<< HEAD
-  let propsData
-
-=======
   // let propsData
->>>>>>> 93457efd
   beforeEach(() => {
     getters = {
       isMapLayerActive: state => layerId => false
