--- conflicted
+++ resolved
@@ -36,29 +36,6 @@
     })
   })
 
-<<<<<<< HEAD
-  /*
-  propsData = {
-    record: {
-      'type': 'Feature',
-      'properties': {},
-      'geometry': {
-        'coordinates': [-122.9769538778261, 50.10578278124623],
-        'type': 'Point'
-      },
-      'display_data_name': 'point_of_interest'
-    }
-  }
-  */
-
-  it('Displays streams in a table', () => {
-    expect(wrapper.findAll('.v-card').length).toEqual(0)
-    wrapper.setData({ streams: testStreams })
-    expect(wrapper.findAll('.v-card').length).toEqual(3)
-  })
-
-=======
->>>>>>> 21abbf70
   it('Calculates apportionment', () => {
     let data = [
       { distance: 2, length_metre: 12.2 },
