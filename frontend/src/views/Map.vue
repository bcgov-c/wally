<template>
    <div id="map" class="map"/>
</template>

<script>
/* tslint:disable */
    import L from 'leaflet'
    import { tiledMapLayer } from 'esri-leaflet'
    import { filter } from 'lodash'
    import { GeoSearchControl, EsriProvider } from 'leaflet-geosearch'
    import 'leaflet-lasso'
    import 'leaflet-fullscreen/dist/Leaflet.fullscreen.min.js'
    import ArtesianLegend from '../assets/images/artesian.png'
    import CadastralLegend from '../assets/images/cadastral.png'
    import EcocatWaterLegend from '../assets/images/ecocat-water.png'
    import GWaterLicenceLegend from '../assets/images/gwater-licence.png'
    import OWellsInactiveLegend from '../assets/images/owells-inactive.png'
    import OWellsActiveLegend from '../assets/images/owells-active.png'
    import WellsAllLegend from '../assets/images/wells-all.png'
    import Supercluster from 'supercluster'
    import ApiService from "../services/ApiService";
    import { mapGetters } from 'vuex';
    import betterWms from '../components/L.TileLayer.BetterWMS'
<<<<<<< HEAD
    import { FETCH_DATA_SOURCES } from '../store/map/actions.types'
=======
    import xmlToJson from '../helpers/xmlToJson'

>>>>>>> ff1ebfe4
    const provider = new EsriProvider()
    const searchControl = new GeoSearchControl({
        provider: provider,
        autoClose: true
    })


    // Extend control, making a locate
    L.Control.Locate = L.Control.extend({
        onAdd: function (map) {
            let container = L.DomUtil.create('div', 'geolocate')
            L.DomEvent.addListener(container, 'click', this.click, this)
            return container
        },
        onRemove: function (map) {

        },
        click: function (ev) {
            // Use callback to handle clicks
            if (this.onClick) {
                this.onClick(ev)
            }
        }
    })
    L.control.locate = function (opts) {
        return new L.Control.Locate(opts)
    }

    export default {
        name: 'AquiferMap',
        props: ['aquifers', 'searchAddress'],
        mounted () {
            // There seems to be an issue loading leaflet immediately on mount, we use nextTick to ensure
            // that the view has been rendered at least once before injecting the map.
            this.$nextTick(function () {
                this.initLeaflet()
                this.initMap()
            })

            this.$store.dispatch(FETCH_DATA_SOURCES)
        },
        data () {
            return {
                activeLayers: [],
                map: null,
                legendControlContent: null,
                layerControls: null,
                mapLayers: null,
                wells: [],
                wellMarkers: null,
                wellMarkersLayerGroup: L.layerGroup()
            }
        },
        computed: {
            ...mapGetters(['externalDataSources', 'activeMapLayers'])
        },
        watch: {
            aquifers: function (newAquifers, oldAquifers) {
                if (this.map) {
                    this.map.eachLayer((layer) => {
                        if (layer.options.type === 'geojsonfeature') {
                            this.map.removeLayer(layer)
                        }
                    })
                    this.map.removeLayer(L.geoJSON)
                    this.addAquifersToMap(newAquifers)
                }
            },
            wells: function (newWells, oldWells) {
                if (this.map) {
                    this.map.eachLayer((layer) => {
                        if (layer.options.type === 'wellMarkers') {
                            this.map.removeLayer(layer)
                        }
                    })
                    this.addWellsToMap(newWells)
                }
            },
        },
        methods: {
            initLeaflet () {
                // There is a known issue using leaflet with webpack, this is a workaround
                // Fix courtesy of: https://github.com/PaulLeCam/react-leaflet/issues/255
                delete L.Icon.Default.prototype._getIconUrl
                L.Icon.Default.mergeOptions({
                    iconRetinaUrl: require('../assets/images/marker-icon-2x.png'),
                    iconUrl: require('../assets/images/marker-icon.png'),
                    shadowUrl: require('../assets/images/marker-shadow.png')
                })
            },
            initMap () {
                this.map = L.map(this.$el, {
                    preferCanvas: true,
                    minZoom: 4,
                    maxZoom: 17
                }).setView([53.8, -124.5], 9)
                L.control.scale().addTo(this.map)

                this.map.addControl(this.getFullScreenControl())
                this.map.addControl(searchControl)
                this.map.addControl(this.getAreaSelectControl())
                this.map.addControl(this.getLegendControl())
                this.map.addControl(this.getLocateControl())

                // Add map layers.
                tiledMapLayer({ url: 'https://maps.gov.bc.ca/arcserver/rest/services/Province/roads_wm/MapServer' }).addTo(this.map)

<<<<<<< HEAD
                L.geoJSON(this.externalDataSources.features, {
                    onEachFeature: function (feature, layer) {
                        layer.bindPopup('<h3>'+feature.properties.name+'</h3><p><a href="'+feature.properties.web_uri+'" target="_blank">Web link</a></p>');
                    }
                }).addTo(this.map)

=======
>>>>>>> ff1ebfe4
                this.layerControls = L.control.layers(null, this.toggleLayers(), {collapsed: false}).addTo(this.map)

                this.listenForLayerToggle()
                this.listenForLayerAdd()
                this.listenForLayerRemove()
                // this.listenForMapMovement()
                this.listenForReset()
                this.listenForAreaSelect()

                ApiService.getRaw("https://gwells-staging.pathfinder.gov.bc.ca/gwells/api/v1/locations")
                    .then((response) => {
                        this.wells = response.data.features
                        // this.initSuperCluster(response.data.features)
                    }).catch((error) => {
                    console.log(error)
                })
            },
            updateMapObjects () {
                if (!this.ready) return;
                let bounds = this.map.getBounds();
                let bbox = [bounds.getWest(), bounds.getSouth(), bounds.getEast(), bounds.getNorth()];
                let zoom = this.map.getZoom();
                let clusters = this.wellSuperCluster.getClusters(bbox, zoom);
                this.wellMarkers.clearLayers();
                this.wellMarkers.addData(clusters);
            },
            addWellsToMap () {
                if(!this.wellSuperCluster) {
                    this.wellSuperCluster = new Supercluster({
                        radius: 60,
                        extent: 256,
                        maxZoom: 18
                    }).load(this.wells.length > 100000 ? this.wells.splice(0, 100000) : this.wells); // Expects an array of Features.

                    this.wellMarkersLayerGroup = L.layerGroup()

                    this.wellMarkers = L.geoJSON(null, {
                        pointToLayer: this.createClusterIcon
                    })

                    this.wellMarkers.on('click', function(e) {
                        let center = e.latlng;
                        if(e.layer.feature.properties){
                            let clusterId = e.layer.feature.properties.cluster_id;
                            let expansionZoom;
                            if (clusterId) {
                                expansionZoom = this.wellSuperCluster.getClusterExpansionZoom(clusterId);
                                this.map.flyTo(center, expansionZoom);
                            }
                        } else {
                            L.popup()
                                .setLatLng(center)
                                .setContent('<p><br />This is a nice popup.<br /></p>')
                                .openOn(this.map);
                        }
                    }, this);

                    this.wellMarkers.addTo(this.wellMarkersLayerGroup)

                    this.ready = true;
                    this.updateLayers()
                    this.updateMapObjects();
                }
            },
            createClusterIcon(feature, latlng) {
                if (feature.properties && !feature.properties.cluster) return L.marker(latlng);

                var count = feature.properties ? feature.properties.point_count : 0;
                var size =
                    count < 100 ? 'small' :
                        count < 1000 ? 'medium' : 'large';
                var icon = L.divIcon({
                    html: '<div><span>' + count + '</span></div>',
                    className: 'marker-cluster marker-cluster-' + size,
                    iconSize: L.point(40, 40)
                });

                return L.marker(latlng, {
                    icon: icon
                });
            },
            updateLayers () {
                this.map.removeControl(this.layerControls)
                this.layerControls = L.control.layers(null, this.toggleLayers(), {collapsed: false}).addTo(this.map)
            },
            getLocateControl () {
                const locateButton = L.control.locate({ position: 'topleft' })
                locateButton.onClick = (ev) => {
                    this.map.locate({setView: true, maxZoom: 12})
                    this.$parent.fetchResults()
                }
                return locateButton
            },
            getFullScreenControl () {
                return new L.Control.Fullscreen({
                    position: 'topleft'
                })
            },
            getAreaSelectControl () {
                const lasso = L.lasso(this.map)
                return new (L.Control.extend({
                    options: {
                        position: 'topleft'
                    },
                    onAdd: function (map) {
                        var container = L.DomUtil.create('div', 'leaflet-bar leaflet-control')
                        container.innerHTML = '<a class="leaflet-bar-part leaflet-bar-part-single"><span class="fa fa-hand-paper-o"></span></a>'
                        container.onclick = function (map) {
                            lasso.enable()
                        }
                        return container
                    }
                }))()
            },
            getLegendControl () {
                const self = this
                return new (L.Control.extend({
                    options: {
                        position: 'bottomright'
                    },
                    onAdd (map) {
                        const container = L.DomUtil.create('div', 'leaflet-control-legend')
                        const content = L.DomUtil.create('div', 'leaflet-control-legend-content')
                        self.legendControlContent = content
                        content.innerHTML = `<div class="m-1">Legend</div>`
                        container.appendChild(content)
                        return container
                    }
                }))()
            },
            listenForLayerToggle () {
                this.$on('activeLayers', (data) => {
                    let innerContent = `<ul class="p-0 m-0" style="list-style-type: none;">`
                    innerContent += `<li class="m-1 text-center">Legend</li>`
                    data.map(l => {
                        innerContent += `<li class="m-1"><img src="${l.legend}"> ${l.layerName}</li>`
                    })
                    innerContent += `</ul>`
                    this.legendControlContent.innerHTML = innerContent
                })
            },
            listenForAreaSelect () {
                this.map.on('lasso.finished', (event) => {
                    let lats = event.latLngs.map(l => l.lat)
                    let lngs = event.latLngs.map(l => l.lng)

                    let min = L.latLng(Math.min(...lats), Math.min(...lngs))
                    let max = L.latLng(Math.max(...lats), Math.max(...lngs))
                    let bounds = [min.lng, min.lat, max.lng, max.lat]

                    console.log(bounds)
                    this.getMapObjects(bounds)
                })
            },
            getMapObjects (bounds) {
                let size = this.map.getSize(),
                params = {
                    request: 'GetMap',
                    service: 'WMS',
                    srs: 'EPSG:4326',
                    version: '1.1.1',
                    format: 'application/json;type=topojson',
                    bbox: bounds.join(','),
                    height: size.y,
                    width: size.x,
                    layers: 'WHSE_WATER_MANAGEMENT.SSL_SNOW_ASWS_STNS_SP'
                };
                ApiService.getRaw("https://openmaps.gov.bc.ca/geo/pub/WHSE_WATER_MANAGEMENT.SSL_SNOW_ASWS_STNS_SP/ows"
                + L.Util.getParamString(params))
                    .then((response) => {
                        console.log(response.data)
                        let points = response.data.objects[params.layers].geometries
                        console.log(points)
                        // let parser = new DOMParser()
                        // let xmlDoc = parser.parseFromString(response.data, "text/xml")
                        // console.log(xmlDoc)
                        // let json = xmlToJson(xmlDoc)
                        // console.log(json)
                    }).catch((error) => {
                    console.log(error)
                })
            },
            listenForLayerRemove () {
                this.map.on('layerremove', (e) => {
                    const layerId = e.layer._leaflet_id
                    const legend = e.layer.options.legend
                    if (legend) {
                        this.activeLayers = filter(this.activeLayers, o => o.layerId !== layerId)
                        this.$emit('activeLayers', this.activeLayers)
                    }
                })
            },
            listenForLayerAdd () {
                this.map.on('layeradd', (e) => {
                    const layerId = e.layer._leaflet_id
                    const layerName = e.layer.options.name
                    const legend = e.layer.options.legend
                    if (legend) {
                        this.activeLayers.push({layerId, layerName, legend})
                        this.$emit('activeLayers', this.activeLayers)
                    }
                })
            },
            listenForReset () {
                this.$parent.$on('resetLayers', (data) => {
                    if (this.map) {
                        this.map.eachLayer((layer) => {
                            if (layer.wmsParams && layer.wmsParams.overlay) {
                                this.map.removeLayer(layer)
                            }
                        })
                        this.map.setView([54.5, -126.5], 5)
                    }
                })
            },
            getFeaturesOnMap (map) {
                const layersInBound = []
                const bounds = map.getBounds()
                map.eachLayer((layer) => {
                    if (layer.feature && bounds.overlaps(layer.getBounds())) {
                        layersInBound.push(layer)
                    }
                })
                return layersInBound
            },
            listenForMapMovement () {
                const events = ['zoomend', 'moveend']
                events.map(eventName => {
                    this.map.on(eventName, (e) => {
                        const map = e.target
                        // const layersInBound = this.getFeaturesOnMap(map)
                        // this.$parent.$emit('featuresOnMap', layersInBound)
                        this.updateMapObjects(map)
                    })
                })
            },
            addAquifersToMap (aquifers) {
                const self = this
                function popUpLinkHandler (e) {
                    let routeData = self.$router.resolve({
                        name: 'aquifers-view',
                        params: {
                            id: this.id
                        }
                    })
                    window.open(routeData.href, '_blank')
                }
                function getPopUp (aquifer) {
                    const container = L.DomUtil.create('div', 'leaflet-popup-aquifer')
                    const popUpLink = L.DomUtil.create('div', 'leaflet-popup-link')
                    popUpLink.innerHTML = `<p>Aquifer ID: <span class="popup-link">${aquifer.id}</span></p>
          <p>Aquifer name: ${aquifer.name || ''}</p>
          <p>Aquifer subtype: ${aquifer.subtype || ''}</p>`
                    L.DomEvent.on(popUpLink, 'click', popUpLinkHandler.bind(aquifer))
                    container.appendChild(popUpLink)
                    return container
                }
                if (aquifers !== undefined && aquifers.constructor === Array && aquifers.length > 0) {
                    var myStyle = {
                        'color': 'purple'
                    }
                    aquifers = aquifers.filter((a) => a.gs)
                    aquifers.forEach(aquifer => {
                        L.geoJSON(aquifer.gs, {
                            aquifer_id: aquifer['id'],
                            style: myStyle,
                            type: 'geojsonfeature',
                            onEachFeature: function (feature, layer) {
                                layer.bindPopup(getPopUp(aquifer))
                            }
                        }).addTo(this.map)
                    })
                }
            },
            zoomToSelectedAquifer (data) {
                if (this.map) {
                    this.map.eachLayer((layer) => {
                        if ((layer.options.aquifer_id === data.id) && layer.feature) {
                            this.$nextTick(function () {
                                layer.openPopup()
                            })
                        }
                    })
                }
                var aquiferGeom = L.geoJSON(data.gs)
                this.map.fitBounds(aquiferGeom.getBounds())
                this.$SmoothScroll(document.getElementById('map'))
            },

            // L.tileLayer.wms('https://openmaps.gov.bc.ca/geo/pub/WHSE_CADASTRE.PMBC_PARCEL_FABRIC_POLY_SVW/ows?', {
            //     format: 'image/png',
            //     layers: 'pub:WHSE_CADASTRE.PMBC_PARCEL_FABRIC_POLY_SVW',
            //     styles: 'PMBC_Parcel_Fabric_Cadastre_Outlined',
            //     transparent: true
            // }).addTo(this.map)
            //
            // // Aquifer outlines
            // L.tileLayer.wms('https://openmaps.gov.bc.ca/geo/pub/WHSE_WATER_MANAGEMENT.GW_AQUIFERS_CLASSIFICATION_SVW/ows?', {
            //     format: 'image/png',
            //     layers: 'pub:WHSE_WATER_MANAGEMENT.GW_AQUIFERS_CLASSIFICATION_SVW',
            //     transparent: true
            // }).addTo(this.map)
            toggleLayers () {
                return {
                    // 'Artesian wells': L.tileLayer.wms('https://openmaps.gov.bc.ca/geo/pub/WHSE_WATER_MANAGEMENT.GW_WATER_WELLS_WRBC_SVW/ows?', {
                    //     format: 'image/png',
                    //     layers: 'pub:WHSE_WATER_MANAGEMENT.GW_WATER_WELLS_WRBC_SVW',
                    //     styles: 'Water_Wells_Artesian',
                    //     transparent: true,
                    //     name: 'Artesian wells',
                    //     legend: ArtesianLegend,
                    //     overlay: true
                    // }),
                    'Water Rights Licenses': betterWms('https://openmaps.gov.bc.ca/geo/pub/WHSE_WATER_MANAGEMENT.WLS_WATER_RIGHTS_LICENCES_SV/ows?', {
                        format: 'image/png',
                        layers: 'pub:WHSE_WATER_MANAGEMENT.WLS_WATER_RIGHTS_LICENCES_SV',
                        transparent: true,
                        name: 'Water rights licenses',
                        legend: ArtesianLegend,
                        overlay: true
                    }),
                    // 'Cadastral': L.tileLayer.wms('https://openmaps.gov.bc.ca/geo/pub/WHSE_CADASTRE.PMBC_PARCEL_FABRIC_POLY_SVW/ows?', {
                    //     format: 'image/png',
                    //     layers: 'pub:WHSE_CADASTRE.PMBC_PARCEL_FABRIC_POLY_SVW',
                    //     transparent: true,
                    //     name: 'Cadastral',
                    //     legend: CadastralLegend,
                    //     overlay: true
                    // }),
                    // 'Ecocat - Water related reports': L.tileLayer.wms('https://openmaps.gov.bc.ca/geo/pub/WHSE_FISH.ACAT_REPORT_POINT_PUB_SVW/ows?', {
                    //     format: 'image/png',
                    //     layers: 'pub:WHSE_FISH.ACAT_REPORT_POINT_PUB_SVW',
                    //     transparent: true,
                    //     name: 'Ecocat - Water related reports',
                    //     legend: EcocatWaterLegend,
                    //     overlay: true
                    // }),
                    'Groundwater licences': L.tileLayer.wms('https://openmaps.gov.bc.ca/geo/pub/WHSE_WATER_MANAGEMENT.WLS_PWD_LICENCES_SVW/ows?', {
                        format: 'image/png',
                        layers: 'pub:WHSE_WATER_MANAGEMENT.WLS_PWD_LICENCES_SVW',
                        transparent: true,
                        name: 'Groundwater licences',
                        legend: GWaterLicenceLegend,
                        overlay: true
                    }),
                    // 'Observation wells - active': L.tileLayer.wms('https://openmaps.gov.bc.ca/geo/pub/WHSE_WATER_MANAGEMENT.GW_WATER_WELLS_WRBC_SVW/ows?', {
                    //     format: 'image/png',
                    //     layers: 'pub:WHSE_WATER_MANAGEMENT.GW_WATER_WELLS_WRBC_SVW',
                    //     styles: 'Provincial_Groundwater_Observation_Wells_Active',
                    //     transparent: true,
                    //     name: 'Observation wells - active',
                    //     legend: OWellsActiveLegend,
                    //     overlay: true
                    // }),
                    // 'Observation wells - inactive': L.tileLayer.wms('https://openmaps.gov.bc.ca/geo/pub/WHSE_WATER_MANAGEMENT.GW_WATER_WELLS_WRBC_SVW/ows?', {
                    //     format: 'image/png',
                    //     layers: 'pub:WHSE_WATER_MANAGEMENT.GW_WATER_WELLS_WRBC_SVW',
                    //     styles: 'Provincial_Groundwater_Observation_Wells_Inactive',
                    //     transparent: true,
                    //     name: 'Observation wells - inactive',
                    //     legend: OWellsInactiveLegend,
                    //     overlay: true
                    // }),
                    // 'Wells - All': L.tileLayer.wms('https://openmaps.gov.bc.ca/geo/pub/WHSE_WATER_MANAGEMENT.GW_WATER_WELLS_WRBC_SVW/ows?', {
                    //     format: 'image/png',
                    //     layers: 'pub:WHSE_WATER_MANAGEMENT.GW_WATER_WELLS_WRBC_SVW',
                    //     transparent: true,
                    //     name: 'Wells - All',
                    //     legend: WellsAllLegend,
                    //     overlay: true
                    // }),
                    'Wells - All': this.wellMarkersLayerGroup
                }
            }
        }
    }
</script>
<style>
    @import '~leaflet-geosearch/assets/css/leaflet.css';
    @import '~leaflet-fullscreen/dist/leaflet.fullscreen.css';
    @import "~leaflet/dist/leaflet.css";
    .map {
        width: 100%;
        height: calc(100vh - 64px);
    }
    .leaflet-control-geosearch a.reset {
        display: none;
    }

    .leaflet-areaselect-shade {
        position: absolute;
        background: rgba(0,0,0, 0.4);
    }
    .leaflet-areaselect-handle {
        position: absolute;
        background: #fff;
        border: 1px solid #666;
        -moz-box-shadow: 1px 1px rgba(0,0,0, 0.2);
        -webkit-box-shadow: 1px 1px rgba(0,0,0, 0.2);
        box-shadow: 1px 1px rgba(0,0,0, 0.2);
        width: 14px;
        height: 14px;
        cursor: move;
    }
    .geolocate {
        background-image: url('../assets/images/geolocate.png');
        width: 30px;
        height: 30px;
        left: 2px;
        box-shadow: 0px 0px 5px 1px rgba(0, 0, 0, 0.4);
        cursor: pointer;
    }

    .leaflet-control-address {
        width: 30px;
        height: 30px;
        left: 2px;
        box-shadow: 0px 0px 5px 1px rgba(0, 0, 0, 0.4);
        cursor: pointer;
        background-color: white;
        display: flex;
        justify-content: center;
        align-items: center;
        position: relative;
    }
    .geolocate:hover {
        opacity: 0.8;
    }

    .leaflet-popup-link .popup-link {
        text-decoration: underline !important;
        color: #37598A !important;
        cursor: pointer;
    }

    .leaflet-control-legend {
        background-color: white;
        box-shadow: 0px 0px 5px 1px rgba(0, 0, 0, 0.4);
        border-radius: 0.1em;
    }
</style><|MERGE_RESOLUTION|>--- conflicted
+++ resolved
@@ -21,12 +21,8 @@
     import ApiService from "../services/ApiService";
     import { mapGetters } from 'vuex';
     import betterWms from '../components/L.TileLayer.BetterWMS'
-<<<<<<< HEAD
     import { FETCH_DATA_SOURCES } from '../store/map/actions.types'
-=======
-    import xmlToJson from '../helpers/xmlToJson'
-
->>>>>>> ff1ebfe4
+
     const provider = new EsriProvider()
     const searchControl = new GeoSearchControl({
         provider: provider,
@@ -134,15 +130,12 @@
                 // Add map layers.
                 tiledMapLayer({ url: 'https://maps.gov.bc.ca/arcserver/rest/services/Province/roads_wm/MapServer' }).addTo(this.map)
 
-<<<<<<< HEAD
                 L.geoJSON(this.externalDataSources.features, {
                     onEachFeature: function (feature, layer) {
                         layer.bindPopup('<h3>'+feature.properties.name+'</h3><p><a href="'+feature.properties.web_uri+'" target="_blank">Web link</a></p>');
                     }
                 }).addTo(this.map)
 
-=======
->>>>>>> ff1ebfe4
                 this.layerControls = L.control.layers(null, this.toggleLayers(), {collapsed: false}).addTo(this.map)
 
                 this.listenForLayerToggle()
