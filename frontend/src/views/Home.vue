<template>
  <div class="home">
    <SuperMap/>
  </div>
</template>

<script lang="ts">
import { Component, Vue } from 'vue-property-decorator';
<<<<<<< HEAD
import Map from './Map.vue';
=======
import Map from './Map.vue'
import SuperMap from './SuperMap.vue'
>>>>>>> f26c3a79

@Component({
  components: {
    Map,
    SuperMap
  },
})
export default class Home extends Vue {
  // initial data
  private msg = 'Welcome to Wally!';
}
</script><|MERGE_RESOLUTION|>--- conflicted
+++ resolved
@@ -6,12 +6,8 @@
 
 <script lang="ts">
 import { Component, Vue } from 'vue-property-decorator';
-<<<<<<< HEAD
-import Map from './Map.vue';
-=======
 import Map from './Map.vue'
 import SuperMap from './SuperMap.vue'
->>>>>>> f26c3a79
 
 @Component({
   components: {
