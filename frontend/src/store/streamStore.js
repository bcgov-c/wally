import * as config from '../utils/streamHighlights.config'
import buffer from '@turf/buffer'
import _ from 'lodash'

export default {
  state: {
    featureCollection: {
      'type': 'FeatureCollection',
      'features': []
    },
    streamSources: config.sources,
    streamLayers: config.layers,
    upstreamData: {},
    downstreamData: {},
    selectedStreamData: {},
    upstreamBufferData: {},
    downstreamBufferData: {},
    selectedStreamBufferData: {}
  },
  actions: {
<<<<<<< HEAD
    /*
=======
>>>>>>> bc1ff07e
    fetchConnectedStreams ({ commit, dispatch }, payload) {
      // NOTE this action is the server backed query but at this point is too slow to implement
      let fwaCode = payload.stream.properties['FWA_WATERSHED_CODE']
      let outflowCode = fwaCode.substring(0, fwaCode.indexOf('-') + 1)
<<<<<<< HEAD
      const watershedCode = fwaCode.replace(/-000000/g, '')
=======

>>>>>>> bc1ff07e
      ApiService.query(`/api/v1/analysis/stream/connections?outflowCode=${outflowCode}`)
        .then((response) => {
          console.log(response.data)
          let params = {
            stream: payload.stream,
            streams: response.data
          }
          dispatch('calculateStreamHighlights', params)
        })
        .catch((error) => {
          console.log(error)
        })
    },
<<<<<<< HEAD
    */
    calculateStreamHighlights ({ commit, dispatch }, payload) {
      // Get selected watershed code and trim un-needed depth
=======
    calculateStreamHighlights ({ commit, dispatch }, payload) {
      // Get slected watershed code and trim un-needed depth
>>>>>>> bc1ff07e
      const watershedCode = payload.stream.properties['FWA_WATERSHED_CODE'].replace(/-000000/g, '')

      // Build our downstream code list
      const codes = watershedCode.split('-')
<<<<<<< HEAD
      let downstreamCodes = [codes[0]]
=======
      var downstreamCodes = [codes[0]]
>>>>>>> bc1ff07e
      for (let i = 0; i < codes.length - 1; i++) {
        downstreamCodes.push(downstreamCodes[i] + '-' + codes[i + 1])
      }

      // loop streams to find matching cases for selected, upstream, and downstream conditions
      let selectedFeatures = []
      let upstreamFeatures = []
      let downstreamFeatures = []
      payload.streams.forEach(stream => {
        const code = stream.properties['FWA_WATERSHED_CODE'].replace(/-000000/g, '') // remove empty stream ids
        if (code === watershedCode) { selectedFeatures.push(stream) } // selected stream condition
<<<<<<< HEAD
        if (code.includes(watershedCode) && code.length > watershedCode.length) { upstreamFeatures.push(stream) } // upstream condition
        if (downstreamCodes.indexOf(code) > -1 && code.length < watershedCode.length) { downstreamFeatures.push(stream) } // downstream condition
=======
        if (code.includes(watershedCode) && code.length > watershedCode.length) { upstreamFeatures.push(stream) } // up stream condition
        if (downstreamCodes.indexOf(code) > -1 && code.length < watershedCode.length) { downstreamFeatures.push(stream) } // down stream condition
>>>>>>> bc1ff07e
      })

      // Clean out downstream features that are upwards water flow
      // TODO may want to toggle this based on user feedback
<<<<<<< HEAD
      dispatch('cleanDownstreams', { streams: downstreamFeatures, code: payload.stream.properties['FWA_WATERSHED_CODE'] })
=======
      dispatch('cleanDownStreams', { streams: downstreamFeatures, code: payload.stream.properties['FWA_WATERSHED_CODE'] })
>>>>>>> bc1ff07e

      commit('setUpstreamData', upstreamFeatures)
      commit('setSelectedStreamData', selectedFeatures)
      // commit('setDownstreamData', cleanedDownstreamFeatures)
    },
<<<<<<< HEAD
    cleanDownstreams ({ commit, dispatch }, payload) {
=======
    cleanDownStreams ({ commit, dispatch }, payload) {
>>>>>>> bc1ff07e
      let builder = payload.builder
      if (!builder) {
        builder = []
      }
      // This is a recursive function that walks down the stream network
      // from the selected stream segment location. It removes any stream
      // segments that are at the same order but have an upwards stream flow.
      // Returns an array (builder) of cleaned stream segment features.
      // The BigO of this function is linear with a max of apprx. 50 due
      // to the max magnitude of a stream
<<<<<<< HEAD
      let segment = payload.streams.find((s) => {
=======
      var segment = payload.streams.find((s) => {
>>>>>>> bc1ff07e
        if (s.properties['LOCAL_WATERSHED_CODE']) {
          let local = s.properties['LOCAL_WATERSHED_CODE']
          let global = s.properties['FWA_WATERSHED_CODE']
          if (local === payload.code && global !== local) {
            return s
          }
        }
      })
      if (segment) {
        let drm = segment.properties['DOWNSTREAM_ROUTE_MEASURE']
        let segmentCode = segment.properties['FWA_WATERSHED_CODE']
        let elements = payload.streams.filter((f) => {
          if (f.properties['FWA_WATERSHED_CODE'] === segmentCode &&
            f.properties['DOWNSTREAM_ROUTE_MEASURE'] < drm) {
            return f
          }
        })
        builder = builder.concat(elements)
        // Recursive call step with current builder object and next segment selection
        return dispatch('cleanDownstreams', { streams: payload.streams, code: segmentCode, builder: builder })
      } else {
        commit('setDownstreamData', builder)
      }
    }
  },
  mutations: {
<<<<<<< HEAD
    setUpstreamData (state, payload) {
      let collection = Object.assign({}, state.featureCollection)
      collection['features'] = _.unionBy(payload, state.upstreamData.features, x => x.properties.LINEAR_FEATURE_ID + x.geometry.coordinates[0])
      state.upstreamData = collection
=======
    setUpStreamData (state, payload) {
      let collection = Object.assign({}, state.featureCollection)
      collection['features'] = _.unionBy(payload, state.upStreamData.features, x => x.properties.LINEAR_FEATURE_ID + x.geometry.coordinates[0])
      state.upStreamData = collection
>>>>>>> bc1ff07e
    },
    setDownstreamData (state, payload) {
      let collection = Object.assign({}, state.featureCollection)
<<<<<<< HEAD
      collection['features'] = _.unionBy(payload, state.downstreamData.features, x => x.properties.LINEAR_FEATURE_ID + x.geometry.coordinates[0])
      state.downstreamData = collection
=======
      collection['features'] = _.unionBy(payload, state.downStreamData.features, x => x.properties.LINEAR_FEATURE_ID + x.geometry.coordinates[0])
      state.downStreamData = collection
>>>>>>> bc1ff07e
    },
    setSelectedStreamData (state, payload) {
      let collection = Object.assign({}, state.featureCollection)
      collection['features'] = _.unionBy(payload, state.selectedStreamData.features, x => x.properties.LINEAR_FEATURE_ID + x.geometry.coordinates[0])
      state.selectedStreamData = collection
    },
    resetStreamData (state) {
      state.upstreamData = state.featureCollection
      state.downstreamData = state.featureCollection
      state.selectedStreamData = state.featureCollection
    },
    setStreamBufferData (state, payload) {
      state.upstreamBufferData = buffer(state.upstreamData, payload, { units: 'meters' })
      state.downstreamBufferData = buffer(state.downstreamData, payload, { units: 'meters' })
      state.selectedStreamBufferData = buffer(state.selectedStreamData, payload, { units: 'meters' })
    },
    setUpstreamBufferData (state, payload) {
      state.upstreamBufferData = buffer(state.upstreamData, payload, { units: 'meters' })
    },
    setDownstreamBufferData (state, payload) {
      state.downstreamBufferData = buffer(state.downstreamData, payload, { units: 'meters' })
    },
    setSelectedStreamBufferData (state, payload) {
      state.selectedStreamBufferData = buffer(state.selectedStreamData, payload, { units: 'meters' })
    },
    resetStreamBufferData (state) {
      state.upstreamBufferData = state.featureCollection
      state.downstreamBufferData = state.featureCollection
      state.selectedStreamBufferData = state.featureCollection
    },
    setStreamAnalysisPanel (state, payload) {
      state.streamAnalysisPanelOpen = payload
    }
  },
  getters: {
    getUpstreamData: state => state.upstreamData,
    getDownstreamData: state => state.downstreamData,
    getSelectedStreamData: state => state.selectedStreamData,
    getStreamSources: state => state.streamSources,
    getStreamLayers: state => state.streamLayers,
    getUpstreamBufferData: state => state.upstreamBufferData,
    getDownstreamBufferData: state => state.downstreamBufferData,
    getSelectedStreamBufferData: state => state.selectedStreamBufferData
  }
}<|MERGE_RESOLUTION|>--- conflicted
+++ resolved
@@ -18,19 +18,12 @@
     selectedStreamBufferData: {}
   },
   actions: {
-<<<<<<< HEAD
     /*
-=======
->>>>>>> bc1ff07e
     fetchConnectedStreams ({ commit, dispatch }, payload) {
       // NOTE this action is the server backed query but at this point is too slow to implement
       let fwaCode = payload.stream.properties['FWA_WATERSHED_CODE']
       let outflowCode = fwaCode.substring(0, fwaCode.indexOf('-') + 1)
-<<<<<<< HEAD
-      const watershedCode = fwaCode.replace(/-000000/g, '')
-=======
 
->>>>>>> bc1ff07e
       ApiService.query(`/api/v1/analysis/stream/connections?outflowCode=${outflowCode}`)
         .then((response) => {
           console.log(response.data)
@@ -44,23 +37,14 @@
           console.log(error)
         })
     },
-<<<<<<< HEAD
     */
     calculateStreamHighlights ({ commit, dispatch }, payload) {
       // Get selected watershed code and trim un-needed depth
-=======
-    calculateStreamHighlights ({ commit, dispatch }, payload) {
-      // Get slected watershed code and trim un-needed depth
->>>>>>> bc1ff07e
       const watershedCode = payload.stream.properties['FWA_WATERSHED_CODE'].replace(/-000000/g, '')
 
       // Build our downstream code list
       const codes = watershedCode.split('-')
-<<<<<<< HEAD
       let downstreamCodes = [codes[0]]
-=======
-      var downstreamCodes = [codes[0]]
->>>>>>> bc1ff07e
       for (let i = 0; i < codes.length - 1; i++) {
         downstreamCodes.push(downstreamCodes[i] + '-' + codes[i + 1])
       }
@@ -72,32 +56,21 @@
       payload.streams.forEach(stream => {
         const code = stream.properties['FWA_WATERSHED_CODE'].replace(/-000000/g, '') // remove empty stream ids
         if (code === watershedCode) { selectedFeatures.push(stream) } // selected stream condition
-<<<<<<< HEAD
-        if (code.includes(watershedCode) && code.length > watershedCode.length) { upstreamFeatures.push(stream) } // upstream condition
-        if (downstreamCodes.indexOf(code) > -1 && code.length < watershedCode.length) { downstreamFeatures.push(stream) } // downstream condition
-=======
+
         if (code.includes(watershedCode) && code.length > watershedCode.length) { upstreamFeatures.push(stream) } // up stream condition
         if (downstreamCodes.indexOf(code) > -1 && code.length < watershedCode.length) { downstreamFeatures.push(stream) } // down stream condition
->>>>>>> bc1ff07e
       })
 
       // Clean out downstream features that are upwards water flow
       // TODO may want to toggle this based on user feedback
-<<<<<<< HEAD
       dispatch('cleanDownstreams', { streams: downstreamFeatures, code: payload.stream.properties['FWA_WATERSHED_CODE'] })
-=======
-      dispatch('cleanDownStreams', { streams: downstreamFeatures, code: payload.stream.properties['FWA_WATERSHED_CODE'] })
->>>>>>> bc1ff07e
+      dispatch('cleanDownstreams', { streams: downstreamFeatures, code: payload.stream.properties['FWA_WATERSHED_CODE'] })
 
       commit('setUpstreamData', upstreamFeatures)
       commit('setSelectedStreamData', selectedFeatures)
       // commit('setDownstreamData', cleanedDownstreamFeatures)
     },
-<<<<<<< HEAD
     cleanDownstreams ({ commit, dispatch }, payload) {
-=======
-    cleanDownStreams ({ commit, dispatch }, payload) {
->>>>>>> bc1ff07e
       let builder = payload.builder
       if (!builder) {
         builder = []
@@ -108,11 +81,7 @@
       // Returns an array (builder) of cleaned stream segment features.
       // The BigO of this function is linear with a max of apprx. 50 due
       // to the max magnitude of a stream
-<<<<<<< HEAD
       let segment = payload.streams.find((s) => {
-=======
-      var segment = payload.streams.find((s) => {
->>>>>>> bc1ff07e
         if (s.properties['LOCAL_WATERSHED_CODE']) {
           let local = s.properties['LOCAL_WATERSHED_CODE']
           let global = s.properties['FWA_WATERSHED_CODE']
@@ -139,27 +108,15 @@
     }
   },
   mutations: {
-<<<<<<< HEAD
     setUpstreamData (state, payload) {
-      let collection = Object.assign({}, state.featureCollection)
-      collection['features'] = _.unionBy(payload, state.upstreamData.features, x => x.properties.LINEAR_FEATURE_ID + x.geometry.coordinates[0])
-      state.upstreamData = collection
-=======
-    setUpStreamData (state, payload) {
       let collection = Object.assign({}, state.featureCollection)
       collection['features'] = _.unionBy(payload, state.upStreamData.features, x => x.properties.LINEAR_FEATURE_ID + x.geometry.coordinates[0])
       state.upStreamData = collection
->>>>>>> bc1ff07e
     },
     setDownstreamData (state, payload) {
       let collection = Object.assign({}, state.featureCollection)
-<<<<<<< HEAD
       collection['features'] = _.unionBy(payload, state.downstreamData.features, x => x.properties.LINEAR_FEATURE_ID + x.geometry.coordinates[0])
       state.downstreamData = collection
-=======
-      collection['features'] = _.unionBy(payload, state.downStreamData.features, x => x.properties.LINEAR_FEATURE_ID + x.geometry.coordinates[0])
-      state.downStreamData = collection
->>>>>>> bc1ff07e
     },
     setSelectedStreamData (state, payload) {
       let collection = Object.assign({}, state.featureCollection)
