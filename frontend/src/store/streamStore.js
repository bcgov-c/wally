import ApiService from '../services/ApiService'
import * as config from '../utils/streamHighlights.config'
import buffer from '@turf/buffer'
import _ from 'lodash'

export default {
  state: {
    featureCollection: {
      'type': 'FeatureCollection',
      'features': []
    },
    streamSources: config.sources,
    streamLayers: config.layers,
    upStreamData: {},
    downStreamData: {},
    selectedStreamData: {},
    upStreamBufferData: {},
    downStreamBufferData: {},
    selectedStreamBufferData: {}
  },
  actions: {
    fetchConnectedStreams ({ commit, dispatch }, payload) {
      // NOTE this action is the server backed query but at this point is too slow to implement
      let fwaCode = payload.stream.properties['FWA_WATERSHED_CODE']
      let outflowCode = fwaCode.substring(0, fwaCode.indexOf('-') + 1)
<<<<<<< HEAD
      // const watershedCode = fwaCode.replace(/-000000/g, '')
=======
>>>>>>> 3a34471a
      ApiService.query(`/api/v1/analysis/stream/connections?outflowCode=${outflowCode}`)
        .then((response) => {
          console.log(response.data)
          let params = {
            stream: payload.stream,
            streams: response.data
          }
          dispatch('calculateStreamHighlights', params)
        })
        .catch((error) => {
          console.log(error)
        })
    },
    calculateStreamHighlights ({ commit, dispatch }, payload) {
      // Get slected watershed code and trim un-needed depth
      const watershedCode = payload.stream.properties['FWA_WATERSHED_CODE'].replace(/-000000/g, '')

      // Build our downstream code list
      const codes = watershedCode.split('-')
      var downstreamCodes = [codes[0]]
      for (let i = 0; i < codes.length - 1; i++) {
        downstreamCodes.push(downstreamCodes[i] + '-' + codes[i + 1])
      }

      // loop streams to find matching cases for selected, upstream, and downstream conditions
      let selectedFeatures = []
      let upstreamFeatures = []
      let downstreamFeatures = []
      payload.streams.forEach(stream => {
        const code = stream.properties['FWA_WATERSHED_CODE'].replace(/-000000/g, '') // remove empty stream ids
        if (code === watershedCode) { selectedFeatures.push(stream) } // selected stream condition
        if (code.includes(watershedCode) && code.length > watershedCode.length) { upstreamFeatures.push(stream) } // up stream condition
        if (downstreamCodes.indexOf(code) > -1 && code.length < watershedCode.length) { downstreamFeatures.push(stream) } // down stream condition
      })

      // Clean out downstream features that are upwards water flow
      // TODO may want to toggle this based on user feedback
      dispatch('cleanDownStreams', { streams: downstreamFeatures, code: payload.stream.properties['FWA_WATERSHED_CODE'] })

      commit('setUpStreamData', upstreamFeatures)
      commit('setSelectedStreamData', selectedFeatures)
      // commit('setDownStreamData', cleanedDownstreamFeatures)
    },
    cleanDownStreams ({ commit, dispatch }, payload) {
      let builder = payload.builder
      if (!builder) {
        builder = []
      }
      // This is a recursive function that walks down the stream network
      // from the selected stream segment location. It removes any stream
      // segments that are at the same order but have an upwards stream flow.
      // Returns an array (builder) of cleaned stream segment features.
      // The BigO of this function is linear with a max of apprx. 50 due
      // to the max magnitude of a stream
      var segment = payload.streams.find((s) => {
        if (s.properties['LOCAL_WATERSHED_CODE']) {
          let local = s.properties['LOCAL_WATERSHED_CODE']
          let global = s.properties['FWA_WATERSHED_CODE']
          if (local === payload.code && global !== local) {
            return s
          }
        }
      })
      if (segment) {
        let drm = segment.properties['DOWNSTREAM_ROUTE_MEASURE']
        let segmentCode = segment.properties['FWA_WATERSHED_CODE']
        let elements = payload.streams.filter((f) => {
          if (f.properties['FWA_WATERSHED_CODE'] === segmentCode &&
            f.properties['DOWNSTREAM_ROUTE_MEASURE'] < drm) {
            return f
          }
        })
        builder = builder.concat(elements)
        // Recursive call step with current builder object and next segment selection
        return dispatch('cleanDownStreams', { streams: payload.streams, code: segmentCode, builder: builder })
      } else {
        commit('setDownStreamData', builder)
      }
    }
  },
  mutations: {
    setUpStreamData (state, payload) {
      let collection = Object.assign({}, state.featureCollection)
      collection['features'] = _.unionBy(payload, state.upStreamData.features, x => x.properties.LINEAR_FEATURE_ID + x.geometry.coordinates[0])
      state.upStreamData = collection
    },
    setDownStreamData (state, payload) {
      let collection = Object.assign({}, state.featureCollection)
      collection['features'] = _.unionBy(payload, state.downStreamData.features, x => x.properties.LINEAR_FEATURE_ID + x.geometry.coordinates[0])
      state.downStreamData = collection
    },
    setSelectedStreamData (state, payload) {
      let collection = Object.assign({}, state.featureCollection)
      collection['features'] = _.unionBy(payload, state.selectedStreamData.features, x => x.properties.LINEAR_FEATURE_ID + x.geometry.coordinates[0])
      state.selectedStreamData = collection
    },
    resetStreamData (state) {
      state.upStreamData = state.featureCollection
      state.downStreamData = state.featureCollection
      state.selectedStreamData = state.featureCollection
    },
    setStreamBufferData (state, payload) {
      state.upStreamBufferData = buffer(state.upStreamData, payload, { units: 'meters' })
      state.downStreamBufferData = buffer(state.downStreamData, payload, { units: 'meters' })
      state.selectedStreamBufferData = buffer(state.selectedStreamData, payload, { units: 'meters' })
    },
    setUpStreamBufferData (state, payload) {
      state.upStreamBufferData = buffer(state.upStreamData, payload, { units: 'meters' })
    },
    setDownStreamBufferData (state, payload) {
      state.downStreamBufferData = buffer(state.downStreamData, payload, { units: 'meters' })
    },
    setSelectedStreamBufferData (state, payload) {
      state.selectedStreamBufferData = buffer(state.selectedStreamData, payload, { units: 'meters' })
    },
    resetStreamBufferData (state) {
      state.upStreamBufferData = state.featureCollection
      state.downStreamBufferData = state.featureCollection
      state.selectedStreamBufferData = state.featureCollection
    },
    setStreamAnalysisPanel (state, payload) {
      state.streamAnalysisPanelOpen = payload
    }
  },
  getters: {
    getUpStreamData: state => state.upStreamData,
    getDownStreamData: state => state.downStreamData,
    getSelectedStreamData: state => state.selectedStreamData,
    getStreamSources: state => state.streamSources,
    getStreamLayers: state => state.streamLayers,
    getUpStreamBufferData: state => state.upStreamBufferData,
    getDownStreamBufferData: state => state.downStreamBufferData,
    getSelectedStreamBufferData: state => state.selectedStreamBufferData
  }
}<|MERGE_RESOLUTION|>--- conflicted
+++ resolved
@@ -23,10 +23,7 @@
       // NOTE this action is the server backed query but at this point is too slow to implement
       let fwaCode = payload.stream.properties['FWA_WATERSHED_CODE']
       let outflowCode = fwaCode.substring(0, fwaCode.indexOf('-') + 1)
-<<<<<<< HEAD
-      // const watershedCode = fwaCode.replace(/-000000/g, '')
-=======
->>>>>>> 3a34471a
+
       ApiService.query(`/api/v1/analysis/stream/connections?outflowCode=${outflowCode}`)
         .then((response) => {
           console.log(response.data)
