--- conflicted
+++ resolved
@@ -114,13 +114,8 @@
     },
     setDownstreamData (state, payload) {
       let collection = Object.assign({}, state.featureCollection)
-<<<<<<< HEAD
       collection['features'] = unionBy(payload, state.downStreamData.features, x => x.properties.LINEAR_FEATURE_ID + x.geometry.coordinates[0])
       state.downStreamData = collection
-=======
-      collection['features'] = _.unionBy(payload, state.downstreamData.features, x => x.properties.LINEAR_FEATURE_ID + x.geometry.coordinates[0])
-      state.downstreamData = collection
->>>>>>> 21abbf70
     },
     setSelectedStreamData (state, payload) {
       let collection = Object.assign({}, state.featureCollection)
