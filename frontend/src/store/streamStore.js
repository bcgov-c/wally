import ApiService from '../services/ApiService'
import * as config from '../utils/streamHighlights.config'
import buffer from '@turf/buffer'
import _ from 'lodash'

export default {
  state: {
    featureCollection: {
      'type': 'FeatureCollection',
      'features': []
    },
    streamSources: config.sources,
    streamLayers: config.layers,
    upStreamData: {},
    downStreamData: {},
    selectedStreamData: {},
    upStreamBufferData: {},
    downStreamBufferData: {},
    selectedStreamBufferData: {}
  },
  actions: {
    fetchConnectedStreams ({ commit, dispatch }, payload) {
      // NOTE this action is the server backed query but at this point is too slow to implement
      let fwaCode = payload.stream.properties['FWA_WATERSHED_CODE']
      let outflowCode = fwaCode.substring(0, fwaCode.indexOf('-') + 1)
<<<<<<< HEAD
      ApiService.query(`/api/v1/analysis/stream/connections?outflowCode=${outflowCode}`)
=======
      ApiService.query(`/api/v1/stream/connections?outflowCode=${outflowCode}`)
>>>>>>> 49410621
        .then((response) => {
          console.log(response.data)
          let params = {
            stream: payload.stream,
            streams: response.data
          }
          dispatch('calculateStreamHighlights', params)
        })
        .catch((error) => {
          console.log(error)
        })
    },
    calculateStreamHighlights ({ commit, dispatch }, payload) {
      // Get slected watershed code and trim un-needed depth
      const watershedCode = payload.stream.properties['FWA_WATERSHED_CODE'].replace(/-000000/g, '')

      // Build our downstream code list
      const codes = watershedCode.split('-')
      var downstreamCodes = [codes[0]]
      for (let i = 0; i < codes.length - 1; i++) {
        downstreamCodes.push(downstreamCodes[i] + '-' + codes[i + 1])
      }

      // loop streams to find matching cases for selected, upstream, and downstream conditions
      let selectedFeatures = []
      let upstreamFeatures = []
      let downstreamFeatures = []
      payload.streams.forEach(stream => {
        const code = stream.properties['FWA_WATERSHED_CODE'].replace(/-000000/g, '') // remove empty stream ids
        if (code === watershedCode) { selectedFeatures.push(stream) } // selected stream condition
        if (code.includes(watershedCode) && code.length > watershedCode.length) { upstreamFeatures.push(stream) } // up stream condition
        if (downstreamCodes.indexOf(code) > -1 && code.length < watershedCode.length) { downstreamFeatures.push(stream) } // down stream condition
      })

      // Clean out downstream features that are upwards water flow
      // TODO may want to toggle this based on user feedback
      dispatch('cleanDownStreams', { streams: downstreamFeatures, code: payload.stream.properties['FWA_WATERSHED_CODE'] })

      commit('setUpstreamData', upstreamFeatures)
      commit('setSelectedStreamData', selectedFeatures)
      // commit('setDownstreamData', cleanedDownstreamFeatures)
    },
    cleanDownStreams ({ commit, dispatch }, payload) {
      let builder = payload.builder
      if (!builder) {
        builder = []
      }
      // This is a recursive function that walks down the stream network
      // from the selected stream segment location. It removes any stream
      // segments that are at the same order but have an upwards stream flow.
      // Returns an array (builder) of cleaned stream segment features.
      // The BigO of this function is linear with a max of apprx. 50 due
      // to the max magnitude of a stream
      var segment = payload.streams.find((s) => {
        if (s.properties['LOCAL_WATERSHED_CODE']) {
          let local = s.properties['LOCAL_WATERSHED_CODE']
          let global = s.properties['FWA_WATERSHED_CODE']
          if (local === payload.code && global !== local) {
            return s
          }
        }
      })
      if (segment) {
        let drm = segment.properties['DOWNSTREAM_ROUTE_MEASURE']
        let segmentCode = segment.properties['FWA_WATERSHED_CODE']
        let elements = payload.streams.filter((f) => {
          if (f.properties['FWA_WATERSHED_CODE'] === segmentCode &&
            f.properties['DOWNSTREAM_ROUTE_MEASURE'] < drm) {
            return f
          }
        })
        builder = builder.concat(elements)
        // Recursive call step with current builder object and next segment selection
        return dispatch('cleanDownStreams', { streams: payload.streams, code: segmentCode, builder: builder })
      } else {
        commit('setDownstreamData', builder)
      }
    }
  },
  mutations: {
<<<<<<< HEAD
    setUpStreamData (state, payload) {
=======
    setUpstreamData (state, payload) {
>>>>>>> 49410621
      let collection = Object.assign({}, state.featureCollection)
      collection['features'] = _.unionBy(payload, state.upStreamData.features, x => x.properties.LINEAR_FEATURE_ID + x.geometry.coordinates[0])
      state.upStreamData = collection
    },
    setDownstreamData (state, payload) {
      let collection = Object.assign({}, state.featureCollection)
      collection['features'] = _.unionBy(payload, state.downStreamData.features, x => x.properties.LINEAR_FEATURE_ID + x.geometry.coordinates[0])
      state.downStreamData = collection
    },
    setSelectedStreamData (state, payload) {
      let collection = Object.assign({}, state.featureCollection)
      collection['features'] = _.unionBy(payload, state.selectedStreamData.features, x => x.properties.LINEAR_FEATURE_ID + x.geometry.coordinates[0])
      state.selectedStreamData = collection
    },
    resetStreamData (state) {
      state.upStreamData = state.featureCollection
      state.downStreamData = state.featureCollection
      state.selectedStreamData = state.featureCollection
    },
    setStreamBufferData (state, payload) {
      state.upStreamBufferData = buffer(state.upStreamData, payload, { units: 'meters' })
      state.downStreamBufferData = buffer(state.downStreamData, payload, { units: 'meters' })
      state.selectedStreamBufferData = buffer(state.selectedStreamData, payload, { units: 'meters' })
    },
    setUpStreamBufferData (state, payload) {
      state.upStreamBufferData = buffer(state.upStreamData, payload, { units: 'meters' })
    },
    setDownStreamBufferData (state, payload) {
      state.downStreamBufferData = buffer(state.downStreamData, payload, { units: 'meters' })
    },
    setSelectedStreamBufferData (state, payload) {
      state.selectedStreamBufferData = buffer(state.selectedStreamData, payload, { units: 'meters' })
    },
    resetStreamBufferData (state) {
      state.upStreamBufferData = state.featureCollection
      state.downStreamBufferData = state.featureCollection
      state.selectedStreamBufferData = state.featureCollection
    },
    setStreamAnalysisPanel (state, payload) {
      state.streamAnalysisPanelOpen = payload
    }
  },
  getters: {
    getUpStreamData: state => state.upStreamData,
    getDownStreamData: state => state.downStreamData,
    getSelectedStreamData: state => state.selectedStreamData,
    getStreamSources: state => state.streamSources,
    getStreamLayers: state => state.streamLayers,
    getUpStreamBufferData: state => state.upStreamBufferData,
    getDownStreamBufferData: state => state.downStreamBufferData,
    getSelectedStreamBufferData: state => state.selectedStreamBufferData
  }
}<|MERGE_RESOLUTION|>--- conflicted
+++ resolved
@@ -23,11 +23,7 @@
       // NOTE this action is the server backed query but at this point is too slow to implement
       let fwaCode = payload.stream.properties['FWA_WATERSHED_CODE']
       let outflowCode = fwaCode.substring(0, fwaCode.indexOf('-') + 1)
-<<<<<<< HEAD
-      ApiService.query(`/api/v1/analysis/stream/connections?outflowCode=${outflowCode}`)
-=======
       ApiService.query(`/api/v1/stream/connections?outflowCode=${outflowCode}`)
->>>>>>> 49410621
         .then((response) => {
           console.log(response.data)
           let params = {
@@ -108,11 +104,7 @@
     }
   },
   mutations: {
-<<<<<<< HEAD
-    setUpStreamData (state, payload) {
-=======
     setUpstreamData (state, payload) {
->>>>>>> 49410621
       let collection = Object.assign({}, state.featureCollection)
       collection['features'] = _.unionBy(payload, state.upStreamData.features, x => x.properties.LINEAR_FEATURE_ID + x.geometry.coordinates[0])
       state.upStreamData = collection
