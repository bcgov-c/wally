// TODO: change to api call, or create new array just for map layers
import ApiService from '../services/ApiService'
import baseMapDescriptions from '../utils/baseMapDescriptions'
import HighlightPoint from '../components/map/MapHighlightPoint'
import mapboxgl from 'mapbox-gl'
import MapboxDraw from '@mapbox/mapbox-gl-draw'

const emptyPoint = {
  'type': 'Feature',
  'geometry': {
    'type': 'Point',
    'coordinates': [[]]
  }
}
const emptyPolygon = {
  'type': 'Feature',
  'geometry': {
    'type': 'Polygon',
    'coordinates': [[]]
  }
}

const defaultMode = {
  type: 'interactive',
  name: 'clicky'
}

export default {
  namespaced: true,
  state: {
    map: null,
    isMapReady: false,
    draw: {},
    geocoder: {},
    activeSelection: null,
    layerSelectTriggered: false,
    selectedMapLayerNames: [],
    activeMapLayers: [],
    mapLayers: [],
    highlightFeatureData: {},
    highlightFeatureCollectionData: {},
    layerCategories: [],
    layerSelectionActive: true,
    isDrawingToolActive: false,
    mode: defaultMode,
    selectedBaseLayers: [
      'national-park',
      'landuse',
      'contour-line',
      'hillshade'
    ],
    baseMapLayers: [{
      id: 'base-map-layers',
      name: 'Base Map Layers',
      children: baseMapDescriptions
    }]
  },
  actions: {
    async initMapAndDraw ({ commit, state }) {
      const mapConfig = await ApiService.get('api/v1/config/map')
      mapboxgl.accessToken = mapConfig.data.mapbox_token

      const zoomConfig = {
        center: process.env.VUE_APP_MAP_CENTER ? JSON.parse(process.env.VUE_APP_MAP_CENTER) : [-124, 54.5],
        zoomLevel: process.env.VUE_APP_MAP_ZOOM_LEVEL ? process.env.VUE_APP_MAP_ZOOM_LEVEL : 4.7
      }

      commit('setMap', new mapboxgl.Map({
        container: 'map', // container id
        style: mapConfig.data.mapbox_style, // dev or prod map style
        center: zoomConfig.center, // starting position
        zoom: zoomConfig.zoomLevel, // starting zoom
        attributionControl: false, // hide default and re-add to the top left
        preserveDrawingBuffer: true, // allows image export of the map at
        // the cost of some performance
        trackResize: true
      }))

      const modes = MapboxDraw.modes
      modes.simple_select.onTrash = this.clearSelections
      modes.draw_polygon.onTrash = this.clearSelections
      modes.draw_point.onTrash = this.clearSelections
      modes.direct_select.onTrash = this.clearSelections

      commit('setDraw', new MapboxDraw({
        modes: modes,
        displayControlsDefault: false,
        controls: {
          // polygon: true,
          // point: true,
          // line_string: true,
          // trash: true
        }
      }))

      // Fix for the map not expanding to full size when you resize the
      // browser window
      window.addEventListener('resize', () => {
        // MapboxGL's resize function gets the canvas container div's dimensions
        // and repaints the canvas accordingly.
        // https://github.com/mapbox/mapbox-gl-js/blob/0412fdb247f0f0c0bdb46d1e1465a848e1eea7dc/src/ui/map.js#L558

        // Get the map's parent node height and set the canvas container to
        // the same height
        let mapboxglCanvasContainer = document.getElementsByClassName('mapboxgl-canvas-container')[0]
        let map = document.getElementById('map')
        mapboxglCanvasContainer.style.height = getComputedStyle(map.parentNode).height

        // Mapbox resize takes some time to get the updated height, so it
        // only works when you wait a bit.
        // TODO: reconsider this setTimeout
        setTimeout(() => {
          state.map.resize()
        }, 300)
      })
    },
    loadMap ({ state, dispatch }) {
      state.map.on('style.load', () => {
        dispatch('getMapLayers')
      })
    },
    setDrawMode ({ state }, drawMode) {
      if (state.draw && state.draw.changeMode) {
        state.isDrawingToolActive = drawMode !== 'simple_select'
        state.draw.changeMode(drawMode)
      }
    },
    addFeaturePOIFromCoordinates ({ state, dispatch }, data) {
      const point = {
        type: 'Feature',
        id: 'point_of_interest',
        geometry: {
          display_data_name: data.layerName,
          type: 'Point',
          coordinates: data.coordinates
        },
        display_data_name: data.layerName,
        properties: {
        }
      }
      dispatch('addPointOfInterest', point)
    },
    async addPointOfInterest ({ state, dispatch }, feature) {
      if (!state.isMapReady) {
        return
      }

      state.draw.add(feature)
      dispatch('addActiveSelection', { featureCollection: { features: [feature] } })
    },
    addActiveSelection ({ commit, dispatch, state }, { featureCollection, options = {} }) {
      // options:
      // alwaysReplaceFeatures: indicates that features should always be cleared (even if
      // there are no new features to replace them).  Toggling this is useful for
      // changing the behavior of mouse clicks (which probably should not clear
      // features without warning) vs explicitly searching for features in an area.
      // (which would be expected to clear features from a previous search area).
      //
      // showFeatureList: (deprecated) indicates whether to switch the screen to the feature
      // list. Setting to false is for preventing switching screens while doing other tasks e.g.
      // changing layers (which triggers a new search with the new layer included). Made
      // redundant by separating the layer select screen and feature views.

      console.log('active selection - - ', state.isDrawingToolActive)
      // if (state.isDrawingToolActive) {
      //   return false
      // }

      const defaultOptions = {
        showFeatureList: true,
        alwaysReplaceFeatures: false
      }

      options = Object.assign({}, defaultOptions, options)

      console.log(options)

      if (!featureCollection || !featureCollection.features || !featureCollection.features.length) return

      if (options.showFeatureList) {
        commit('setLayerSelectionActiveState', false)
      }

      const newFeature = featureCollection.features[0]
      commit('replaceOldFeatures', newFeature.id)

      // Active selection is a Point
      if (newFeature.geometry.type === 'Point') {
        newFeature.display_data_name = 'point_of_interest'
        commit('setPointOfInterest', newFeature, { root: true })
        return
      }

      // Active selection is a LineString
      if (newFeature.geometry.type === 'LineString') {
        newFeature.display_data_name = 'user_defined_line'
        commit('setSectionLine', newFeature, { root: true })
        return
      }

      console.log('feature : ', newFeature)

      // for drawn rectangular regions, the polygon describing the rectangle is the first
      // element in the array of drawn features.
      // note: this is what might break if extending the selection tools to draw more objects.
      dispatch('getMapObjects', { bounds: newFeature, options: { alwaysReplaceFeatures: options.alwaysReplaceFeatures } })
      commit('setSelectionBoundingBox', newFeature, { root: true })
    },
    updateActiveMapLayers ({ commit, state, dispatch }, selectedLayers) {
      // accepts an array of layer names and sets the active map layers accordingly
      state.selectedMapLayerNames = selectedLayers

      // list of prev layers.  the payload is the new list of layers about to be active.
      const prev = state.activeMapLayers.map(l => l.display_data_name)

      // get list of layers that were deselected (they were in `prev`, but are not in payload),
      // and sent an event to remove them.
      prev.filter((l) => !selectedLayers.includes(l)).forEach((l) => dispatch('removeMapLayer', l))

      // similarly, now get a list of layers that are in payload but weren't in the previous active layers.
      selectedLayers.filter((l) => !prev.includes(l)).forEach((l) => commit('activateLayer', l))

      // reset the list of active layers
      commit('setActiveMapLayers', selectedLayers)

      // redraw any current features and update selection.
      dispatch('addActiveSelection', { featureCollection: state.draw.getAll(), options: { showFeatureList: false } })
    },
    expandMapLegend () {},
    collapseMapLegend () {},
    addMapLayer ({ commit, dispatch, state }, displayDataName) {
      let mapLayer = state.mapLayers.find((layer) => {
        return layer.display_data_name === displayDataName
      })

      // mapLayer may be undefined if it wasn't found in the list of
      // map layers (for example, addMapLayer was called before the layer
      // catalogue loaded or was called with an unexpected layer).  If so,
      // stop here.
      if (!mapLayer) {
        return
      }

      if (!state.activeMapLayers.includes(mapLayer)) {
        state.activeMapLayers.push(mapLayer)
        commit('activateLayer', displayDataName)
      }
    },
    removeMapLayer ({ state, dispatch, commit }, payload) {
      state.activeMapLayers = state.activeMapLayers.filter((layer) => {
        return layer.display_data_name !== payload
      })
      dispatch('clearHighlightLayer')
      commit('deactivateLayer', payload)
    },
    async getMapLayers ({ state, commit, dispatch }) {
      // We only fetch maplayers if we don't have a copy cached
      if (state.mapLayers === undefined || state.mapLayers.length === 0) {
        return new Promise((resolve, reject) => {
          ApiService.getApi('/catalogue/all')
            .then((response) => {
              commit('setMapLayers', response.data.layers)
              commit('setLayerCategories', response.data.categories)
              dispatch('initHighlightLayers')
            })
            .catch((error) => {
              reject(error)
            })
        })
      }
    },
    async getMapObjects ({ commit, dispatch, state, getters }, { bounds, options = {} }) {
      // TODO: Separate activeMaplayers by activeWMSLayers and activeDataMartLayers
      // options:
      // alwaysReplaceFeatures: indicates that features should always be cleared (even if
      // there are no new features to replace them).  Toggling this is useful for
      // changing the behavior of mouse clicks (which probably should not clear
      // features without warning) vs explicitly searching for features in an area.
      // (which would be expected to clear features from a previous search area).

      const defaultOptions = {
        alwaysReplaceFeatures: false
      }

      options = Object.assign({}, defaultOptions, options)

      console.log('map click')
      // const popup = new mapboxgl.Popup({
      //   closeButton: false,
      //   closeOnClick: false
      // })
      // Return if we're in "analyze mode"
      if (state.mode.type === 'interactive') {
        const canvas = await state.map.getCanvas()
        const size = { x: canvas.width, y: canvas.height }

        console.log('discard features before querying: ', options.alwaysReplaceFeatures)

        if (options.alwaysReplaceFeatures) {
          commit('clearDataMartFeatures', {}, { root: true })
        }

        console.log(bounds)

        dispatch('getDataMartFeatures', {
          bounds: bounds,
          size: size,
          layers: state.activeMapLayers
        }, { root: true })
      }
    },
    clearSelections ({ state, commit, dispatch }) {
      dispatch('clearHighlightLayer')
      commit('replaceOldFeatures')
      commit('clearDataMartFeatures', {}, { root: true })
      commit('removeShapes')
      commit('resetPointOfInterest', {}, { root: true })
      commit('resetDataMartFeatureInfo', {}, { root: true })
    },
    clearHighlightLayer ({ commit, state, dispatch }) {
<<<<<<< HEAD
      const pointData = state.map.getSource('highlightPointData')
      const layerData = state.map.getSource('highlightLayerData')

      if (pointData) {
        pointData.setData(emptyPoint)
      }

      if (layerData) {
        layerData.setData(emptyPolygon)
      }
=======
      console.log('clearing highlight layer')

      const highlightPoints = state.map.getSource('highlightPointData')
      const highlightLayers = state.map.getSource('highlightLayerData')

      if (highlightPoints) {
        highlightPoints.setData(emptyPoint)
      }

      if (highlightLayers) {
        highlightLayers.setData(emptyPolygon)
      }
      dispatch('clearStreamHighlights')
>>>>>>> 1d5221ac
      dispatch('removeElementsByClass', 'annotationMarker')
    },
    setActiveBaseMapLayers ({ state, commit }, payload) {
      let prev = state.selectedBaseLayers
      prev.filter((l) => !payload.includes(l)).forEach((l) => commit('deactivateBaseLayer', l))
      payload.filter((l) => !prev.includes(l)).forEach((l) => commit('activateBaseLayer', l))
      state.selectedBaseLayers = payload
    },
    async initHighlightLayers ({ state, commit }) {
      await state.map.on('load', () => {
        // initialize highlight layer
        state.map.addSource('customShapeData', { type: 'geojson', data: emptyPolygon })
        state.map.addLayer({
          'id': 'customShape',
          'type': 'fill',
          'source': 'customShapeData',
          'layout': {},
          'paint': {
            'fill-color': 'rgba(26, 193, 244, 0.08)',
            'fill-outline-color': 'rgb(8, 159, 205)'
          }
        })
        state.map.addSource('highlightLayerData', {
          type: 'geojson',
          data: emptyPolygon
        })
        state.map.addLayer({
          'id': 'highlightLayer',
          'type': 'fill',
          'source': 'highlightLayerData',
          'layout': {},
          'paint': {
            'fill-color': 'rgba(154, 63, 202, 0.25)'
          }
        })
        state.map.addImage('highlight-point', HighlightPoint(state.map, 90), { pixelRatio: 2 })
        state.map.addSource('highlightPointData', { type: 'geojson', data: emptyPoint })
        state.map.addLayer({
          'id': 'highlightPoint',
          'type': 'symbol',
          'source': 'highlightPointData',
          'layout': {
            'icon-image': 'highlight-point'
          }
        })

        console.log('map is now ready')
        // End of cascade; map is now ready
        commit('setInfoPanelVisibility', true, { root: true })
        commit('setMapReady', true)
      })
    },
    updateMapLayerData ({ state, commit, dispatch }, data) {
      let { source, featureData } = data
      state.map.getSource(source).setData(featureData)
    },
    /*
      Highlights a single Feature dataset
     */
    updateHighlightLayerData ({ state, commit, dispatch }, data) {
      // For stream networks layer we add custom highlighting and reset poly/point highlight layering
      if (data.display_data_name === 'freshwater_atlas_stream_networks') {
        state.map.getSource('highlightPointData').setData(emptyPoint)
        state.map.getSource('highlightLayerData').setData(emptyPolygon)
        // For local rendered streams only calculation

        // Backend query for all connected streams
        // this.$store.dispatch('fetchConnectedStreams', { stream: data })
      } else if (data.geometry.type === 'Point') { // Normal poly/point highlighting
        state.map.getSource('highlightPointData').setData(data)
        state.map.getSource('highlightLayerData').setData(emptyPolygon)
      } else {
        state.map.getSource('highlightPointData').setData(emptyPoint)
        state.map.getSource('highlightLayerData').setData(data)
      }
    },
    removeElementsByClass ({ state }, payload) {
      let elements = document.getElementsByClassName(payload)
      while (elements.length > 0) {
        elements[0].parentNode.removeChild(elements[0])
      }
    }
  },
  mutations: {
    activateLayer (state, displayDataName) {
      state.map.setLayoutProperty(displayDataName, 'visibility', 'visible')
    },
    deactivateLayer (state, displayDataName) {
      state.map.setLayoutProperty(displayDataName, 'visibility', 'none')
    },
    activateBaseLayer (state, layerId) {
      state.map.setLayoutProperty(layerId, 'visibility', 'visible')
    },
    deactivateBaseLayer (state, layerId) {
      state.map.setLayoutProperty(layerId, 'visibility', 'none')
    },
    removeLayer (state, layerId) {
      state.map.removeLayer(layerId)
    },
    setDrawToolInActive (state) {
      setTimeout(() => { // delay to let other draw actions finish
        state.isDrawingToolActive = false
      }, 500)
    },
    addShape (state, shape) {
      // adds a mapbox-gl-draw shape to the map
      state.map.getSource('customShapeData').setData(shape)
    },
    removeShapes (state) {
      state.map.getSource('customShapeData').setData(emptyPolygon)
    },
    replaceOldFeatures (state, newFeature = null) {
      // replace all previously drawn features with the new one.
      // this has the effect of only allowing one selection box to be drawn at a time.
      const old = state.draw.getAll().features.filter((f) => f.id !== newFeature)
      state.draw.delete(old.map((feature) => feature.id))
    },
    setMap (state, payload) {
      state.map = payload
    },
    setDraw (state, payload) {
      state.draw = payload
    },
    setGeocoder (state, payload) {
      state.geocoder = payload
    },
    setLayerSelectTriggered (state, payload) {
      state.layerSelectTriggered = payload
    },
    setLayerSelectionActiveState (state, payload) {
      state.layerSelectionActive = payload
    },
    setLayerCategories (state, payload) {
      state.layerCategories = payload
    },
    setActiveMapLayers (state, payload) {
      // TODO: See if this is actually used anywhere else
      // Could have been deprecated by updateActiveMapLayers
      state.activeMapLayers = state.mapLayers.filter((l) => {
        return payload.includes(l.display_data_name)
      })
    },
    setMapLayers (state, payload) {
      state.mapLayers = payload
    },
    updateHighlightFeatureData (state, payload) {
      state.highlightFeatureData = payload
    },
    updateHighlightFeatureCollectionData (state, payload) {
      state.highlightFeatureCollectionData = payload
    },
    setCursorPointer (state) {
      state.map.getCanvas().style.cursor = 'pointer'
    },
    resetCursor (state) {
      state.map.getCanvas().style.cursor = ''
    },
    setMapReady (state, payload) {
      state.isMapReady = payload
    },
    setMode (state, payload) {
      state.mode = payload
    },
    resetMode (state, payload) {
      state.mode = defaultMode
    }
  },
  getters: {
    selectedMapLayerNames: state => state.selectedMapLayerNames,
    activeMapLayers: state => state.activeMapLayers,
    isMapLayerActive: state => displayDataName => !!state.activeMapLayers.find((x) => x && x.display_data_name === displayDataName),
    isMapReady: state => state.isMapReady,
    isDrawingToolActive: state => state.isDrawingToolActive,
    mapLayerName: (state) => (wmsName) => {
      let layer = state.mapLayers.find(e => e.wms_name === wmsName)
      return layer ? layer.display_name : ''
    },
    getMapLayer: (state) => (displayDataName) => {
      let layer = state.mapLayers.find(e => e.display_data_name === displayDataName)
      return layer || null
    },
    allMapLayers: state => state.mapLayers,
    highlightFeatureData: state => state.highlightFeatureData,
    highlightFeatureCollectionData: state => state.highlightFeatureCollectionData,
    getCategories: state => state.layerCategories,
    layerSelectionActive: state => state.layerSelectionActive,
    selectedBaseLayers: state => state.selectedBaseLayers,
    baseMapLayers: state => state.baseMapLayers,
    map: state => state.map,
    draw: state => state.draw,
    geocoder: state => state.geocoder,
    layerSelectTriggered: state => state.layerSelectTriggered
  }
}<|MERGE_RESOLUTION|>--- conflicted
+++ resolved
@@ -318,7 +318,6 @@
       commit('resetDataMartFeatureInfo', {}, { root: true })
     },
     clearHighlightLayer ({ commit, state, dispatch }) {
-<<<<<<< HEAD
       const pointData = state.map.getSource('highlightPointData')
       const layerData = state.map.getSource('highlightLayerData')
 
@@ -329,21 +328,6 @@
       if (layerData) {
         layerData.setData(emptyPolygon)
       }
-=======
-      console.log('clearing highlight layer')
-
-      const highlightPoints = state.map.getSource('highlightPointData')
-      const highlightLayers = state.map.getSource('highlightLayerData')
-
-      if (highlightPoints) {
-        highlightPoints.setData(emptyPoint)
-      }
-
-      if (highlightLayers) {
-        highlightLayers.setData(emptyPolygon)
-      }
-      dispatch('clearStreamHighlights')
->>>>>>> 1d5221ac
       dispatch('removeElementsByClass', 'annotationMarker')
     },
     setActiveBaseMapLayers ({ state, commit }, payload) {
