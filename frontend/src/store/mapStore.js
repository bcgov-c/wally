--- conflicted
+++ resolved
@@ -1,8 +1,11 @@
 // TODO: change to api call, or create new array just for map layers
+import html2canvas from 'html2canvas'
+import { saveAs } from 'file-saver'
+
 import ApiService from '../services/ApiService'
 import baseMapDescriptions from '../utils/baseMapDescriptions'
-<<<<<<< HEAD
 import HighlightPoint from '../components/map/MapHighlightPoint'
+
 const emptyPoint = {
   'type': 'Feature',
   'geometry': {
@@ -17,21 +20,14 @@
     'coordinates': [[]]
   }
 }
-=======
-import html2canvas from 'html2canvas'
-import { saveAs } from 'file-saver'
-
->>>>>>> 6c2fe088
+
 export default {
   namespaced: true,
   state: {
     map: null,
     draw: {},
     geocoder: {},
-<<<<<<< HEAD
     activeSelection: null,
-=======
->>>>>>> 6c2fe088
     layerSelectTriggered: false,
     selectedMapLayerNames: [],
     activeMapLayers: [],
@@ -59,34 +55,16 @@
       }
 
       state.draw.add(feature)
-<<<<<<< HEAD
       dispatch('addActiveSelection', { features: [feature] })
     },
     addActiveSelection ({ commit, dispatch, state }, feature, options) {
-=======
-      dispatch('handleSelect', { features: [feature] })
-    },
-    handleAddPointSelection ({ commit, dispatch, state }, feature) {
-      feature.display_data_name = 'point_of_interest'
-      commit('setDataMartFeatureInfo', feature)
-    },
-    handleAddLineSelection ({ commit, dispatch, state }, feature) {
-      feature.display_data_name = 'user_defined_line'
-      commit('setDataMartFeatureInfo', feature)
-    },
-    handleSelect ({ commit, dispatch, state }, feature, options) {
->>>>>>> 6c2fe088
       // default options when calling this handler.
       //
       // showFeatureList: whether features selected by the user should be immediately shown in
       // a panel.  This might be false if the user is selecting layers and may want to select
       // several before being "bumped" to the selected features list.
       //
-<<<<<<< HEAD
       // example: this.addActiveSelection(feature, { showFeatureList: false })
-=======
-      // example: EventBus.$emit('draw:redraw', { showFeatureList: false })
->>>>>>> 6c2fe088
 
       const defaultOptions = {
         showFeatureList: true
@@ -103,7 +81,6 @@
       const newFeature = feature.features[0]
       commit('replaceOldFeatures', newFeature.id)
 
-<<<<<<< HEAD
       // Active selection is a Point
       if (newFeature.geometry.type === 'Point') {
         newFeature.display_data_name = 'point_of_interest'
@@ -116,21 +93,12 @@
         newFeature.display_data_name = 'user_defined_line'
         commit('setDataMartFeatureInfo', newFeature, { root: true })
         return
-=======
-      if (newFeature.geometry.type === 'Point') {
-        return dispatch('handleAddPointSelection', newFeature)
-      }
-
-      if (newFeature.geometry.type === 'LineString') {
-        return dispatch('handleAddLineSelection', newFeature)
->>>>>>> 6c2fe088
       }
 
       // for drawn rectangular regions, the polygon describing the rectangle is the first
       // element in the array of drawn features.
       // note: this is what might break if extending the selection tools to draw more objects.
       dispatch('getMapObjects', newFeature)
-<<<<<<< HEAD
       commit('setSelectionBoundingBox', newFeature, { root: true })
     },
     clearActiveSelection ({ commit }) {
@@ -199,11 +167,6 @@
     clearMapLayers () {},
     // getFeatures() <--datamartStore
     getMapLayers ({ commit, dispatch }) {
-=======
-      commit('setSelectionBoundingBox', newFeature)
-    },
-    getMapLayers ({ commit }) {
->>>>>>> 6c2fe088
       // We only fetch maplayers if we don't have a copy cached
       if (this.state.mapLayers === undefined) {
         return new Promise((resolve, reject) => {
@@ -227,22 +190,19 @@
       const canvas = await state.map.getCanvas()
       const size = { x: canvas.width, y: canvas.height }
 
-<<<<<<< HEAD
       commit('clearDataMartFeatures', {}, { root: true })
-=======
-      commit('clearDataMartFeatures')
->>>>>>> 6c2fe088
       dispatch('getDataMartFeatures', {
         bounds: bounds,
         size: size,
         layers: state.activeMapLayers
-<<<<<<< HEAD
       }, { root: true })
     },
     clearSelections ({ state, commit, dispatch }) {
       commit('replaceOldFeatures')
       commit('clearDataMartFeatures', {}, { root: true })
       commit('clearDisplayTemplates', {}, { root: true })
+      dispatch('removeElementsByClass', 'annotationMarker')
+      commit('removeShapes')
 
       // if (this.dataMartFeatureInfo && this.dataMartFeatureInfo.display_data_name === 'point_of_interest') {
       commit('resetDataMartFeatureInfo', {}, { root: true })
@@ -250,12 +210,13 @@
       // EventBus.$emit('highlight:clear')
       // }
     },
-    clearHighlightLayer ({ commit, state }) {
+    clearHighlightLayer ({ commit, state, dispatch }) {
       state.map.getSource('highlightPointData').setData(emptyPoint)
       state.map.getSource('highlightLayerData').setData(emptyPolygon)
       commit('updateHighlightFeatureCollectionData', {})
       commit('resetStreamData', {}, { root: true })
       commit('resetStreamBufferData', {}, { root: true })
+      dispatch('removeElementsByClass', 'annotationMarker')
     },
     clearStreamHighlights ({ commit, state }) {
 
@@ -367,11 +328,10 @@
     updateHighlightsLayerData ({ state }, data) {
       if (data.display_data_name === 'stream_apportionment') {
         state.map.getSource('streamApportionmentSource').setData(data.feature_collection)
-=======
-      })
+      }
     },
     downloadMapImage ({ state }) {
-      var filename = 'map--'.concat(new Date().toISOString()) + '.png'
+      let filename = 'map--'.concat(new Date().toISOString()) + '.png'
       html2canvas(state.map._container).then(canvas => {
         canvas.toBlob(function (blob) {
           saveAs(blob, filename)
@@ -379,15 +339,13 @@
       })
     },
     removeElementsByClass ({ state }, payload) {
-      var elements = document.getElementsByClassName(payload)
+      let elements = document.getElementsByClassName(payload)
       while (elements.length > 0) {
         elements[0].parentNode.removeChild(elements[0])
->>>>>>> 6c2fe088
       }
     }
   },
   mutations: {
-<<<<<<< HEAD
     activateLayer (state, displayDataName) {
       state.map.setLayoutProperty(displayDataName, 'visibility', 'visible')
     },
@@ -410,8 +368,6 @@
     removeShapes (state) {
       state.map.getSource('customShapeData').setData(emptyPolygon)
     },
-=======
->>>>>>> 6c2fe088
     replaceOldFeatures (state, newFeature = null) {
       // replace all previously drawn features with the new one.
       // this has the effect of only allowing one selection box to be drawn at a time.
@@ -436,33 +392,6 @@
     setLayerCategories (state, payload) {
       state.layerCategories = payload
     },
-<<<<<<< HEAD
-=======
-    addMapLayer (state, payload) {
-      let mapLayer = state.mapLayers.find((layer) => {
-        return layer.display_data_name === payload
-      })
-
-      // mapLayer may be undefined if it wasn't found in the list of
-      // map layers (for example, addMapLayer was called before the layer
-      // catalogue loaded or was called with an unexpected layer).  If so,
-      // stop here.
-      if (!mapLayer) {
-        return
-      }
-
-      if (!state.activeMapLayers.includes(mapLayer)) {
-        state.activeMapLayers.push(mapLayer)
-        EventBus.$emit(`layer:added`, payload)
-      }
-    },
-    removeMapLayer (state, payload) {
-      state.activeMapLayers = state.activeMapLayers.filter((layer) => {
-        return layer.display_data_name !== payload
-      })
-      EventBus.$emit(`layer:removed`, payload)
-    },
->>>>>>> 6c2fe088
     setActiveMapLayers (state, payload) {
       // TODO: See if this is actually used anywhere else
       // Could have been deprecated by updateActiveMapLayers
