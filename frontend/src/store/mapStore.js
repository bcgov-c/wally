--- conflicted
+++ resolved
@@ -61,11 +61,7 @@
     }]
   },
   actions: {
-<<<<<<< HEAD
     async initMapAndDraw ({ commit, dispatch }) {
-=======
-    async initMapAndDraw ({ commit, state }) {
->>>>>>> 39fffc52
       const mapConfig = await ApiService.get('api/v1/config/map')
       mapboxgl.accessToken = mapConfig.data.mapbox_token
 
@@ -105,7 +101,6 @@
       // Fix for the map not expanding to full size when you resize the
       // browser window
       window.addEventListener('resize', () => {
-<<<<<<< HEAD
         dispatch('resizeMap')
       })
     },
@@ -131,25 +126,6 @@
       setTimeout(() => {
         state.map.resize()
       }, 300)
-=======
-        // MapboxGL's resize function gets the canvas container div's dimensions
-        // and repaints the canvas accordingly.
-        // https://github.com/mapbox/mapbox-gl-js/blob/0412fdb247f0f0c0bdb46d1e1465a848e1eea7dc/src/ui/map.js#L558
-
-        // Get the map's parent node height and set the canvas container to
-        // the same height
-        let mapboxglCanvasContainer = document.getElementsByClassName('mapboxgl-canvas-container')[0]
-        let map = document.getElementById('map')
-        mapboxglCanvasContainer.style.height = getComputedStyle(map.parentNode).height
-
-        // Mapbox resize takes some time to get the updated height, so it
-        // only works when you wait a bit.
-        // TODO: reconsider this setTimeout
-        setTimeout(() => {
-          state.map.resize()
-        }, 300)
-      })
->>>>>>> 39fffc52
     },
     loadMap ({ state, dispatch }) {
       state.map.on('style.load', () => {
