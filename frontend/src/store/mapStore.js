import EventBus from '../services/EventBus.js'
// TODO: change to api call, or create new array just for map layers
import ApiService from '../services/ApiService'
import baseMapDescriptions from '../utils/baseMapDescriptions'
import html2canvas from 'html2canvas'
import { saveAs } from 'file-saver'

export default {
  state: {
    map: null,
    draw: {},
    geocoder: {},
    layerSelectTriggered: false,
    selectedMapLayerNames: [],
    activeMapLayers: [],
    mapLayers: [],
    highlightFeatureData: {},
    highlightFeatureCollectionData: {},
    layerCategories: [],
    layerSelectionActive: true,
    selectedBaseLayers: [
      'national-park',
      'landuse',
      'contour-line',
      'hillshade'
    ],
    baseMapLayers: [{
      id: 'base-map-layers',
      name: 'Base Map Layers',
      children: baseMapDescriptions
    }]
  },
  actions: {
    async addPointOfInterest ({ state, dispatch }, feature) {
      if (!state.map.loaded()) {
        return
      }

      state.draw.add(feature)
      dispatch('handleSelect', { features: [feature] })
    },
    handleAddPointSelection ({ commit, dispatch, state }, feature) {
      feature.display_data_name = 'point_of_interest'
      commit('setDataMartFeatureInfo', feature)
    },
    handleAddLineSelection ({ commit, dispatch, state }, feature) {
      feature.display_data_name = 'user_defined_line'
      commit('setDataMartFeatureInfo', feature)
    },
    handleSelect ({ commit, dispatch, state }, feature, options) {
      // default options when calling this handler.
      //
      // showFeatureList: whether features selected by the user should be immediately shown in
      // a panel.  This might be false if the user is selecting layers and may want to select
      // several before being "bumped" to the selected features list.
      //
      // example: EventBus.$emit('draw:redraw', { showFeatureList: false })

      const defaultOptions = {
        showFeatureList: true
      }

      options = Object.assign({}, defaultOptions, options)

      if (!feature || !feature.features || !feature.features.length) return

      if (options.showFeatureList) {
        commit('setLayerSelectionActiveState', false)
      }

      const newFeature = feature.features[0]
      commit('replaceOldFeatures', newFeature.id)

      if (newFeature.geometry.type === 'Point') {
        return dispatch('handleAddPointSelection', newFeature)
      }

      if (newFeature.geometry.type === 'LineString') {
        return dispatch('handleAddLineSelection', newFeature)
      }

      // for drawn rectangular regions, the polygon describing the rectangle is the first
      // element in the array of drawn features.
      // note: this is what might break if extending the selection tools to draw more objects.
      dispatch('getMapObjects', newFeature)
      commit('setSelectionBoundingBox', newFeature)
    },
    getMapLayers ({ commit }) {
      // We only fetch maplayers if we don't have a copy cached
      if (this.state.mapLayers === undefined) {
        return new Promise((resolve, reject) => {
          console.log('Getting map layers')
          ApiService.getApi('/catalogue/all')
            .then((response) => {
              commit('setMapLayers', response.data.layers)
              commit('setLayerCategories', response.data.categories)
              EventBus.$emit(`layers:loaded`)
            })
            .catch((error) => {
              reject(error)
            })
        })
      }
    },
<<<<<<< HEAD
    async getMapObjects ({ commit, dispatch, state, getters }, bounds) {
      // TODO: Separate activeMaplayers by activeWMSLayers and activeDataMartLayers

      const canvas = await state.map.getCanvas()
      const size = { x: canvas.width, y: canvas.height }

      commit('clearDataMartFeatures')
      dispatch('getDataMartFeatures', {
        bounds: bounds,
        size: size,
        layers: state.activeMapLayers
      })
=======
    downloadMapImage ({ state }) {
      var filename = 'map--'.concat(new Date().toISOString()) + '.png'
      html2canvas(state.map._container).then(canvas => {
        canvas.toBlob(function (blob) {
          saveAs(blob, filename)
        })
      })
    },
    removeElementsByClass ({ state }, payload) {
      var elements = document.getElementsByClassName(payload)
      while (elements.length > 0) {
        elements[0].parentNode.removeChild(elements[0])
      }
>>>>>>> 842d08fe
    }
  },
  mutations: {
    replaceOldFeatures (state, newFeature = null) {
      // replace all previously drawn features with the new one.
      // this has the effect of only allowing one selection box to be drawn at a time.
      const old = state.draw.getAll().features.filter((f) => f.id !== newFeature)
      state.draw.delete(old.map((feature) => feature.id))
    },
    setMap (state, payload) {
      state.map = payload
    },
    setDraw (state, payload) {
      state.draw = payload
    },
    setGeocoder (state, payload) {
      state.geocoder = payload
    },
    setLayerSelectTriggered (state, payload) {
      state.layerSelectTriggered = payload
    },
    setLayerSelectionActiveState (state, payload) {
      state.layerSelectionActive = payload
    },
    setLayerCategories (state, payload) {
      state.layerCategories = payload
    },
    addMapLayer (state, payload) {
      let mapLayer = state.mapLayers.find((layer) => {
        return layer.display_data_name === payload
      })

      // mapLayer may be undefined if it wasn't found in the list of
      // map layers (for example, addMapLayer was called before the layer
      // catalogue loaded or was called with an unexpected layer).  If so,
      // stop here.
      if (!mapLayer) {
        return
      }

      if (!state.activeMapLayers.includes(mapLayer)) {
        state.activeMapLayers.push(mapLayer)
        EventBus.$emit(`layer:added`, payload)
      }
    },
    removeMapLayer (state, payload) {
      state.activeMapLayers = state.activeMapLayers.filter((layer) => {
        return layer.display_data_name !== payload
      })
      EventBus.$emit(`layer:removed`, payload)
    },
    setActiveMapLayers (state, payload) {
      // accepts an array of layer names and sets the active map layers accordingly

      state.selectedMapLayerNames = payload

      // list of prev layers.  the payload is the new list of layers about to be active.
      const prev = state.activeMapLayers.map(l => l.display_data_name)

      // get list of layers that were deselected (they were in `prev`, but are not in payload),
      // and sent an event to remove them.
      prev.filter((l) => !payload.includes(l)).forEach((l) => EventBus.$emit(`layer:removed`, l))

      // similarly, now get a list of layers that are in payload but weren't in the previous active layers.
      payload.filter((l) => !prev.includes(l)).forEach((l) => EventBus.$emit(`layer:added`, l))

      // reset the list of active layers
      state.activeMapLayers = state.mapLayers.filter((l) => {
        return payload.includes(l.display_data_name)
      })

      // send an event to redraw any current features and update selection.
      EventBus.$emit('draw:redraw', { showFeatureList: false })
    },
    setActiveBaseMapLayers (state, payload) {
      let prev = state.selectedBaseLayers
      prev.filter((l) => !payload.includes(l)).forEach((l) => EventBus.$emit(`baseLayer:removed`, l))
      payload.filter((l) => !prev.includes(l)).forEach((l) => EventBus.$emit(`baseLayer:added`, l))
      state.selectedBaseLayers = payload
    },
    setMapLayers (state, payload) {
      state.mapLayers = payload
    },
    updateHighlightFeatureData (state, payload) {
      state.highlightFeatureData = payload
    },
    updateHighlightFeatureCollectionData (state, payload) {
      state.highlightFeatureCollectionData = payload
    }
  },
  getters: {
    selectedMapLayerNames: state => state.selectedMapLayerNames,
    activeMapLayers: state => state.activeMapLayers,
    isMapLayerActive: state => displayDataName => !!state.activeMapLayers.find((x) => x && x.display_data_name === displayDataName),
    mapLayerName: (state) => (wmsName) => {
      let layer = state.mapLayers.find(e => e.wms_name === wmsName)
      return layer ? layer.display_name : ''
    },
    getMapLayer: (state) => (displayDataName) => {
      let layer = state.mapLayers.find(e => e.display_data_name === displayDataName)
      return layer || null
    },
    allMapLayers: state => state.mapLayers,
    highlightFeatureData: state => state.highlightFeatureData,
    highlightFeatureCollectionData: state => state.highlightFeatureCollectionData,
    getCategories: state => state.layerCategories,
    layerSelectionActive: state => state.layerSelectionActive,
    selectedBaseLayers: state => state.selectedBaseLayers,
    baseMapLayers: state => state.baseMapLayers,
    map: state => state.map,
    draw: state => state.draw,
    geocoder: state => state.geocoder,
    layerSelectTriggered: state => state.layerSelectTriggered
  }
}<|MERGE_RESOLUTION|>--- conflicted
+++ resolved
@@ -102,7 +102,6 @@
         })
       }
     },
-<<<<<<< HEAD
     async getMapObjects ({ commit, dispatch, state, getters }, bounds) {
       // TODO: Separate activeMaplayers by activeWMSLayers and activeDataMartLayers
 
@@ -115,7 +114,7 @@
         size: size,
         layers: state.activeMapLayers
       })
-=======
+    },
     downloadMapImage ({ state }) {
       var filename = 'map--'.concat(new Date().toISOString()) + '.png'
       html2canvas(state.map._container).then(canvas => {
@@ -129,7 +128,6 @@
       while (elements.length > 0) {
         elements[0].parentNode.removeChild(elements[0])
       }
->>>>>>> 842d08fe
     }
   },
   mutations: {
