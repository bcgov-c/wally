import EventBus from '../services/EventBus.js'
import ApiService from '../services/ApiService.js'

export default {
  state: {
    activeDataMarts: [],
    displayTemplates: [],
    selectionBoundingBox: [],
    dataMartFeatureInfo: { content: { properties: {} } },
    dataMartFeatures: [], // selected points
<<<<<<< HEAD
    singleSelectionFeatures: [] // since features may be stacked/adjacent, a single click could return several features
=======
    loadingFeature: false,
    featureError: ""
>>>>>>> e4d35d44
  },
  actions: {
    getDataMart ({ commit }, payload) {
      // Get the datamart either via API or wms layer
      const { displayDataName, url } = payload
      ApiService.getRaw(url).then((response) => {
        commit('addDataMart', {
          displayDataName: displayDataName,
          data: response.data
        })
        EventBus.$emit(`dataMart:updated`, payload)
      }).catch((error) => {
        console.log(error) // TODO create error state item and mutation
      })
    },
    getDataMartFeatureInfo ({ commit }, payload) {
      const { display_data_name, pk } = payload
      commit('setLoadingFeature', true)
      commit('setFeatureError', "")
      ApiService.getApi('/feature?layer=' + display_data_name + '&pk=' + pk )
        .then((response) => {
          commit('setLoadingFeature', false)
          let feature = response.data
          commit('setDataMartFeatureInfo',
          {
            type: feature.type,
            display_data_name: display_data_name,
            geometry: feature.geometry,
            properties: feature.properties
          })
        })
        .catch((error) => {
          commit('setLoadingFeature', false)
          commit('setFeatureError', error.response.data.detail)
          commit('setDataMartFeatureInfo',{})
          console.log(error.response.data.detail) // TODO create error state item and mutation
        })
    },
    getDataMartFeatures ({ commit }, payload) {
      var layers = payload.layers.map((x) => {
        return 'layers=' + x.display_data_name + '&'
      })

      var bbox = payload.bounds
      bbox = bbox.map((x) => {
        return 'bbox=' + x + '&'
      })

      var width = 'width=' + payload.size.x + '&'
      var height = 'height=' + payload.size.y

      var params = layers.join('') + bbox.join('') + width + height

      // "layers=automated_snow_weather_station_locations&layers=ground_water_wells&bbox=-123.5&bbox=49&bbox=-123&bbox=50&width=500&height=500"
      ApiService.getApi('/aggregate?' + params)
        .then((response) => {
          // console.log('response for aggregate', response)
          let displayData = response.data.display_data
          let displayTemplates = response.data.display_templates

          displayData.forEach(layer => {
            commit('setDataMartFeatures', { [layer.layer]: layer.geojson.features })
          })
          commit('setDisplayTemplates', { displayTemplates })
        }).catch((error) => {
          console.log(error)
        })
    }
  },
  mutations: {
    setSingleSelectionFeatures (state, payload) {
      // sets the group of features that were selected by clicking on the map.
      // since features may be stacked and/or adjacent, one click will often return several results.
      state.singleSelectionFeatures = payload
    },
    setDataMartFeatureInfo: (state, payload) => {
      state.dataMartFeatureInfo = payload
    },
    setLoadingFeature: (state, payload) => { state.loadingFeature = payload },
    setFeatureError: (state, payload) => { state.featureError = payload },
    setDataMartFeatures: (state, payload) => { state.dataMartFeatures.push(payload) },
    setDisplayTemplates: (state, payload) => { state.displayTemplates = payload },
    clearDataMartFeatures: (state) => { state.dataMartFeatures = [] },
    clearDisplayTemplates: (state) => { state.displayTemplates = [] },
    setSelectionBoundingBox: (state, payload) => { state.selectionBoundingBox = payload },
    addDataMart (state, payload) {
      state.activeDataMarts.push(payload)
      EventBus.$emit(`dataMart:added`, payload)
    },
    removeDataMart (state, payload) {
      state.activeDataMarts = state.activeDataMarts.filter(function (source) {
        return source.displayDataName !== payload
      })
      EventBus.$emit(`dataMart:removed`, payload)
    }
  },
  getters: {
    displayTemplates: state => state.displayTemplates,
    dataMartFeatureInfo: state => state.dataMartFeatureInfo,
    dataMartFeatures: state => state.dataMartFeatures,
    loadingFeature: state => state.loadingFeature,
    featureError: state => state.featureError,
    selectionBoundingBox: state => state.selectionBoundingBox,
    activeDataMarts: state => state.activeDataMarts,
    isDataMartActive: state => displayDataName => !!state.activeDataMarts.find((x) => x && x.displayDataName === displayDataName),
    allDataMarts: () => [], // ideally grab these from the meta data api
    singleSelectionFeatures: state => state.singleSelectionFeatures
  }
}<|MERGE_RESOLUTION|>--- conflicted
+++ resolved
@@ -8,12 +8,9 @@
     selectionBoundingBox: [],
     dataMartFeatureInfo: { content: { properties: {} } },
     dataMartFeatures: [], // selected points
-<<<<<<< HEAD
-    singleSelectionFeatures: [] // since features may be stacked/adjacent, a single click could return several features
-=======
+    singleSelectionFeatures: [], // since features may be stacked/adjacent, a single click could return several features
     loadingFeature: false,
-    featureError: ""
->>>>>>> e4d35d44
+    featureError: ''
   },
   actions: {
     getDataMart ({ commit }, payload) {
@@ -32,23 +29,24 @@
     getDataMartFeatureInfo ({ commit }, payload) {
       const { display_data_name, pk } = payload
       commit('setLoadingFeature', true)
-      commit('setFeatureError', "")
-      ApiService.getApi('/feature?layer=' + display_data_name + '&pk=' + pk )
+      commit('setFeatureError', '')
+      ApiService.getApi('/feature?layer=' + display_data_name + '&pk=' + pk)
         .then((response) => {
           commit('setLoadingFeature', false)
+          commit('setLayerSelectionActiveState', false)
           let feature = response.data
           commit('setDataMartFeatureInfo',
-          {
-            type: feature.type,
-            display_data_name: display_data_name,
-            geometry: feature.geometry,
-            properties: feature.properties
-          })
+            {
+              type: feature.type,
+              display_data_name: display_data_name,
+              geometry: feature.geometry,
+              properties: feature.properties
+            })
         })
         .catch((error) => {
           commit('setLoadingFeature', false)
           commit('setFeatureError', error.response.data.detail)
-          commit('setDataMartFeatureInfo',{})
+          commit('setDataMartFeatureInfo', {})
           console.log(error.response.data.detail) // TODO create error state item and mutation
         })
     },
