import EventBus from '../services/EventBus.js'
import ApiService from '../services/ApiService.js'
import { wmsBaseURL, wmsParamString } from '../utils/wmsUtils'
import * as utils from '../utils/mapUtils'
import * as metaDataUtils from '../utils/metadataUtils'

export default {
  state: {
    activeDataMarts: [],
    displayTemplates: [],
    dataMartFeatureInfo: { content: { properties: {} } },
    dataMartFeatures: [] // selected points
  },
  actions: {
    getDataMart ({ commit }, payload) {
      // Get the datamart either via API or wms layer
      const { display_data_name, url } = payload
      ApiService.getRaw(url).then((response) => {
        commit('addDataMart', {
          display_data_name: display_data_name,
          data: response.data
        })
        EventBus.$emit(`dataMart:updated`, payload)
      }).catch((error) => {
        console.log(error) // TODO create error state item and mutation
      })
    },
    getDataMartFeatureInfo ({ commit }, payload) {
      // WMS request
      // TODO: Complete this request
      ApiService.getRaw(payload.url).then((res) => {
        // TODO validate properties
        commit('setDataMartFeatureInfo', {
          display_data_name: res.data.features[0].id,
          coordinates: [payload.lat, payload.lng],
          properties: res.data.features[0].properties })
        EventBus.$emit(`feature:added`, payload)
      }).catch((error) => {
        console.log(error) // TODO create error state item and mutation
      })
    },
    getDataMartFeatures ({ commit }, payload) {
<<<<<<< HEAD
      // Get the datamart features (points, lines etc)
      payload.type === metaDataUtils.WMS_DATAMART &&
      ApiService.getRaw(wmsBaseURL + payload.layer + '/ows' + wmsParamString(payload))
=======
      var layers = payload.layers.map((x) => {
        return "layers=" + x.display_data_name + "&"
      })

      var bbox = payload.bounds.split(',')
      bbox = bbox.map((x) => {
        return "bbox=" + x + "&"
      })

      var width = "width=" + payload.size.x + "&"
      var height = "height=" + payload.size.y

      var params = layers.join('') + bbox.join('') + width + height

      // "layers=automated_snow_weather_station_locations&layers=ground_water_wells&bbox=-123.5&bbox=49&bbox=-123&bbox=50&width=500&height=500"
      ApiService.getApi("/aggregate?" + params)
>>>>>>> ca75ef33
        .then((response) => {
          // console.log('response for aggregate', response)
          let displayData = response.data.display_data
          let displayTemplates = response.data.display_templates

          displayData.forEach(layer => {
            commit('setDataMartFeatures', { [layer.layer]: layer.geojson.features })
          });

          commit('setDisplayTemplates', { displayTemplates })

        }).catch((error) => {
          console.log(error)
        })

      // Get the datamart features (points, lines etc)
      // payload.type === metaDataUtils.WMS_DATAMART &&
      // ApiService.getRaw("https://openmaps.gov.bc.ca/geo/pub/" + payload.layer + '/ows' + wmsParamString(payload))
      //   .then((response) => {
      //     console.log('wms response for geometries', response)
      //     let geometries = response.data.objects[payload.layer].geometries // TODO Test functional
      //     commit('setDataMartFeatures', { [payload.layer]: geometries })
      //   }).catch((error) => {
      //     console.log(error)
      //   })

      // console.log('payload', payload)
      // if (payload.type === metaDataUtils.API_DATAMART) {
      //   ApiService.getRaw(utils.API_URL + payload.feature.properties.url).then((response) => {
      //     console.log('response', response)
      //     commit('setDataMartFeatures', { [payload.layer]: response} )
      //   }).catch(error => {
      //     console.log(error)
      //   })
      // }
    }
  },
  mutations: {
    setDataMartFeatureInfo: (state, payload) => {
      state.dataMartFeatureInfo = payload
    },
    setDataMartFeatures: (state, payload) => { state.dataMartFeatures.push(payload) },
    setDisplayTemplates: (state, payload) => { state.displayTemplates = payload },
    clearDataMartFeatures: (state) => { state.dataMartFeatures = [] },
    addDataMart (state, payload) {
      state.activeDataMarts.push(payload)
      EventBus.$emit(`dataMart:added`, payload)
    },
    removeDataMart (state, payload) {
      state.activeDataMarts = state.activeDataMarts.filter(function (source) {
        return source.display_data_name !== payload
      })
      EventBus.$emit(`dataMart:removed`, payload)
    }
  },
  getters: {
    displayTemplates: state => state.displayTemplates,
    dataMartFeatureInfo: state => state.dataMartFeatureInfo,
    dataMartFeatures: state => state.dataMartFeatures,
    activeDataMarts: state => state.activeDataMarts,
    isDataMartActive: state => display_data_name => !!state.activeDataMarts.find((x) => x && x.display_data_name === display_data_name),
    allDataMarts: () => [], // ideally grab these from the meta data api
  }
}<|MERGE_RESOLUTION|>--- conflicted
+++ resolved
@@ -1,8 +1,5 @@
 import EventBus from '../services/EventBus.js'
 import ApiService from '../services/ApiService.js'
-import { wmsBaseURL, wmsParamString } from '../utils/wmsUtils'
-import * as utils from '../utils/mapUtils'
-import * as metaDataUtils from '../utils/metadataUtils'
 
 export default {
   state: {
@@ -14,10 +11,10 @@
   actions: {
     getDataMart ({ commit }, payload) {
       // Get the datamart either via API or wms layer
-      const { display_data_name, url } = payload
+      const { displayDataName, url } = payload
       ApiService.getRaw(url).then((response) => {
         commit('addDataMart', {
-          display_data_name: display_data_name,
+          displayDataName: displayDataName,
           data: response.data
         })
         EventBus.$emit(`dataMart:updated`, payload)
@@ -31,7 +28,7 @@
       ApiService.getRaw(payload.url).then((res) => {
         // TODO validate properties
         commit('setDataMartFeatureInfo', {
-          display_data_name: res.data.features[0].id,
+          displayDataName: res.data.features[0].id,
           coordinates: [payload.lat, payload.lng],
           properties: res.data.features[0].properties })
         EventBus.$emit(`feature:added`, payload)
@@ -40,28 +37,22 @@
       })
     },
     getDataMartFeatures ({ commit }, payload) {
-<<<<<<< HEAD
-      // Get the datamart features (points, lines etc)
-      payload.type === metaDataUtils.WMS_DATAMART &&
-      ApiService.getRaw(wmsBaseURL + payload.layer + '/ows' + wmsParamString(payload))
-=======
       var layers = payload.layers.map((x) => {
-        return "layers=" + x.display_data_name + "&"
+        return 'layers=' + x.displayDataName + '&'
       })
 
       var bbox = payload.bounds.split(',')
       bbox = bbox.map((x) => {
-        return "bbox=" + x + "&"
+        return 'bbox=' + x + '&'
       })
 
-      var width = "width=" + payload.size.x + "&"
-      var height = "height=" + payload.size.y
+      var width = 'width=' + payload.size.x + '&'
+      var height = 'height=' + payload.size.y
 
       var params = layers.join('') + bbox.join('') + width + height
 
       // "layers=automated_snow_weather_station_locations&layers=ground_water_wells&bbox=-123.5&bbox=49&bbox=-123&bbox=50&width=500&height=500"
-      ApiService.getApi("/aggregate?" + params)
->>>>>>> ca75ef33
+      ApiService.getApi('/aggregate?' + params)
         .then((response) => {
           // console.log('response for aggregate', response)
           let displayData = response.data.display_data
@@ -69,34 +60,11 @@
 
           displayData.forEach(layer => {
             commit('setDataMartFeatures', { [layer.layer]: layer.geojson.features })
-          });
-
+          })
           commit('setDisplayTemplates', { displayTemplates })
-
         }).catch((error) => {
           console.log(error)
         })
-
-      // Get the datamart features (points, lines etc)
-      // payload.type === metaDataUtils.WMS_DATAMART &&
-      // ApiService.getRaw("https://openmaps.gov.bc.ca/geo/pub/" + payload.layer + '/ows' + wmsParamString(payload))
-      //   .then((response) => {
-      //     console.log('wms response for geometries', response)
-      //     let geometries = response.data.objects[payload.layer].geometries // TODO Test functional
-      //     commit('setDataMartFeatures', { [payload.layer]: geometries })
-      //   }).catch((error) => {
-      //     console.log(error)
-      //   })
-
-      // console.log('payload', payload)
-      // if (payload.type === metaDataUtils.API_DATAMART) {
-      //   ApiService.getRaw(utils.API_URL + payload.feature.properties.url).then((response) => {
-      //     console.log('response', response)
-      //     commit('setDataMartFeatures', { [payload.layer]: response} )
-      //   }).catch(error => {
-      //     console.log(error)
-      //   })
-      // }
     }
   },
   mutations: {
@@ -112,7 +80,7 @@
     },
     removeDataMart (state, payload) {
       state.activeDataMarts = state.activeDataMarts.filter(function (source) {
-        return source.display_data_name !== payload
+        return source.displayDataName !== payload
       })
       EventBus.$emit(`dataMart:removed`, payload)
     }
@@ -122,7 +90,7 @@
     dataMartFeatureInfo: state => state.dataMartFeatureInfo,
     dataMartFeatures: state => state.dataMartFeatures,
     activeDataMarts: state => state.activeDataMarts,
-    isDataMartActive: state => display_data_name => !!state.activeDataMarts.find((x) => x && x.display_data_name === display_data_name),
+    isDataMartActive: state => displayDataName => !!state.activeDataMarts.find((x) => x && x.displayDataName === displayDataName),
     allDataMarts: () => [], // ideally grab these from the meta data api
   }
 }