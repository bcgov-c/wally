--- conflicted
+++ resolved
@@ -6,12 +6,7 @@
 export default {
   state: {
     activeDataMarts: [],
-<<<<<<< HEAD
-=======
     activeDataMartLayers: [], // comes from 'activeLayers' on Map.js;
-    // not sure if necessary (see dependencies)
-    displayTemplates: [],
->>>>>>> e20b8a73
     selectionBoundingBox: [],
     dataMartFeatureInfo: { content: { properties: {} } },
     dataMartFeatures: [], // selected points
@@ -210,7 +205,6 @@
       state.dataMartFeatures.push(payload)
     },
     clearDataMartFeatures: (state) => { state.dataMartFeatures = [] },
-<<<<<<< HEAD
     setSelectionBoundingBox: (state, payload) => { state.selectionBoundingBox = payload },
     addDataMart (state, payload) {
       state.activeDataMarts.push(payload)
@@ -221,11 +215,8 @@
         return source.displayDataName !== payload
       })
       EventBus.$emit(`dataMart:removed`, payload)
-    }
-=======
-    clearDisplayTemplates: (state) => { state.displayTemplates = [] },
+    },
     setSelectionBoundingBox: (state, payload) => { state.selectionBoundingBox = payload }
->>>>>>> e20b8a73
   },
   getters: {
     dataMartFeatureInfo: state => state.dataMartFeatureInfo,
