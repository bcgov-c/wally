--- conflicted
+++ resolved
@@ -1,8 +1,5 @@
 import EventBus from '../services/EventBus.js'
 import ApiService from '../services/ApiService.js'
-import { wmsBaseURL, wmsParamString } from '../utils/wmsUtils'
-import * as utils from '../utils/mapUtils'
-import * as metaDataUtils from '../utils/metadataUtils'
 
 export default {
   state: {
@@ -40,7 +37,6 @@
       })
     },
     getDataMartFeatures ({ commit }, payload) {
-<<<<<<< HEAD
       var layers = payload.layers.map((x) => {
         return "layers=" + x.display_data_name + "&"
       })
@@ -57,11 +53,6 @@
 
       // "layers=automated_snow_weather_station_locations&layers=ground_water_wells&bbox=-123.5&bbox=49&bbox=-123&bbox=50&width=500&height=500"
       ApiService.getApi("/aggregate?" + params)
-=======
-      // Get the datamart features (points, lines etc)
-      payload.type === metaDataUtils.WMS_DATAMART &&
-      ApiService.getRaw(wmsBaseURL + payload.layer + '/ows' + wmsParamString(payload))
->>>>>>> a44e1083
         .then((response) => {
           // console.log('response for aggregate', response)
           let displayData = response.data.display_data
@@ -76,27 +67,6 @@
         }).catch((error) => {
           console.log(error)
         })
-
-      // Get the datamart features (points, lines etc)
-      // payload.type === metaDataUtils.WMS_DATAMART &&
-      // ApiService.getRaw("https://openmaps.gov.bc.ca/geo/pub/" + payload.layer + '/ows' + wmsParamString(payload))
-      //   .then((response) => {
-      //     console.log('wms response for geometries', response)
-      //     let geometries = response.data.objects[payload.layer].geometries // TODO Test functional
-      //     commit('setDataMartFeatures', { [payload.layer]: geometries })
-      //   }).catch((error) => {
-      //     console.log(error)
-      //   })
-
-      // console.log('payload', payload)
-      // if (payload.type === metaDataUtils.API_DATAMART) {
-      //   ApiService.getRaw(utils.API_URL + payload.feature.properties.url).then((response) => {
-      //     console.log('response', response)
-      //     commit('setDataMartFeatures', { [payload.layer]: response} )
-      //   }).catch(error => {
-      //     console.log(error)
-      //   })
-      // }
     }
   },
   mutations: {
