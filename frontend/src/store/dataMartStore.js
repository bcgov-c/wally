import EventBus from '../services/EventBus.js'
import ApiService from '../services/ApiService.js'

export default {
  state: {
    activeDataMarts: [],
    displayTemplates: [],
    selectionBoundingBox: [],
    dataMartFeatureInfo: { content: { properties: {} } },
    dataMartFeatures: [], // selected points
    loadingFeature: false,
    featureError: ""
  },
  actions: {
    getDataMart ({ commit }, payload) {
      // Get the datamart either via API or wms layer
      const { displayDataName, url } = payload
      ApiService.getRaw(url).then((response) => {
        commit('addDataMart', {
          displayDataName: displayDataName,
          data: response.data
        })
        EventBus.$emit(`dataMart:updated`, payload)
      }).catch((error) => {
        console.log(error) // TODO create error state item and mutation
      })
    },
    getDataMartFeatureInfo ({ commit }, payload) {
      const { display_data_name, pk } = payload
      commit('setLoadingFeature', true)
      commit('setFeatureError', "")
      ApiService.getApi('/feature?layer=' + display_data_name + '&pk=' + pk )
        .then((response) => {
<<<<<<< HEAD
          console.log(response)
          commit('setLoadingFeature', false)
=======
>>>>>>> 445b7ca8
          let feature = response.data
          commit('setDataMartFeatureInfo',
          {
            type: feature.type,
            display_data_name: display_data_name,
            geometry: feature.geometry,
            properties: feature.properties
          })
        })
        .catch((error) => {
          commit('setLoadingFeature', false)
          commit('setFeatureError', error.response.data.detail)
          commit('setDataMartFeatureInfo',{})
          console.log(error.response.data.detail) // TODO create error state item and mutation
        })
    },
    getDataMartFeatures ({ commit }, payload) {
      var layers = payload.layers.map((x) => {
        return 'layers=' + x.display_data_name + '&'
      })

      var bbox = payload.bounds
      bbox = bbox.map((x) => {
        return 'bbox=' + x + '&'
      })

      var width = 'width=' + payload.size.x + '&'
      var height = 'height=' + payload.size.y

      var params = layers.join('') + bbox.join('') + width + height

      // "layers=automated_snow_weather_station_locations&layers=ground_water_wells&bbox=-123.5&bbox=49&bbox=-123&bbox=50&width=500&height=500"
      ApiService.getApi('/aggregate?' + params)
        .then((response) => {
          // console.log('response for aggregate', response)
          let displayData = response.data.display_data
          let displayTemplates = response.data.display_templates

          displayData.forEach(layer => {
            commit('setDataMartFeatures', { [layer.layer]: layer.geojson.features })
          })
          commit('setDisplayTemplates', { displayTemplates })
        }).catch((error) => {
          console.log(error)
        })
    }
  },
  mutations: {
    setDataMartFeatureInfo: (state, payload) => {
      state.dataMartFeatureInfo = payload
    },
    setLoadingFeature: (state, payload) => { state.loadingFeature = payload },
    setFeatureError: (state, payload) => { state.featureError = payload },
    setDataMartFeatures: (state, payload) => { state.dataMartFeatures.push(payload) },
    setDisplayTemplates: (state, payload) => { state.displayTemplates = payload },
    clearDataMartFeatures: (state) => { state.dataMartFeatures = [] },
    clearDisplayTemplates: (state) => { state.displayTemplates = [] },
    setSelectionBoundingBox: (state, payload) => { state.selectionBoundingBox = payload },
    addDataMart (state, payload) {
      state.activeDataMarts.push(payload)
      EventBus.$emit(`dataMart:added`, payload)
    },
    removeDataMart (state, payload) {
      state.activeDataMarts = state.activeDataMarts.filter(function (source) {
        return source.displayDataName !== payload
      })
      EventBus.$emit(`dataMart:removed`, payload)
    }
  },
  getters: {
    displayTemplates: state => state.displayTemplates,
    dataMartFeatureInfo: state => state.dataMartFeatureInfo,
    dataMartFeatures: state => state.dataMartFeatures,
    loadingFeature: state => state.loadingFeature,
    featureError: state => state.featureError,
    selectionBoundingBox: state => state.selectionBoundingBox,
    activeDataMarts: state => state.activeDataMarts,
    isDataMartActive: state => displayDataName => !!state.activeDataMarts.find((x) => x && x.displayDataName === displayDataName),
    allDataMarts: () => [] // ideally grab these from the meta data api
  }
}<|MERGE_RESOLUTION|>--- conflicted
+++ resolved
@@ -31,11 +31,7 @@
       commit('setFeatureError', "")
       ApiService.getApi('/feature?layer=' + display_data_name + '&pk=' + pk )
         .then((response) => {
-<<<<<<< HEAD
-          console.log(response)
           commit('setLoadingFeature', false)
-=======
->>>>>>> 445b7ca8
           let feature = response.data
           commit('setDataMartFeatureInfo',
           {
