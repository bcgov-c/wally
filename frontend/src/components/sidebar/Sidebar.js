import { mapGetters } from 'vuex'
import { humanReadable } from '../../helpers'
import * as utils from '../../utils/mapUtils'
import * as metadataUtils from '../../utils/metadataUtils'
import StreamStation from '../features/FeatureStreamStation'
import Well from '../features/FeatureWell'
import Aquifer from '../features/FeatureAquifer'

export default {
  name: 'Sidebar',
  components: {
    StreamStation,
    Well,
    Aquifer
  },
  data () {
    return {
      active_tab: 0,
      tabs: [
        { id: 1, name: 'Layers' },
        { id: 2, name: 'Features' },
        { id: 3, name: 'Info' }
      ],
      drawer: true,
      mini: true,
      subHeading: '',
<<<<<<< HEAD
      featureComponents: {
        hydrometric_stream_flow: StreamStation,
        aquifers: Aquifer,
        groundwater_wells: Well
      }
=======
      reportLoading: false
>>>>>>> 15193b45
    }
  },
  computed: {
    ...mapGetters([
      'isMapLayerActive',
      'isDataMartActive',
      'dataMartFeatures',
      'dataMartFeatureInfo',
      'allMapLayers',
      'mapLayerName',
      'getMapLayer',
      'selectionBoundingBox'
    ]),
    layers () {
      return [
        {
          title: 'Layers',
          active: 'true',
          icon: 'layers',
          action: 'layers',
          choices: this.allMapLayers
        }
      ]
    }
  },
  methods: {
    setTabById (id) {
      this.active_tab = id
    },
    handleSelectLayer (id) {
      this.updateMapLayer(id)
    },
    updateMapLayer (id) {
      if (this.isMapLayerActive(id)) {
        this.$store.commit('removeMapLayer', id)
      } else {
        this.$store.commit('addMapLayer', id)
      }
    },
    updateDataLayer (id, url) {
      if (this.isDataMartActive(id)) {
        this.$store.commit('removeDataMart', id)
      } else {
        this.$store.dispatch('getDataMart', { id: id, url: url })
      }
    },
    createReportFromSelection () {
      this.reportLoading = true
      this.$store.dispatch('downloadFeatureReport',
        {
          bbox: this.selectionBoundingBox,
          layers: this.dataMartFeatures.map((feature) => {
            // return the layer names from the active data mart features as a list.
            // there is only expected to be one key, so we could use either
            // Object.keys(feature)[0] or call flat() on the resulting nested array.
            return Object.keys(feature)
          }).flat()
        }
      ).catch((e) => {
        console.error(e)
      }).finally(() => {
        this.reportLoading = false
      })
    },
    handleFeatureItemClick (item, displayName) {
      // this.$store.dispatch(FETCH_MAP_OBJECT, item.id)
      if ('LATITUDE' in item.properties && 'LONGITUDE' in item.properties) {
        item.coordinates = [item.properties['LATITUDE'], item.properties['LONGITUDE']]
      } else {
        item.coordinates = null
      }
      this.$store.commit('setDataMartFeatureInfo',
        {
          display_data_name: displayName,
          coordinates: item.coordinates,
          properties: item.properties
        })
    },
    humanReadable: val => humanReadable(val),
    getMapLayerItemTitle: val => {
      console.log(val)
      return utils.getMapLayerItemTitle(val)
    },
    getMapLayerItemValue: val => utils.getMapLayerItemValue(val),
    getMapSubheading (val) {
      if (!val) { return '' }

      const valStr = val + ''
      if (!~valStr.indexOf('.')) { return valStr }

      let trim = val.substr(0, val.lastIndexOf('.'))
      let name = this.mapLayerName(trim || '')
      if (name) { return name.slice(0, -1) }
    },
    getHighlightProperties (info) {
      let layer = this.getMapLayer(info.display_data_name)
      if (layer != null) {
        let highlightFields = layer.highlight_columns
        let obj = {}
        highlightFields.forEach((field) => {
          obj[field] = info.properties[field]
        })
        return obj
      }
      return {}
    }
  },
  watch: {
    dataMartFeatureInfo (value) {
      if (value && value.properties) {
        this.setTabById(2)
      }
    },
    dataMartFeatures (value) {
      if (value.length > 0) {
        this.setTabById(1)
      }
    }
  }
}<|MERGE_RESOLUTION|>--- conflicted
+++ resolved
@@ -24,15 +24,12 @@
       drawer: true,
       mini: true,
       subHeading: '',
-<<<<<<< HEAD
       featureComponents: {
         hydrometric_stream_flow: StreamStation,
         aquifers: Aquifer,
         groundwater_wells: Well
-      }
-=======
+      },
       reportLoading: false
->>>>>>> 15193b45
     }
   },
   computed: {
