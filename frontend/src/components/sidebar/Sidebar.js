--- conflicted
+++ resolved
@@ -58,20 +58,19 @@
         this.$store.commit('addMapLayer', id)
       }
     },
-<<<<<<< HEAD
     updateDataLayer (id, url) {
       if (this.isDataSourceActive(id)) {
         this.$store.commit('removeDataSource', id)
       } else {
         this.$store.dispatch('getDataSource', { id: id, url: url })
-=======
+      }
+    },
     createReportFromSelection () {
       if (this.active_tab === 1) {
         this.$store.dispatch('downloadLayersReport', this.featureLayers)
       } else if (this.active_tab === 2) {
         this.$store.dispatch('downloadFeatureReport',
           { featureName: this.mapSubheading(this.featureInfo.id), ...this.featureInfo })
->>>>>>> 2c46f230
       }
     },
     handleSelectListItem (item) {
@@ -82,14 +81,6 @@
         item.coordinates = null
       }
       this.$store.commit('setFeatureInfo', item)
-    },
-    createReportFromSelection () {
-      if (this.active_tab === 1) {
-        this.$store.dispatch('downloadLayersReport', this.featureLayers)
-      } else if (this.active_tab === 2) {
-        this.$store.dispatch('downloadFeatureReport',
-          { featureName: this.mapSubheading(this.featureInfo.id), ...this.featureInfo })
-      }
     },
     humanReadable: val => humanReadable(val),
     mapLayerItemTitle: val => utils.mapLayerItemTitle(val),
