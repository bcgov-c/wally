import { mapGetters } from 'vuex'
import { humanReadable } from '../../helpers'
import * as utils from '../../utils/mapUtils'
<<<<<<< HEAD
=======
import * as metadataUtils from '../../utils/metadataUtils'
import StreamStation from '../features/StreamStation'
>>>>>>> 4a67b6df

export default {
  name: 'Sidebar',
  components: {
    StreamStation
  },
  data () {
    return {
      active_tab: 0,
      tabs: [
        { id: 1, name: 'Layers' },
        { id: 2, name: 'Features' },
        { id: 3, name: 'Info' }
      ],
      drawer: true,
      mini: true,
      subHeading: ''
    }
  },
  computed: {
    ...mapGetters([
      'isMapLayerActive',
      'isDataMartActive',
      'dataMartFeatures',
      'dataMartFeatureInfo',
      'allMapLayers',
      'mapLayerName',
      'getMapLayer'
    ]),
    layers () {
      return [
        {
          title: 'Layers',
          active: 'true',
          icon: 'layers',
          action: 'layers',
          choices: this.allMapLayers
        }
      ]
    }
  },
  methods: {
    setTabById (id) {
      this.active_tab = id
    },
    handleSelectLayer (id) {
      this.updateMapLayer(id)
    },
    updateMapLayer (id) {
      if (this.isMapLayerActive(id)) {
        this.$store.commit('removeMapLayer', id)
      } else {
        this.$store.commit('addMapLayer', id)
      }
    },
    updateDataLayer (id, url) {
      if (this.isDataMartActive(id)) {
        this.$store.commit('removeDataMart', id)
      } else {
        this.$store.dispatch('getDataMart', { id: id, url: url })
      }
    },
    createReportFromSelection () {
      if (this.active_tab === 1) {
        this.$store.dispatch('downloadLayersReport', this.dataMartFeatures)
      } else if (this.active_tab === 2) {
        this.$store.dispatch('downloadFeatureReport',
          { featureName: this.getMapSubheading(this.dataMartFeatureInfo.display_data_name), ...this.dataMartFeatureInfo })
      }
    },
    handleFeatureItemClick (item, displayName) {
      // this.$store.dispatch(FETCH_MAP_OBJECT, item.id)
      if ('LATITUDE' in item.properties && 'LONGITUDE' in item.properties) {
        item.coordinates = [item.properties['LATITUDE'], item.properties['LONGITUDE']]
      } else {
        item.coordinates = null
      }
      this.$store.commit('setDataMartFeatureInfo',
        {
          display_data_name: displayName,
          coordinates: item.coordinates,
          properties: item.properties
        })
    },
    humanReadable: val => humanReadable(val),
    getMapLayerItemTitle: val => {
      console.log(val)
      return utils.getMapLayerItemTitle(val)
    },
    getMapLayerItemValue: val => utils.getMapLayerItemValue(val),
    getMapSubheading (val) {
      if (!val) { return '' }

      const valStr = val + ''
      if (!~valStr.indexOf('.')) { return valStr }

      let trim = val.substr(0, val.lastIndexOf('.'))
      let name = this.mapLayerName(trim || '')
      if (name) { return name.slice(0, -1) }
    },
    getHighlightProperties (info) {
      let layer = this.getMapLayer(info.display_data_name)
      if (layer != null) {
        let highlightFields = layer.highlight_columns
        let obj = {}
        highlightFields.forEach((field) => {
          obj[field] = info.properties[field]
        })
        return obj
      }
      return {}
    }
  },
  watch: {
    dataMartFeatureInfo (value) {
      if (value && value.properties) {
        this.setTabById(2)
      }
    },
    dataMartFeatures (value) {
      if (value.length > 0) {
        this.setTabById(1)
      }
    }
  }
}<|MERGE_RESOLUTION|>--- conflicted
+++ resolved
@@ -1,11 +1,8 @@
 import { mapGetters } from 'vuex'
 import { humanReadable } from '../../helpers'
 import * as utils from '../../utils/mapUtils'
-<<<<<<< HEAD
-=======
 import * as metadataUtils from '../../utils/metadataUtils'
 import StreamStation from '../features/StreamStation'
->>>>>>> 4a67b6df
 
 export default {
   name: 'Sidebar',
