import { mapGetters } from 'vuex'

import SingleSelectedFeature from './SingleSelectedFeature'
import MultipleSelectedFeatures from './MultipleSelectedFeatures'
import LayerSelection from './LayerSelection'

export default {
  name: 'Sidebar',
  components: {
    SingleSelectedFeature,
    MultipleSelectedFeatures,
    LayerSelection
  },
  data () {
    return {
    }
  },
  computed: {
    displayLayerSelection () {
      // determines whether or not layer selection should be displayed.
      // this function allows a mix of both user action (clicking on Layers button)
      // and automatic (there's nothing else to display after clearing selections etc.
      // so default to layer select)

      // return true if either layer selection has been manually activated, or if there are no
      // features selected
      return this.layerSelectionActive || !this.featureSelectionExists
    },
    ...mapGetters([
      'isMapLayerActive',
      'isDataMartActive',
      'loadingFeature',
      'featureError',
      'dataMartFeatures',
      'dataMartFeatureInfo',
      'allMapLayers',
      'mapLayerName',
      'getMapLayer',
      'selectionBoundingBox',
      'getCategories',
      'layerSelectionActive',
      'singleSelectionFeatures',
<<<<<<< HEAD
      'loadingMultipleFeatures'
    ]),
    layers () {
      return this.filterLayersByCategory(this.allMapLayers)
    },
    categories () {
      // Returns categories with child nodes from this.layers.
      // The v-treeview component expects nodes to have keys id, name, and children.
      // Finally, filter out empty categories, since this can cause a problem if they get selected
      // and there is no need to allow selecting empty categories.
      return this.getCategories.map((c) => ({
        id: c.layer_category_code,
        name: c.description,
        children: this.layers[c.layer_category_code]
      })).filter((c) => !!c.children)
    },
    selectedFeaturesList () {
      const selection = this.dataMartFeatures
      const filtered = selection.filter((x) => {
        // selections come back as an array of objects (one for each layer), and if the layer has features
        // present in the user selection, the object should have a key (named after the layer)
        // with an array of features.
        return !!Object.entries(x).filter((kv) => {
          // this checks for at least one key/value pair that has a non-empty array.
          // in other words, we are looking for a key/value pair that has an array of features.
          return kv[1] && kv[1].length
        }).length
      })

      // return an array of only the layers that contain selected features.
      return filtered
    }
  },
  methods: {
    handleCloseSingleFeature () {
      this.$store.commit('resetHighlightFeatureData')
      this.$store.commit('resetDataMartFeatureInfo')
      EventBus.$emit('highlight:clear')
    },
    filterLayersByCategory (layers) {
      let catMap = {}

      layers.forEach((layer) => {
        const layerNode = {
          id: layer.display_data_name,
          name: layer.name,
          description: layer.description,
          source_url: layer.source_url,
        }
        if (!catMap[layer.layer_category_code]) {
          // this category hasn't been seen yet, start it with this layer in it
          catMap[layer.layer_category_code] = [layerNode]
        } else {
          // category exists: add this layer to it
          catMap[layer.layer_category_code].push(layerNode)
        }
      })
      return catMap
    },
    setTabById (id) {
      this.active_tab = id
    },
    handleSelectLayer (selectedLayers) {
      this.$store.commit('setActiveMapLayers', selectedLayers)
    },
    updateDataLayer (id, url) {
      if (this.isDataMartActive(id)) {
        this.$store.commit('removeDataMart', id)
      } else {
        this.$store.dispatch('getDataMart', { id: id, url: url })
      }
    },
    createSpreadsheetFromSelection () {
      this.spreadsheetLoading = true
      this.$store.dispatch('downloadExcelReport',
        {
          format: 'xlsx',
          polygon: JSON.stringify(this.selectionBoundingBox.geometry.coordinates || []),
          layers: this.dataMartFeatures.map((feature) => {
            // return the layer names from the active data mart features as a list.
            // there is only expected to be one key, so we could use either
            // Object.keys(feature)[0] or call flat() on the resulting nested array.
            return Object.keys(feature)
          }).flat()
        }
      ).catch((e) => {
        console.error(e)
      }).finally(() => {
        this.spreadsheetLoading = false
      })
    },
    createPdfFromSelection () {
      this.pdfReportLoading = true
      this.$store.dispatch('downloadPDFReport',
        {
          bbox: toBbox(this.selectionBoundingBox),
          polygon: JSON.stringify(this.selectionBoundingBox.geometry.coordinates || []),
          layers: this.dataMartFeatures.map((feature) => {
            // return the layer names from the active data mart features as a list.
            // there is only expected to be one key, so we could use either
            // Object.keys(feature)[0] or call flat() on the resulting nested array.
            return Object.keys(feature)
          }).flat()
        }
      ).catch((e) => {
        console.error(e)
      }).finally(() => {
        this.pdfReportLoading = false
      })
    },
    setSingleListFeature (item, displayName) {
      this.$store.commit('setDataMartFeatureInfo',
        {
          type: item.type,
          display_data_name: displayName,
          geometry: item.geometry,
          properties: item.properties
        })
    },
    onMouseEnterListItem (feature, layerName) {
      this.$store.commit('updateHighlightFeatureData', feature)
    },
    humanReadable: val => humanReadable(val),
    getMapLayerItemTitle: val => {
      return utils.getMapLayerItemTitle(val)
    },
    getMapLayerItemValue: val => utils.getMapLayerItemValue(val),
    getMapSubheading (val) {
      if (!val) { return '' }

      const valStr = val + ''
      if (!~valStr.indexOf('.')) { return valStr }

      let trim = val.substr(0, val.lastIndexOf('.'))
      let name = this.mapLayerName(trim || '')
      if (name) { return name.slice(0, -1) }
    },
    getHighlightProperties (info) {
      let layer = this.getMapLayer(info.display_data_name)
      if (layer != null) {
        let highlightFields = layer.highlight_columns
        let obj = {}
        highlightFields.forEach((field) => {
          obj[field] = info.properties[field]
        })
        return obj
      }
      return {}
    },
    handleResetLayers () {
      this.selectedLayers = []
      EventBus.$emit('draw:reset', null)
      EventBus.$emit('highlight:clear')
      this.$store.commit('setActiveMapLayers', [])
      this.$store.commit('resetDataMartFeatureInfo')
      this.$store.commit('clearDataMartFeatures')
      this.$store.commit('clearDisplayTemplates')
    }
  },
  watch: {
    loadingFeature (value) {
      if (value) {
        this.setTabById(2)
      }
    },
    dataMartFeatureInfo (value) {
      if (value && value.properties) {
        this.setTabById(2)
      }
    },
    dataMartFeatures (value) {
      if (value.length > 0) {
        this.setTabById(1)
      }
    }
=======
      'loadingMultipleFeatures',
      'featureSelectionExists'
    ])
>>>>>>> dce1a125
  }
}<|MERGE_RESOLUTION|>--- conflicted
+++ resolved
@@ -40,186 +40,8 @@
       'getCategories',
       'layerSelectionActive',
       'singleSelectionFeatures',
-<<<<<<< HEAD
-      'loadingMultipleFeatures'
-    ]),
-    layers () {
-      return this.filterLayersByCategory(this.allMapLayers)
-    },
-    categories () {
-      // Returns categories with child nodes from this.layers.
-      // The v-treeview component expects nodes to have keys id, name, and children.
-      // Finally, filter out empty categories, since this can cause a problem if they get selected
-      // and there is no need to allow selecting empty categories.
-      return this.getCategories.map((c) => ({
-        id: c.layer_category_code,
-        name: c.description,
-        children: this.layers[c.layer_category_code]
-      })).filter((c) => !!c.children)
-    },
-    selectedFeaturesList () {
-      const selection = this.dataMartFeatures
-      const filtered = selection.filter((x) => {
-        // selections come back as an array of objects (one for each layer), and if the layer has features
-        // present in the user selection, the object should have a key (named after the layer)
-        // with an array of features.
-        return !!Object.entries(x).filter((kv) => {
-          // this checks for at least one key/value pair that has a non-empty array.
-          // in other words, we are looking for a key/value pair that has an array of features.
-          return kv[1] && kv[1].length
-        }).length
-      })
-
-      // return an array of only the layers that contain selected features.
-      return filtered
-    }
-  },
-  methods: {
-    handleCloseSingleFeature () {
-      this.$store.commit('resetHighlightFeatureData')
-      this.$store.commit('resetDataMartFeatureInfo')
-      EventBus.$emit('highlight:clear')
-    },
-    filterLayersByCategory (layers) {
-      let catMap = {}
-
-      layers.forEach((layer) => {
-        const layerNode = {
-          id: layer.display_data_name,
-          name: layer.name,
-          description: layer.description,
-          source_url: layer.source_url,
-        }
-        if (!catMap[layer.layer_category_code]) {
-          // this category hasn't been seen yet, start it with this layer in it
-          catMap[layer.layer_category_code] = [layerNode]
-        } else {
-          // category exists: add this layer to it
-          catMap[layer.layer_category_code].push(layerNode)
-        }
-      })
-      return catMap
-    },
-    setTabById (id) {
-      this.active_tab = id
-    },
-    handleSelectLayer (selectedLayers) {
-      this.$store.commit('setActiveMapLayers', selectedLayers)
-    },
-    updateDataLayer (id, url) {
-      if (this.isDataMartActive(id)) {
-        this.$store.commit('removeDataMart', id)
-      } else {
-        this.$store.dispatch('getDataMart', { id: id, url: url })
-      }
-    },
-    createSpreadsheetFromSelection () {
-      this.spreadsheetLoading = true
-      this.$store.dispatch('downloadExcelReport',
-        {
-          format: 'xlsx',
-          polygon: JSON.stringify(this.selectionBoundingBox.geometry.coordinates || []),
-          layers: this.dataMartFeatures.map((feature) => {
-            // return the layer names from the active data mart features as a list.
-            // there is only expected to be one key, so we could use either
-            // Object.keys(feature)[0] or call flat() on the resulting nested array.
-            return Object.keys(feature)
-          }).flat()
-        }
-      ).catch((e) => {
-        console.error(e)
-      }).finally(() => {
-        this.spreadsheetLoading = false
-      })
-    },
-    createPdfFromSelection () {
-      this.pdfReportLoading = true
-      this.$store.dispatch('downloadPDFReport',
-        {
-          bbox: toBbox(this.selectionBoundingBox),
-          polygon: JSON.stringify(this.selectionBoundingBox.geometry.coordinates || []),
-          layers: this.dataMartFeatures.map((feature) => {
-            // return the layer names from the active data mart features as a list.
-            // there is only expected to be one key, so we could use either
-            // Object.keys(feature)[0] or call flat() on the resulting nested array.
-            return Object.keys(feature)
-          }).flat()
-        }
-      ).catch((e) => {
-        console.error(e)
-      }).finally(() => {
-        this.pdfReportLoading = false
-      })
-    },
-    setSingleListFeature (item, displayName) {
-      this.$store.commit('setDataMartFeatureInfo',
-        {
-          type: item.type,
-          display_data_name: displayName,
-          geometry: item.geometry,
-          properties: item.properties
-        })
-    },
-    onMouseEnterListItem (feature, layerName) {
-      this.$store.commit('updateHighlightFeatureData', feature)
-    },
-    humanReadable: val => humanReadable(val),
-    getMapLayerItemTitle: val => {
-      return utils.getMapLayerItemTitle(val)
-    },
-    getMapLayerItemValue: val => utils.getMapLayerItemValue(val),
-    getMapSubheading (val) {
-      if (!val) { return '' }
-
-      const valStr = val + ''
-      if (!~valStr.indexOf('.')) { return valStr }
-
-      let trim = val.substr(0, val.lastIndexOf('.'))
-      let name = this.mapLayerName(trim || '')
-      if (name) { return name.slice(0, -1) }
-    },
-    getHighlightProperties (info) {
-      let layer = this.getMapLayer(info.display_data_name)
-      if (layer != null) {
-        let highlightFields = layer.highlight_columns
-        let obj = {}
-        highlightFields.forEach((field) => {
-          obj[field] = info.properties[field]
-        })
-        return obj
-      }
-      return {}
-    },
-    handleResetLayers () {
-      this.selectedLayers = []
-      EventBus.$emit('draw:reset', null)
-      EventBus.$emit('highlight:clear')
-      this.$store.commit('setActiveMapLayers', [])
-      this.$store.commit('resetDataMartFeatureInfo')
-      this.$store.commit('clearDataMartFeatures')
-      this.$store.commit('clearDisplayTemplates')
-    }
-  },
-  watch: {
-    loadingFeature (value) {
-      if (value) {
-        this.setTabById(2)
-      }
-    },
-    dataMartFeatureInfo (value) {
-      if (value && value.properties) {
-        this.setTabById(2)
-      }
-    },
-    dataMartFeatures (value) {
-      if (value.length > 0) {
-        this.setTabById(1)
-      }
-    }
-=======
       'loadingMultipleFeatures',
       'featureSelectionExists'
     ])
->>>>>>> dce1a125
   }
 }