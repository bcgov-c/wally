import { mapGetters } from 'vuex'
import { humanReadable } from '../../helpers'
import * as utils from '../../utils/mapUtils'
import * as metadataUtils from '../../utils/metadataUtils'

export default {
  name: 'Sidebar',
  data () {
    return {
      active_tab: 0,
      tabs: [
        { id: 1, name: 'Layers' },
        { id: 2, name: 'Features' },
        { id: 3, name: 'Info' }
      ],
      drawer: true,
<<<<<<< HEAD
      // items: [
      //   {
      //     title: 'Layers',
      //     icon: 'layers',
      //     action: 'layers',
      //     // TODO: Replace with api call
      //     choices: this.allMapLayers ? this.allMapLayers.filter(ml => ml.map_layer_type_id === metadataUtils.WMS_DATAMART) : []
      //   },
      //   {
      //     title: 'Data Sources',
      //     icon: 'library_books',
      //     action: 'library_books',
      //     // TODO: Replace with api call
      //     choices: metadataUtils.DATA_MARTS.filter(dm => dm.type === metadataUtils.API_DATAMART)
      //   }
      // ],
=======
>>>>>>> 79ef6304
      mini: true,
      subHeading: ''
    }
  },
  computed: {
    ...mapGetters([
      'isMapLayerActive',
      'isDataMartActive',
      'dataMartFeatures',
      'dataMartFeatureInfo',
      'allMapLayers',
      'mapLayerName',
      'getMapLayer'
    ]),
    items() {
      return [
        {
          title: 'Layers',
          icon: 'layers',
          action: 'layers',
          choices: this.allMapLayers ? this.allMapLayers.filter(ml => ml.wms_name !== '') : []
        },
        {
          title: 'Data Sources',
          icon: 'library_books',
          action: 'library_books',
          choices: this.allMapLayers ? this.allMapLayers.filter(ml => ml.url !== '') : []
        }
      ]
    }
  },
  methods: {
    setTabById (id) {
      this.active_tab = id
    },
    handleSelectLayer (id, type, resource) {
      if (type === metadataUtils.API_DATAMART) {
        this.updateDataLayer(id, resource)
      } else {
        this.updateMapLayer(id)
      }
    },
    updateMapLayer (id) {
      if (this.isMapLayerActive(id)) {
        this.$store.commit('removeMapLayer', id)
      } else {
        this.$store.commit('addMapLayer', id)
      }
    },
    updateDataLayer (id, url) {
      if (this.isDataMartActive(id)) {
        this.$store.commit('removeDataMart', id)
      } else {
        this.$store.dispatch('getDataMart', { id: id, url: url })
      }
    },
    createReportFromSelection () {
      if (this.active_tab === 1) {
        this.$store.dispatch('downloadLayersReport', this.dataMartFeatures)
      } else if (this.active_tab === 2) {
        this.$store.dispatch('downloadFeatureReport',
          { featureName: this.getMapSubheading(this.dataMartFeatureInfo.display_data_name), ...this.dataMartFeatureInfo })
      }
    },
    handleFeatureItemClick (item) {
      // this.$store.dispatch(FETCH_MAP_OBJECT, item.id)
      if ('LATITUDE' in item.properties && 'LONGITUDE' in item.properties) {
        item.coordinates = [item.properties['LATITUDE'], item.properties['LONGITUDE']]
      } else {
        item.coordinates = null
      }
      this.$store.commit('setDataMartFeatureInfo',
      {
        display_data_name: item.id,
        coordinates: item.coordinates,
        properties: item.properties
      })
    },
    humanReadable: val => humanReadable(val),
    getMapLayerItemTitle: val => {
      console.log(val)
      return utils.getMapLayerItemTitle(val)
    },
    getMapLayerItemValue: val => utils.getMapLayerItemValue(val),
    getMapSubheading (val) {
      if (!val) { return '' }
      let trim = val.substr(0, val.lastIndexOf('.'))
      let name = this.mapLayerName(trim ? trim : '')
      if (name) { return name.slice(0, -1) }
    }
  },
  watch: {
    dataMartFeatureInfo (value) {
      if (value && value.properties) {
        this.setTabById(2)
      }
    },
    dataMartFeatures (value) {
      if (value.length > 0) {
        this.setTabById(1)
      }
    }
  }
}<|MERGE_RESOLUTION|>--- conflicted
+++ resolved
@@ -14,25 +14,6 @@
         { id: 3, name: 'Info' }
       ],
       drawer: true,
-<<<<<<< HEAD
-      // items: [
-      //   {
-      //     title: 'Layers',
-      //     icon: 'layers',
-      //     action: 'layers',
-      //     // TODO: Replace with api call
-      //     choices: this.allMapLayers ? this.allMapLayers.filter(ml => ml.map_layer_type_id === metadataUtils.WMS_DATAMART) : []
-      //   },
-      //   {
-      //     title: 'Data Sources',
-      //     icon: 'library_books',
-      //     action: 'library_books',
-      //     // TODO: Replace with api call
-      //     choices: metadataUtils.DATA_MARTS.filter(dm => dm.type === metadataUtils.API_DATAMART)
-      //   }
-      // ],
-=======
->>>>>>> 79ef6304
       mini: true,
       subHeading: ''
     }
@@ -47,7 +28,7 @@
       'mapLayerName',
       'getMapLayer'
     ]),
-    items() {
+    items () {
       return [
         {
           title: 'Layers',
@@ -105,11 +86,11 @@
         item.coordinates = null
       }
       this.$store.commit('setDataMartFeatureInfo',
-      {
-        display_data_name: item.id,
-        coordinates: item.coordinates,
-        properties: item.properties
-      })
+        {
+          display_data_name: item.id,
+          coordinates: item.coordinates,
+          properties: item.properties
+        })
     },
     humanReadable: val => humanReadable(val),
     getMapLayerItemTitle: val => {
@@ -120,7 +101,7 @@
     getMapSubheading (val) {
       if (!val) { return '' }
       let trim = val.substr(0, val.lastIndexOf('.'))
-      let name = this.mapLayerName(trim ? trim : '')
+      let name = this.mapLayerName(trim || '')
       if (name) { return name.slice(0, -1) }
     }
   },
