<template>
  <v-container>
    <div v-if="dataMartFeatureInfo && dataMartFeatureInfo.display_data_name">
      <v-row>
        <v-col cols=2>
          <v-btn
            fab
            class="elevation-1"
            small
            id="closeSingleSelectedFeature"
            @click="handleCloseSingleFeature"
          ><v-icon>arrow_back</v-icon></v-btn>
        </v-col>
      </v-row>

      <!-- custom components for features with visualizations etc. -->
      <component
        v-if="dataMartFeatureInfo && Object.keys(featureComponents).includes(dataMartFeatureInfo.display_data_name)"
        :is="featureComponents[dataMartFeatureInfo.display_data_name]"
        :record="dataMartFeatureInfo"
      />

<<<<<<< HEAD
      <!-- fallback generic feature panel for layers that do not have a custom component. Data displayed will be from
          the "highlight_columns" field of the layer catalogue.
        -->
      <v-card v-else>
        <v-card-title class="subheading font-weight-bold">{{ humanReadable(dataMartFeatureInfo.display_data_name) }}</v-card-title>
=======
    <!-- fallback generic feature panel for layers that do not have a custom component. Data displayed will be from
        the "highlight_columns" field of the layer catalogue.
      -->
    <v-card v-else elevation=1>
      <v-card-title class="subheading font-weight-bold">{{ humanReadable(dataMartFeatureInfo.display_data_name) }}</v-card-title>
>>>>>>> 21abbf70

        <v-divider></v-divider>

        <div v-if="featureError != ''" class="mx-3 mt-5">
          <v-alert
            border="right"
            colored-border
            type="warning"
            elevation="2"
          >
            {{featureError}}
          </v-alert>
        </div>

        <div v-if="loadingFeature">
          <template v-for="n in 10">
            <v-skeleton-loader type="list-item" v-bind:key="`${n}-item`"/><v-divider v-bind:key="`${n}-divider`"/>
          </template>
        </div>

<<<<<<< HEAD
        <v-list v-if="!loadingFeature">
          <template v-for="(value, name, index) in getHighlightProperties(dataMartFeatureInfo)">
            <v-hover v-slot:default="{ hover }" v-bind:key="`item-{$value}${index}`">
              <v-card
                class="pl-3 mb-2 pt-2 pb-2"
                :elevation="hover ? 12 : 2"
              >
                <span><b>{{ humanReadable(name) }}: </b></span>
                <span>{{ value }}</span>
              </v-card>
            </v-hover>
            <v-divider :key="`divider-${index}`"></v-divider>
          </template>
        </v-list>
      </v-card>
      <FeatureAnalysis
        v-if="dataMartFeatureInfo"
        :record="dataMartFeatureInfo"></FeatureAnalysis>
    </div>
    <div v-else class="text-center">
      <v-progress-circular
        indeterminate
        size=24
        class="ma-5"
        color="secondary"
      ></v-progress-circular>
    </div>
=======
      <v-card-text v-if="!loadingFeature">
        <v-list dense class="mx-0 px-0">
          <template v-for="(value, name, index) in getHighlightProperties(dataMartFeatureInfo)">
            <v-list-item :key="`featureProperty${index}`">
              <v-list-item-content>{{ humanReadable(name) }}</v-list-item-content>
              <v-list-item-content>{{ value }}</v-list-item-content>
            </v-list-item>
          </template>
        </v-list>
      </v-card-text>
    </v-card>
    <FeatureAnalysis
      v-if="dataMartFeatureInfo"
      :record="dataMartFeatureInfo"></FeatureAnalysis>
>>>>>>> 21abbf70
  </v-container>
</template>

<script>
import { mapGetters } from 'vuex'

import { humanReadable } from '../../helpers'
import EventBus from '../../services/EventBus'

import FeatureStreamStation from '../features/FeatureStreamStation'
import FeatureWell from '../features/FeatureWell'
import FeatureAquifer from '../features/FeatureAquifer'
import FeatureLicence from '../features/FeatureLicence'
import FeatureEcocat from '../features/FeatureEcocat'
import UserDefinedPoint from '../features/FeatureUserDefinedPoint'
import UserDefinedLine from '../features/FeatureUserDefinedLine'
import FeatureStreamBuffers from '../features/FeatureStreamBuffers'
import FeatureCommunityLocation from '../features/FeatureCommunityLocation'
import FeatureAnalysis from '../analysis/FeatureAnalysis'

export default {
  name: 'SingleSelectedFeature',
  components: {
    FeatureStreamStation,
    FeatureWell,
    FeatureEcocat,
    FeatureAquifer,
    FeatureLicence,
    UserDefinedPoint,
    UserDefinedLine,
    FeatureStreamBuffers,
    FeatureAnalysis,
    FeatureCommunityLocation
  },
  props: {

  },
  data: () => ({
    featureComponents: {
      hydrometric_stream_flow: FeatureStreamStation,
      aquifers: FeatureAquifer,
      water_rights_licences: FeatureLicence,
      groundwater_wells: FeatureWell,
      ecocat_water_related_reports: FeatureEcocat,
      point_of_interest: UserDefinedPoint,
      user_defined_line: UserDefinedLine,
      freshwater_atlas_stream_networks: FeatureStreamBuffers,
      fn_community_locations: FeatureCommunityLocation
    }
  }),
  computed: {
    ...mapGetters([
      'loadingFeature',
      'featureError',
      'getMapLayer',
      'dataMartFeatureInfo',
      'singleSelectionFeatures',
      'map'
    ])
  },
  methods: {
    handleCloseSingleFeature () {
      // close the feature panel and reset the feature stored in dataMartStore.
      // if this is a drawn point, send the event to clear the user selections.
      if (this.dataMartFeatureInfo.display_data_name === 'point_of_interest') {
        EventBus.$emit('draw:reset')
      }
      this.$store.commit('resetDataMartFeatureInfo')
      EventBus.$emit('highlight:clear')
    },
    humanReadable: (val) => humanReadable(val),
    getHighlightProperties (info) {
      let layer = this.getMapLayer(info.display_data_name)
      if (layer != null) {
        let highlightFields = layer.highlight_columns
        let obj = {}
        highlightFields.forEach((field) => {
          obj[field] = info.properties[field]
        })
        return obj
      }
      return {}
    },
    whenMapReady (callback) {
      if (this.map && this.map.loaded()) {
        return callback()
      } else {
        setTimeout(this.whenMapReady, 100, callback)
      }
    },
    loadFeature () {
      if ((!!this.dataMartFeatureInfo && this.dataMartFeatureInfo.display_data_name) || !this.$route.query.location) {
        // feature already exists
        return
      }
      const point = {
        type: 'Feature',
        id: 'point_of_interest',
        geometry: {
          display_data_name: this.$route.query.layer,
          type: 'Point',
          coordinates: this.$route.query.location.split(',').map((x) => Number(x))
        },
        properties: {
        }
      }

      if (this.$route.query.layer === 'point_of_interest') {
        this.$store.dispatch('addPointOfInterest', point)
      } else {
        this.$router.push('/')
      }
    }
  },
  mounted () {
    this.whenMapReady(this.loadFeature)
  }
}
</script>

<style>

</style><|MERGE_RESOLUTION|>--- conflicted
+++ resolved
@@ -20,19 +20,11 @@
         :record="dataMartFeatureInfo"
       />
 
-<<<<<<< HEAD
       <!-- fallback generic feature panel for layers that do not have a custom component. Data displayed will be from
           the "highlight_columns" field of the layer catalogue.
         -->
       <v-card v-else>
         <v-card-title class="subheading font-weight-bold">{{ humanReadable(dataMartFeatureInfo.display_data_name) }}</v-card-title>
-=======
-    <!-- fallback generic feature panel for layers that do not have a custom component. Data displayed will be from
-        the "highlight_columns" field of the layer catalogue.
-      -->
-    <v-card v-else elevation=1>
-      <v-card-title class="subheading font-weight-bold">{{ humanReadable(dataMartFeatureInfo.display_data_name) }}</v-card-title>
->>>>>>> 21abbf70
 
         <v-divider></v-divider>
 
@@ -53,35 +45,6 @@
           </template>
         </div>
 
-<<<<<<< HEAD
-        <v-list v-if="!loadingFeature">
-          <template v-for="(value, name, index) in getHighlightProperties(dataMartFeatureInfo)">
-            <v-hover v-slot:default="{ hover }" v-bind:key="`item-{$value}${index}`">
-              <v-card
-                class="pl-3 mb-2 pt-2 pb-2"
-                :elevation="hover ? 12 : 2"
-              >
-                <span><b>{{ humanReadable(name) }}: </b></span>
-                <span>{{ value }}</span>
-              </v-card>
-            </v-hover>
-            <v-divider :key="`divider-${index}`"></v-divider>
-          </template>
-        </v-list>
-      </v-card>
-      <FeatureAnalysis
-        v-if="dataMartFeatureInfo"
-        :record="dataMartFeatureInfo"></FeatureAnalysis>
-    </div>
-    <div v-else class="text-center">
-      <v-progress-circular
-        indeterminate
-        size=24
-        class="ma-5"
-        color="secondary"
-      ></v-progress-circular>
-    </div>
-=======
       <v-card-text v-if="!loadingFeature">
         <v-list dense class="mx-0 px-0">
           <template v-for="(value, name, index) in getHighlightProperties(dataMartFeatureInfo)">
@@ -96,7 +59,6 @@
     <FeatureAnalysis
       v-if="dataMartFeatureInfo"
       :record="dataMartFeatureInfo"></FeatureAnalysis>
->>>>>>> 21abbf70
   </v-container>
 </template>
 
