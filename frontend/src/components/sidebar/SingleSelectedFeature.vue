--- conflicted
+++ resolved
@@ -76,13 +76,9 @@
 import FeatureLicence from '../features/FeatureLicence'
 import FeatureEcocat from '../features/FeatureEcocat'
 import UserDefinedPoint from '../features/FeatureUserDefinedPoint'
-<<<<<<< HEAD
 import FeatureStreamBuffers from '../features/FeatureStreamBuffers'
-=======
 import FeatureCommunityLocation from '../features/FeatureCommunityLocation'
-
 import FeatureAnalysis from '../analysis/FeatureAnalysis'
->>>>>>> 129fd98f
 
 export default {
   name: 'SingleSelectedFeature',
@@ -93,12 +89,9 @@
     FeatureAquifer,
     FeatureLicence,
     UserDefinedPoint,
-<<<<<<< HEAD
-    FeatureStreamBuffers
-=======
+    FeatureStreamBuffers,
     FeatureAnalysis,
     FeatureCommunityLocation
->>>>>>> 129fd98f
   },
   props: {
 
@@ -111,11 +104,8 @@
       groundwater_wells: FeatureWell,
       ecocat_water_related_reports: FeatureEcocat,
       user_defined_point: UserDefinedPoint,
-<<<<<<< HEAD
-      freshwater_atlas_stream_networks: FeatureStreamBuffers
-=======
+      freshwater_atlas_stream_networks: FeatureStreamBuffers,
       fn_community_locations: FeatureCommunityLocation
->>>>>>> 129fd98f
     }
   }),
   computed: {
