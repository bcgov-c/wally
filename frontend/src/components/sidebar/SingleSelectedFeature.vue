<template>
  <v-container>
    <v-row>
      <v-col cols=2>
        <v-btn
          fab
          class="elevation-1"
          small
          id="closeSingleSelectedFeature"
          @click="handleCloseSingleFeature"
        ><v-icon>arrow_back</v-icon></v-btn>
      </v-col>
    </v-row>

    <!-- custom components for features with visualizations etc. -->
    <component
      v-if="dataMartFeatureInfo && Object.keys(featureComponents).includes(dataMartFeatureInfo.display_data_name)"
      :is="featureComponents[dataMartFeatureInfo.display_data_name]"
      :record="dataMartFeatureInfo"
    />

    <!-- fallback generic feature panel for layers that do not have a custom component. Data displayed will be from
        the "highlight_columns" field of the layer catalogue.
      -->
    <v-card v-else>
      <v-card-title class="subheading font-weight-bold">{{ humanReadable(dataMartFeatureInfo.display_data_name) }}</v-card-title>

      <v-divider></v-divider>

      <div v-if="featureError != ''" class="mx-3 mt-5">
        <v-alert
          border="right"
          colored-border
          type="warning"
          elevation="2"
        >
          {{featureError}}
        </v-alert>
      </div>

      <div v-if="loadingFeature">
        <template v-for="n in 10">
          <v-skeleton-loader type="list-item" v-bind:key="`${n}-item`"/><v-divider v-bind:key="`${n}-divider`"/>
        </template>
      </div>

      <v-list v-if="!loadingFeature">
        <template v-for="(value, name, index) in getHighlightProperties(dataMartFeatureInfo)">
          <v-hover v-slot:default="{ hover }" v-bind:key="`item-{$value}${index}`">
            <v-card
              class="pl-3 mb-2 pt-2 pb-2"
              :elevation="hover ? 12 : 2"
            >
              <span><b>{{ humanReadable(name) }}: </b></span>
              <span>{{ value }}</span>
            </v-card>
          </v-hover>
          <v-divider :key="`divider-${index}`"></v-divider>
        </template>
      </v-list>
    </v-card>
    <FeatureAnalysis
      v-if="dataMartFeatureInfo"
      :record="dataMartFeatureInfo"></FeatureAnalysis>
  </v-container>
</template>

<script>
import { mapGetters } from 'vuex'
import { humanReadable } from '../../helpers'
import EventBus from '../../services/EventBus'

import FeatureStreamStation from '../features/FeatureStreamStation'
import FeatureWell from '../features/FeatureWell'
import FeatureAquifer from '../features/FeatureAquifer'
import FeatureLicence from '../features/FeatureLicence'
import FeatureEcocat from '../features/FeatureEcocat'
import UserDefinedPoint from '../features/FeatureUserDefinedPoint'
<<<<<<< HEAD
import UserDefinedLine from '../features/FeatureUserDefinedLine'
=======
import FeatureCommunityLocation from '../features/FeatureCommunityLocation'

import FeatureAnalysis from '../analysis/FeatureAnalysis'
>>>>>>> 129fd98f

export default {
  name: 'SingleSelectedFeature',
  components: {
    FeatureStreamStation,
    FeatureWell,
    FeatureEcocat,
    FeatureAquifer,
    FeatureLicence,
    UserDefinedPoint,
<<<<<<< HEAD
    UserDefinedLine
=======
    FeatureAnalysis,
    FeatureCommunityLocation
>>>>>>> 129fd98f
  },
  props: {

  },
  data: () => ({
    featureComponents: {
      hydrometric_stream_flow: FeatureStreamStation,
      aquifers: FeatureAquifer,
      water_rights_licences: FeatureLicence,
      groundwater_wells: FeatureWell,
      ecocat_water_related_reports: FeatureEcocat,
      user_defined_point: UserDefinedPoint,
<<<<<<< HEAD
      user_defined_line: UserDefinedLine
=======
      fn_community_locations: FeatureCommunityLocation
>>>>>>> 129fd98f
    }
  }),
  computed: {
    ...mapGetters([
      'loadingFeature',
      'featureError',
      'getMapLayer',
      'dataMartFeatureInfo',
      'singleSelectionFeatures'
    ])
  },
  methods: {
    handleCloseSingleFeature () {
      // close the feature panel and reset the feature stored in dataMartStore.
      // if this is a drawn point, send the event to clear the user selections.
      if (this.dataMartFeatureInfo.display_data_name === 'user_defined_point') {
        EventBus.$emit('draw:reset')
      }
      this.$store.commit('resetDataMartFeatureInfo')
      EventBus.$emit('highlight:clear')
    },
    humanReadable: (val) => humanReadable(val),
    getHighlightProperties (info) {
      let layer = this.getMapLayer(info.display_data_name)
      if (layer != null) {
        let highlightFields = layer.highlight_columns
        let obj = {}
        highlightFields.forEach((field) => {
          obj[field] = info.properties[field]
        })
        return obj
      }
      return {}
    }
  }
}
</script>

<style>

</style><|MERGE_RESOLUTION|>--- conflicted
+++ resolved
@@ -76,13 +76,10 @@
 import FeatureLicence from '../features/FeatureLicence'
 import FeatureEcocat from '../features/FeatureEcocat'
 import UserDefinedPoint from '../features/FeatureUserDefinedPoint'
-<<<<<<< HEAD
 import UserDefinedLine from '../features/FeatureUserDefinedLine'
-=======
 import FeatureCommunityLocation from '../features/FeatureCommunityLocation'
 
 import FeatureAnalysis from '../analysis/FeatureAnalysis'
->>>>>>> 129fd98f
 
 export default {
   name: 'SingleSelectedFeature',
@@ -93,12 +90,9 @@
     FeatureAquifer,
     FeatureLicence,
     UserDefinedPoint,
-<<<<<<< HEAD
-    UserDefinedLine
-=======
+    UserDefinedLine,
     FeatureAnalysis,
     FeatureCommunityLocation
->>>>>>> 129fd98f
   },
   props: {
 
@@ -111,11 +105,8 @@
       groundwater_wells: FeatureWell,
       ecocat_water_related_reports: FeatureEcocat,
       user_defined_point: UserDefinedPoint,
-<<<<<<< HEAD
-      user_defined_line: UserDefinedLine
-=======
+      user_defined_line: UserDefinedLine,
       fn_community_locations: FeatureCommunityLocation
->>>>>>> 129fd98f
     }
   }),
   computed: {
