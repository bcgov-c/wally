<template>
  <v-container>
    <div v-if="dataMartFeatureInfo && dataMartFeatureInfo.display_data_name">
      <v-row>
        <v-col cols=2>
          <v-btn
            fab
            class="elevation-1"
            small
            id="closeSingleSelectedFeature"
            @click="handleCloseSingleFeature"
          ><v-icon>arrow_back</v-icon></v-btn>
        </v-col>
      </v-row>

      <!-- custom components for features with visualizations etc. -->
      <component
        v-if="dataMartFeatureInfo && Object.keys(featureComponents).includes(dataMartFeatureInfo.display_data_name)"
        :is="featureComponents[dataMartFeatureInfo.display_data_name]"
        :record="dataMartFeatureInfo"
      />

      <!-- fallback generic feature panel for layers that do not have a custom component. Data displayed will be from
          the "highlight_columns" field of the layer catalogue.
        -->
      <v-card v-else>
        <v-card-title class="subheading font-weight-bold">{{ humanReadable(dataMartFeatureInfo.display_data_name) }}</v-card-title>

        <v-divider></v-divider>

        <div v-if="featureError != ''" class="mx-3 mt-5">
          <v-alert
            border="right"
            colored-border
            type="warning"
            elevation="2"
          >
            {{featureError}}
          </v-alert>
        </div>

        <div v-if="loadingFeature">
          <template v-for="n in 10">
            <v-skeleton-loader type="list-item" v-bind:key="`${n}-item`"/><v-divider v-bind:key="`${n}-divider`"/>
          </template>
        </div>

        <v-list v-if="!loadingFeature">
          <template v-for="(value, name, index) in getHighlightProperties(dataMartFeatureInfo)">
            <v-hover v-slot:default="{ hover }" v-bind:key="`item-{$value}${index}`">
              <v-card
                class="pl-3 mb-2 pt-2 pb-2"
                :elevation="hover ? 12 : 2"
              >
                <span><b>{{ humanReadable(name) }}: </b></span>
                <span>{{ value }}</span>
              </v-card>
            </v-hover>
            <v-divider :key="`divider-${index}`"></v-divider>
          </template>
        </v-list>
      </v-card>
      <FeatureAnalysis
        v-if="dataMartFeatureInfo"
        :record="dataMartFeatureInfo"></FeatureAnalysis>
    </div>
    <div v-else class="text-center">
      <v-progress-circular
        indeterminate
        size=24
        class="ma-5"
        color="secondary"
      ></v-progress-circular>
    </div>
  </v-container>
</template>

<script>
import { mapGetters } from 'vuex'

import { humanReadable } from '../../helpers'
import EventBus from '../../services/EventBus'

import FeatureStreamStation from '../features/FeatureStreamStation'
import FeatureWell from '../features/FeatureWell'
import FeatureAquifer from '../features/FeatureAquifer'
import FeatureLicence from '../features/FeatureLicence'
import FeatureEcocat from '../features/FeatureEcocat'
import UserDefinedPoint from '../features/FeatureUserDefinedPoint'
import UserDefinedLine from '../features/FeatureUserDefinedLine'
import FeatureStreamBuffers from '../features/FeatureStreamBuffers'
import FeatureCommunityLocation from '../features/FeatureCommunityLocation'
import FeatureAnalysis from '../analysis/FeatureAnalysis'

export default {
  name: 'SingleSelectedFeature',
  components: {
    FeatureStreamStation,
    FeatureWell,
    FeatureEcocat,
    FeatureAquifer,
    FeatureLicence,
    UserDefinedPoint,
    UserDefinedLine,
    FeatureStreamBuffers,
    FeatureAnalysis,
    FeatureCommunityLocation
  },
  props: {

  },
  data: () => ({
    featureComponents: {
      hydrometric_stream_flow: FeatureStreamStation,
      aquifers: FeatureAquifer,
      water_rights_licences: FeatureLicence,
      groundwater_wells: FeatureWell,
      ecocat_water_related_reports: FeatureEcocat,
<<<<<<< HEAD
      point_of_interest: UserDefinedPoint,
=======
      user_defined_point: UserDefinedPoint,
      user_defined_line: UserDefinedLine,
>>>>>>> 49410621
      freshwater_atlas_stream_networks: FeatureStreamBuffers,
      fn_community_locations: FeatureCommunityLocation
    }
  }),
  computed: {
    ...mapGetters([
      'loadingFeature',
      'featureError',
      'getMapLayer',
      'dataMartFeatureInfo',
      'singleSelectionFeatures',
      'map'
    ])
  },
  methods: {
    handleCloseSingleFeature () {
      // close the feature panel and reset the feature stored in dataMartStore.
      // if this is a drawn point, send the event to clear the user selections.
      if (this.dataMartFeatureInfo.display_data_name === 'point_of_interest') {
        EventBus.$emit('draw:reset')
      }
      this.$store.commit('resetDataMartFeatureInfo')
      EventBus.$emit('highlight:clear')
    },
    humanReadable: (val) => humanReadable(val),
    getHighlightProperties (info) {
      let layer = this.getMapLayer(info.display_data_name)
      if (layer != null) {
        let highlightFields = layer.highlight_columns
        let obj = {}
        highlightFields.forEach((field) => {
          obj[field] = info.properties[field]
        })
        return obj
      }
      return {}
    },
    whenMapReady (callback) {
      if (this.map && this.map.loaded()) {
        return callback()
      } else {
        setTimeout(this.whenMapReady, 100, callback)
      }
    },
    loadFeature () {
      if ((!!this.dataMartFeatureInfo && this.dataMartFeatureInfo.display_data_name) || !this.$route.query.location) {
        // feature already exists
        return
      }

      const point = {
        type: 'Feature',
        id: 'point_of_interest',
        geometry: {
          display_data_name: this.$route.query.layer,
          type: 'Point',
          coordinates: this.$route.query.location.split(',').map((x) => Number(x))
        },
        properties: {
        }
      }

      if (this.$route.query.layer === 'point_of_interest') {
        this.$store.dispatch('addPointOfInterest', point)
      }
    }
  },
  mounted () {
    this.whenMapReady(this.loadFeature)
  }
}
</script>

<style>

</style><|MERGE_RESOLUTION|>--- conflicted
+++ resolved
@@ -116,12 +116,8 @@
       water_rights_licences: FeatureLicence,
       groundwater_wells: FeatureWell,
       ecocat_water_related_reports: FeatureEcocat,
-<<<<<<< HEAD
-      point_of_interest: UserDefinedPoint,
-=======
       user_defined_point: UserDefinedPoint,
       user_defined_line: UserDefinedLine,
->>>>>>> 49410621
       freshwater_atlas_stream_networks: FeatureStreamBuffers,
       fn_community_locations: FeatureCommunityLocation
     }
