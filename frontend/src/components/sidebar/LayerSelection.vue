--- conflicted
+++ resolved
@@ -17,12 +17,8 @@
     </v-row>
     <v-treeview
       selectable
-<<<<<<< HEAD
       selected-color="grey darken-2"
-      :value="selectedMapLayerNames"
-=======
       :value="activeMapLayers.map(layer => layer.display_data_name)"
->>>>>>> d22af6cb
       @input="handleSelectLayer"
       v-if="layers && categories"
       hoverable
@@ -85,7 +81,6 @@
       'dataMartFeatures',
       'dataMartFeatureInfo',
       'allMapLayers',
-      'selectedMapLayerNames',
       'mapLayerName',
       'getMapLayer',
       'getCategories',
