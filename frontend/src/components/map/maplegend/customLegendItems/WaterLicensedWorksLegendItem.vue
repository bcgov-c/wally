<template>
  <LegendGroup
    :legendItems="legendItems()"
    :groupName="'Water Licensed Works - Lines'"
  />
</template>

<script>
import LegendGroup from '../LegendGroup'

export default {
  name: 'WaterLicensedWorksLegendItem',
  components: { LegendGroup },
  props: {
    item: {}
  },
  data () {
    return {
      images: [
        'Conduit - Water',
        'Ditch',
        'Flume',
        'Pipeline - Water',
        'Channel-Release',
        'Spillway',
        'Tailrace',
        'Line (Transmission) - Electrical'
      ]
    }
  },
  methods: {
    legendItems () {
      // This is a unique layer because it uses both
      // the line type and images
      // the type is set to line, but if an image exists
      // then that will be rendered by the LegendItem component
      const childItems = []
      global.config.debug && console.log(['wally'], this.item)
      for (let i = 2; i < this.item.color.length - 1; i += 2) {
        global.config.debug &&
          console.log('[wally]', this.item.color[i].constructor)
        if (this.item.color[i].constructor === Array) {
<<<<<<< HEAD
          const text = this.labelLookup(this.item.color[i].join(', '))
          const image = this.lineImage(text)
          global.config.debug && console.log(['wally'], text)
          global.config.debug && console.log(['wally'], image)
          const color = this.item.color[i + 1]
=======
          var text = this.labelLookup(this.item.color[i].join(', '))
          var image = this.lineImage(text)
          var color = this.item.color[i + 1]
>>>>>>> 5e28ae79
          childItems.push({
            text,
            type: 'line',
            color,
            outlineColor: this.item.outlineColor,
            image
          })
        }
      }
      // add svg images to legend
      this.images.forEach((img) => {
        childItems.push({
          text: img,
          image: this.lineImage(img)
        })
      })
      return childItems
    },
    labelLookup (code) {
      switch (code) {
        case 'DB25150000':
          return 'Accessway'
        case 'DB00100000':
          return 'Access Road'
        case 'EA06100200':
          return 'Conduit - Water'
        case 'GA08450000':
          return 'Dam'
        case 'GE09400000':
          return 'Dike/Levee/Berm'
        case 'GA08800000':
          return 'Ditch'
        case 'GB09150000':
          return 'Dugout'
        case 'GA11500000':
          return 'Flume'
        case 'GA21050000':
          return 'Penstock'
        case 'EA21400610':
          return 'Pipeline - Water'
        case 'GB22100000':
          return 'Pond'
        case 'GA05200200':
          return 'Channel-Rearing'
        case 'GB22100210':
          return 'Pond-Rearing'
        case 'GA05200210':
          return 'Channel-Release'
        case 'GB24300000':
          return 'Reservoir'
        case 'GB24300120':
          return 'Reservoir - Balancing'
        case 'DA25050180':
          return 'Road (Paved Divided)'
        case 'DA25100190':
          return 'Road (Paved Undivided)'
        case 'PI11500000':
          return 'Spawning Channel'
        case 'GA28550000':
          return 'Spillway'
        case 'EA16400110':
          return 'Line (Transmission) - Electrical'
        case 'GA30350000':
          return 'Tailrace'
        case 'DB25150000, DB00100000, DA25100190, DA25050180, GB24300120':
          return 'Accessway, Access Road, Road (Paved Undivided), Road (Paved Divided), Reservoir - Balancing'
        case 'GA21050000, GB22100000, GA05200200, GB22100210':
          return 'Penstock, Pond, Channel-Rearing, Pond-Rearing'
        default:
          return code
      }
    },
    lineImage (name) {
      switch (name) {
        case 'Conduit - Water':
          return 'conduit'
        case 'Ditch':
          return 'ditch'
        case 'Flume':
          return 'flume'
        case 'Pipeline - Water':
          return 'pipeline'
        case 'Channel-Release':
          return 'releasechannel'
        case 'Spillway':
          return 'spillway'
        case 'Tailrace':
          return 'tailrace'
        case 'Line (Transmission) - Electrical':
          return 'transmission'
        default:
          return null
      }
    }
  }
}
</script>

<style>
</style><|MERGE_RESOLUTION|>--- conflicted
+++ resolved
@@ -40,17 +40,9 @@
         global.config.debug &&
           console.log('[wally]', this.item.color[i].constructor)
         if (this.item.color[i].constructor === Array) {
-<<<<<<< HEAD
           const text = this.labelLookup(this.item.color[i].join(', '))
           const image = this.lineImage(text)
-          global.config.debug && console.log(['wally'], text)
-          global.config.debug && console.log(['wally'], image)
           const color = this.item.color[i + 1]
-=======
-          var text = this.labelLookup(this.item.color[i].join(', '))
-          var image = this.lineImage(text)
-          var color = this.item.color[i + 1]
->>>>>>> 5e28ae79
           childItems.push({
             text,
             type: 'line',
