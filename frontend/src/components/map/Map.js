import MapLegend from './MapLegend.vue'
import EventBus from '../../services/EventBus.js'
import { mapGetters, mapActions } from 'vuex'
import * as _ from 'lodash'
import { wmsBaseURL } from '../../utils/wmsUtils'
import mapboxgl from 'mapbox-gl'
import MapboxDraw from '@mapbox/mapbox-gl-draw'
import MapboxGeocoder from '@mapbox/mapbox-gl-geocoder'
import DrawRectangle from 'mapbox-gl-draw-rectangle-mode'

import bbox from '@turf/bbox'

import qs from 'querystring'
import ApiService from '../../services/ApiService'

export default {
  name: 'Map',
  components: { MapLegend },
  mounted () {
    this.initMap()
    EventBus.$on('layer:added', this.handleAddWMSLayer)
    EventBus.$on('layer:removed', this.handleRemoveWMSLayer)
    EventBus.$on('dataMart:added', this.handleAddApiLayer)
    EventBus.$on('dataMart:removed', this.handleRemoveApiLayer)
    EventBus.$on('feature:added', this.handleAddFeature)
    EventBus.$on('layers:loaded', this.loadLayers)

    // this.$store.dispatch(FETCH_DATA_LAYERS)
  },
  beforeDestroy () {
    EventBus.$off('layer:added', this.handleAddWMSLayer)
    EventBus.$off('layer:removed', this.handleRemoveWMSLayer)
    EventBus.$off('dataMart:added', this.handleAddApiLayer)
    EventBus.$off('dataMart:removed', this.handleRemoveApiLayer)
    EventBus.$off('feature:added', this.handleAddFeature)
    EventBus.$off('layers:loaded', this.loadLayers)
  },
  data () {
    return {
      map: null,
      // legendControlContent: null,
      // activeLayerGroup: L.layerGroup(),
      // markerLayerGroup: L.layerGroup(),
      activeLayers: {},
      draw: null // mapbox draw object (controls drawn polygons e.g. for area select)
    }
  },
  computed: {
    ...mapGetters([
      'allMapLayers',
      'activeMapLayers',
      'allDataMarts',
      'activeDataMarts'
    ])
  },
  methods: {
    async initMap () {
      // temporary public token with limited scope (reading layers) just for testing.

      const mapConfig = await ApiService.get('api/v1/map-config')
      mapboxgl.accessToken = mapConfig.data.mapbox_token

      this.map = new mapboxgl.Map({
        container: 'map', // container id
        style: 'mapbox://styles/iit-water/ck0pm9gqz6qiw1cnxrf9s8yu2', // stylesheet location
        center: [-124, 54.5], // starting position
        zoom: 4.7 // starting zoom
      })

      const modes = MapboxDraw.modes
      modes.draw_polygon = DrawRectangle

      this.draw = new MapboxDraw({
        modes: modes,
        displayControlsDefault: false,
        controls: {
          polygon: true,
          trash: true
        }
      })

      const geocoder = new MapboxGeocoder({
        accessToken: mapboxgl.accessToken,
        mapboxgl: this.map,
        origin: ApiService.baseURL,
        container: 'geocoder-container'
      })

      // Add zoom and rotation controls to the map.
      this.map.addControl(geocoder, 'top-left')
      this.map.addControl(new mapboxgl.NavigationControl(), 'top-left')
      this.map.addControl(this.draw, 'top-left')
      this.map.addControl(new mapboxgl.GeolocateControl({
        positionOptions: {
          enableHighAccuracy: true
        },
        showUserLocation: false
      }), 'top-left')
      this.map.on('style.load', () => {
        this.getMapLayers()
      })

      this.listenForAreaSelect()

      // special handling for parcels because we may not want to have
      // users turn this layer on/off (it should always be on)
      this.map.on('click', 'parcels', this.setSingleFeature)
      this.map.on('mouseenter', 'parcels', this.setCursorPointer)
      this.map.on('mouseleave', 'parcels', this.resetCursor)
    },
    loadLayers () {
      const layers = this.allMapLayers

      // load each layer, but default to no visibility.
      // the user can toggle layers on and off with the layer controls.
      for (let i = 0; i < layers.length; i++) {
        const layer = layers[i]

        // All layers are now vector based sourced from mapbox
        // so we don't need to check for layer type anymore
          const vector = layer['display_data_name']
          this.map.on('click', vector, this.setSingleFeature)
          this.map.on('mouseenter', vector, this.setCursorPointer)
          this.map.on('mouseleave', vector, this.resetCursor)
<<<<<<< HEAD
=======
        } else if (layer['wms_name']) {
          // console.log('adding wms layer ', layers[i].display_data_name)
          this.addWMSLayer(layer)
        } else if (layer['geojson']) {
          this.addGeoJSONLayer(layer)
        }
>>>>>>> 347c1ecb
      }
    },
    async searchWallyAPI () {
      const results = await ApiService.getApi('/geocode?q=a')
      console.log(results.data)
      return results.data
    },
    handleAddFeature (f) {
      let p = L.latLng(f.lat, f.lng)
      if (p) {
        L.popup()
          .setLatLng(p)
          .setContent('Lat: ' + _.round(p.lat, 5) + ' Lng: ' + _.round(p.lng, 5))
          .openOn(this.map)
      }
    },
    handleAddWMSLayer (displayDataName) {
      this.map.setLayoutProperty(displayDataName, 'visibility', 'visible')
    },
    handleRemoveWMSLayer (displayDataName) {
      this.map.setLayoutProperty(displayDataName, 'visibility', 'none')
    },
    handleAddApiLayer (datamart) {
      const layer = this.activeDataMarts.find((x) => {
        return x.display_data_name === datamart.displayDataName
      })
      this.addGeoJSONLayer(layer)
    },
    handleRemoveApiLayer (displayDataName) {
      this.removeLayer(displayDataName)
    },
    addGeoJSONLayer (layer) {
      if (!layer || !layer.data) {
        console.error('invalid format for data source/data mart')
        return
      }

      // layer.data should have a "features" or "geojson" property, which
      // must be a list of geojson Features.  For example, layer.data could be
      // a FeatureCollection format object. The 'features' list will be added to the map.
      let features
      if (layer.data.features && layer.data.features.length) {
        features = layer.data.features
      } else if (layer.data.geojson && layer.data.geojson.length) {
        features = layer.data.geojson
      }
      if (!features) {
        console.error('could not find a features list or object to add to map')
        return
      }

      // this.activeLayers[layer.display_data_name] = L.geoJSON(features, {
      //   onEachFeature: function (feature, layer) {
      //     layer.bindPopup('<h3>' + feature.properties.name + '</h3><p>' + feature.properties.description + '</p>')
      //   }
      // })
      this.activeLayers[layer.display_data_name].addTo(this.map)
    },
    addWMSLayer (layer) {
      const layerID = layer.display_data_name || layer.wms_name || layer.display_name
      if (!layerID) {
        return
      }

      const wmsOpts = {
        service: 'WMS',
        request: 'GetMap',
        format: 'image/png',
        layers: 'pub:' + layer.wms_name,
        styles: layer.wms_style,
        transparent: true,
        name: layer.name,
        height: 256,
        width: 256,
        overlay: true,
        srs: 'EPSG:3857'
      }

      const query = qs.stringify(wmsOpts)
      const url = wmsBaseURL + layer.wms_name + '/ows?' + query + '&BBOX={bbox-epsg-3857}'

      const newLayer = {
        'id': layerID,
        'type': 'raster',
        'layout': {
          'visibility': 'none'
        },
        'source': {
          'type': 'raster',
          'tiles': [
            url
          ],
          'tileSize': 256
        }
      }

      this.map.addLayer(newLayer, 'groundwater_wells')
    },
    removeLayer (layer) {
      const displayDataName = layer.display_data_name || layer
      if (!displayDataName || !this.activeLayers[displayDataName]) {
        return
      }
      this.map.removeLayer(layer.id)
      // delete this.legendGraphics[layer.id]
      delete this.activeLayers[layer.id]
    },
    addWMSLegendGraphic (layername, style) {
      const wmsOpts = {
        service: 'WMS',
        request: 'GetLegendGraphic',
        format: 'image/png',
        layer: 'pub:' + layername,
        style: style,
        transparent: true,
        name: layername,
        height: 20,
        width: 20,
        overlay: true,
        srs: 'EPSG:3857'
      }

      const query = qs.stringify(wmsOpts)
      const url = wmsBaseURL + layer.wms_name + '/ows?' + query
      this.legendGraphics[layerID] = url

    },
    replaceOldFeatures (newFeature) {
      // replace all previously drawn features with the new one.
      // this has the effect of only allowing one selection box to be drawn at a time.
      const old = this.draw.getAll().features.filter((f) => f.id !== newFeature)
      this.draw.delete(old.map((feature) => feature.id))
    },
    handleSelect (feature) {
      const newFeature = feature.features[0].id
      this.replaceOldFeatures(newFeature)

      // for drawn rectangular regions, the polygon describing the rectangle is the first
      // element in the array of drawn features.
      // note: this is what might break if extending the selection tools to draw more objects.
      const bounds = bbox(feature.features[0])
      this.getMapObjects(bounds)
      this.$store.commit('setSelectionBoundingBox', bounds)
    },
    listenForAreaSelect () {
      this.map.on('draw.create', this.handleSelect)
      this.map.on('draw.update', this.handleSelect)
    },
    getMapObjects (bounds) {
      // TODO: Separate activeMaplayers by activeWMSLayers and activeDataMartLayers
      const canvas = this.map.getCanvas()
      const size = { x: canvas.width, y: canvas.height }

      this.$store.commit('clearDataMartFeatures')
      this.$store.dispatch('getDataMartFeatures', { bounds: bounds, size: size, layers: this.activeMapLayers })
    },
    setSingleFeature (e) {
      const layerId = e.features[0].layer.id
      const coordinates = e.features[0].geometry.coordinates.slice()
      const properties = e.features[0].properties

      this.$store.commit('setDataMartFeatureInfo',
        {
          display_data_name: layerId,
          coordinates: coordinates,
          properties: properties
        })
    },
    setCursorPointer () {
      this.map.getCanvas().style.cursor = 'pointer'
    },
    resetCursor () {
      this.map.getCanvas().style.cursor = ''
    },
    ...mapActions(['getMapLayers'])
    // listenForReset () {
    //     this.$parent.$on('resetLayers', (data) => {
    //         if (this.map) {
    //             this.map.eachLayer((layer) => {
    //                 if (layer.wmsParams && layer.wmsParams.overlay) {
    //                     this.map.removeLayer(layer)
    //                 }
    //             })
    //             this.map.setView([54.5, -126.5], 5)
    //         }
    //     })
    // },
  }
}<|MERGE_RESOLUTION|>--- conflicted
+++ resolved
@@ -122,15 +122,6 @@
           this.map.on('click', vector, this.setSingleFeature)
           this.map.on('mouseenter', vector, this.setCursorPointer)
           this.map.on('mouseleave', vector, this.resetCursor)
-<<<<<<< HEAD
-=======
-        } else if (layer['wms_name']) {
-          // console.log('adding wms layer ', layers[i].display_data_name)
-          this.addWMSLayer(layer)
-        } else if (layer['geojson']) {
-          this.addGeoJSONLayer(layer)
-        }
->>>>>>> 347c1ecb
       }
     },
     async searchWallyAPI () {
