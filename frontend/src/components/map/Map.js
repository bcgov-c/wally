--- conflicted
+++ resolved
@@ -35,7 +35,6 @@
   components: { MapLegend },
   mounted () {
     this.initMap()
-<<<<<<< HEAD
     // EventBus.$on('layer:added', this.handleAddLayer)
     // EventBus.$on('layer:removed', this.handleRemoveLayer)
     // EventBus.$on('baseLayer:added', this.handleAddBaseLayer)
@@ -48,25 +47,10 @@
     // EventBus.$on('shapes:reset', this.removeShapes)
     // EventBus.$on('draw:redraw', (opts) => this.handleSelect(this.draw.getAll(), opts))
     // EventBus.$on('highlight:clear', this.clearHighlightLayer)
-=======
-    EventBus.$on('layer:added', this.handleAddLayer)
-    EventBus.$on('layer:removed', this.handleRemoveLayer)
-    EventBus.$on('baseLayer:added', this.handleAddBaseLayer)
-    EventBus.$on('baseLayer:removed', this.handleRemoveBaseLayer)
-    EventBus.$on('dataMart:added', this.handleAddApiLayer)
-    EventBus.$on('dataMart:removed', this.handleRemoveApiLayer)
-    EventBus.$on('layers:loaded', this.loadLayers)
-    EventBus.$on('draw:reset', this.replaceOldFeatures)
-    EventBus.$on('shapes:add', this.addShape)
-    EventBus.$on('shapes:reset', this.removeShapes)
-    EventBus.$on('draw:redraw', (opts) => this.handleSelect(this.draw.getAll(), opts))
-    EventBus.$on('highlight:clear', this.clearHighlightLayer)
->>>>>>> 6c2fe088
 
     // this.$store.dispatch(FETCH_DATA_LAYERS)
   },
   beforeDestroy () {
-<<<<<<< HEAD
     // EventBus.$off('layer:added', this.handleAddLayer)
     // EventBus.$off('layer:removed', this.handleRemoveLayer)
     // EventBus.$off('baseLayer:added', this.handleAddBaseLayer)
@@ -79,20 +63,6 @@
     // EventBus.$off('shapes:reset', this.removeShapes)
     // EventBus.$off('draw:redraw', () => this.handleSelect(this.draw.getAll()))
     // EventBus.$off('highlight:clear', this.clearHighlightLayer)
-=======
-    EventBus.$off('layer:added', this.handleAddLayer)
-    EventBus.$off('layer:removed', this.handleRemoveLayer)
-    EventBus.$off('baseLayer:added', this.handleAddBaseLayer)
-    EventBus.$off('baseLayer:removed', this.handleRemoveBaseLayer)
-    EventBus.$off('dataMart:added', this.handleAddApiLayer)
-    EventBus.$off('dataMart:removed', this.handleRemoveApiLayer)
-    EventBus.$off('layers:loaded', this.loadLayers)
-    EventBus.$off('draw:reset', this.replaceOldFeatures)
-    EventBus.$off('shapes:add', this.addShape)
-    EventBus.$off('shapes:reset', this.removeShapes)
-    EventBus.$off('draw:redraw', () => this.handleSelect(this.draw.getAll()))
-    EventBus.$off('highlight:clear', this.clearHighlightLayer)
->>>>>>> 6c2fe088
   },
   data () {
     return {
@@ -235,7 +205,6 @@
       // Show layer selection sidebar
       this.$store.commit('toggleInfoPanelVisibility')
     },
-<<<<<<< HEAD
     // addShape (shape) {
     //   // adds a mapbox-gl-draw shape to the map
     //   this.map.getSource('customShapeData').setData(shape)
@@ -254,27 +223,6 @@
     //     // EventBus.$emit('highlight:clear')
     //   }
     // },
-=======
-    addShape (shape) {
-      // adds a mapbox-gl-draw shape to the map
-      this.map.getSource('customShapeData').setData(shape)
-    },
-    removeShapes () {
-      this.map.getSource('customShapeData').setData(polygon)
-    },
-    clearSelections () {
-      this.replaceOldFeatures()
-      this.$store.commit('clearDataMartFeatures')
-      this.$store.commit('clearDisplayTemplates')
-      this.$store.dispatch('removeElementsByClass', 'annotationMarker')
-      EventBus.$emit('shapes:reset')
-
-      if (this.dataMartFeatureInfo && this.dataMartFeatureInfo.display_data_name === 'point_of_interest') {
-        this.$store.commit('resetDataMartFeatureInfo')
-        EventBus.$emit('highlight:clear')
-      }
-    },
->>>>>>> 6c2fe088
     handleModeChange (e) {
       if (e.mode === 'draw_polygon' || e.mode === 'draw_point' || e.mode === 'draw_line_string') {
         this.isDrawingToolActive = true
@@ -344,7 +292,6 @@
           })
       }
     },
-<<<<<<< HEAD
     // loadLayers () {
     //   const layers = this.allMapLayers
     //
@@ -361,29 +308,10 @@
     //     this.map.on('mouseleave', vector, this.resetCursor)
     //   }
     // },
-    updateBySearchResult (data) {
-=======
-    loadLayers () {
-      const layers = this.allMapLayers
-
-      // load each layer, but default to no visibility.
-      // the user can toggle layers on and off with the layer controls.
-      for (let i = 0; i < layers.length; i++) {
-        const layer = layers[i]
-
-        // All layers are now vector based sourced from mapbox
-        // so we don't need to check for layer type anymore
-        const vector = layer['display_data_name']
-        // this.map.on('click', vector, this.setSingleFeature)
-        this.map.on('mouseenter', vector, this.setCursorPointer)
-        this.map.on('mouseleave', vector, this.resetCursor)
-      }
-    },
     async updateBySearchResult (data) {
       this.draw.changeMode('simple_select')
       await this.$router.push({ name: 'single-feature' })
       console.log('route changed')
->>>>>>> 6c2fe088
       let lat = data.result.center[1]
       let lng = -Math.abs(data.result.center[0])
       const options = { steps: 10, units: 'kilometers', properties: {} }
@@ -419,7 +347,6 @@
     /*
       Highlights a single Feature dataset
      */
-<<<<<<< HEAD
     // updateHighlightLayerData (data) {
     //   // For stream networks layer we add custom highlighting and reset poly/point highlight layering
     //   if (data.display_data_name === 'freshwater_atlas_stream_networks') {
@@ -448,36 +375,6 @@
     //   let layer = this.map.queryRenderedFeatures({ layers: ['freshwater_atlas_stream_networks'] })
     //   this.$store.dispatch('calculateStreamHighlights', { stream: data, streams: layer })
     // },
-=======
-    updateHighlightLayerData (data) {
-      // For stream networks layer we add custom highlighting and reset poly/point highlight layering
-      if (data.display_data_name === 'freshwater_atlas_stream_networks') {
-        this.map.getSource('highlightPointData').setData(point)
-        this.map.getSource('highlightLayerData').setData(polygon)
-        console.log('messing with stream highlights')
-        // For local rendered streams only calculation
-        this.$store.commit('resetStreamData')
-        this.updateStreamLayer(data)
-
-        // Backend query for all connected streams
-        // this.$store.dispatch('fetchConnectedStreams', { stream: data })
-      } else if (data.geometry.type === 'Point') { // Normal poly/point highlighting
-        this.map.getSource('highlightPointData').setData(data)
-        this.map.getSource('highlightLayerData').setData(polygon)
-        this.$store.commit('resetStreamData')
-        this.$store.commit('resetStreamBufferData')
-      } else {
-        this.map.getSource('highlightPointData').setData(point)
-        this.map.getSource('highlightLayerData').setData(data)
-        this.$store.commit('resetStreamData')
-        this.$store.commit('resetStreamBufferData')
-      }
-    },
-    updateStreamLayer (data) {
-      let layer = this.map.queryRenderedFeatures({ layers: ['freshwater_atlas_stream_networks'] })
-      this.$store.dispatch('calculateStreamHighlights', { stream: data, streams: layer })
-    },
->>>>>>> 6c2fe088
     onMapMoveUpdateStreamLayer () {
       if (this.getSelectedStreamData.features) {
         var data = Object.assign({}, this.getSelectedStreamData.features[0])
@@ -490,7 +387,6 @@
         this.updateStreamLayer(data)
       }
     },
-<<<<<<< HEAD
     // clearHighlightLayer () {
     //   this.map.getSource('highlightPointData').setData(point)
     //   this.map.getSource('highlightLayerData').setData(polygon)
@@ -547,64 +443,6 @@
     //   // })
     //   this.activeLayers[layer.display_data_name].addTo(this.map)
     // },
-=======
-    clearHighlightLayer () {
-      this.map.getSource('highlightPointData').setData(point)
-      this.map.getSource('highlightLayerData').setData(polygon)
-      this.$store.commit('resetStreamData')
-      this.$store.commit('resetStreamBufferData')
-      this.$store.dispatch('removeElementsByClass', 'annotationMarker')
-    },
-    handleAddLayer (displayDataName) {
-      this.map.setLayoutProperty(displayDataName, 'visibility', 'visible')
-    },
-    handleRemoveLayer (displayDataName) {
-      this.clearHighlightLayer()
-      this.map.setLayoutProperty(displayDataName, 'visibility', 'none')
-    },
-    handleAddBaseLayer (layerId) {
-      this.map.setLayoutProperty(layerId, 'visibility', 'visible')
-    },
-    handleRemoveBaseLayer (layerId) {
-      this.map.setLayoutProperty(layerId, 'visibility', 'none')
-    },
-    handleAddApiLayer (datamart) {
-      const layer = this.activeDataMarts.find((x) => {
-        return x.display_data_name === datamart.displayDataName
-      })
-      this.addGeoJSONLayer(layer)
-    },
-    handleRemoveApiLayer (displayDataName) {
-      this.removeLayer(displayDataName)
-    },
-    addGeoJSONLayer (layer) {
-      if (!layer || !layer.data) {
-        console.error('invalid format for data source/data mart')
-        return
-      }
-
-      // layer.data should have a "features" or "geojson" property, which
-      // must be a list of geojson Features.  For example, layer.data could be
-      // a FeatureCollection format object. The 'features' list will be added to the map.
-      let features
-      if (layer.data.features && layer.data.features.length) {
-        features = layer.data.features
-      } else if (layer.data.geojson && layer.data.geojson.length) {
-        features = layer.data.geojson
-      }
-      if (!features) {
-        console.error('could not find a features list or object to add to map')
-        return
-      }
-
-      // this.activeLayers[layer.display_data_name] = L.geoJSON(features, {
-      //   onEachFeature: function (feature, layer) {
-      //     layer.bindPopup('<h3>' + feature.properties.name + '</h3><p>' + feature.properties.description + '</p>')
-      //   }
-      // })
-      this.activeLayers[layer.display_data_name].addTo(this.map)
-    },
->>>>>>> 6c2fe088
     addWMSLayer (layer) {
       const layerID = layer.display_data_name || layer.wms_name || layer.display_name
       if (!layerID) {
@@ -645,7 +483,6 @@
 
       this.map.addLayer(newLayer, 'groundwater_wells')
     },
-<<<<<<< HEAD
     // removeLayer (layer) {
     //   const displayDataName = layer.display_data_name || layer
     //   if (!displayDataName || !this.activeLayers[displayDataName]) {
@@ -658,26 +495,6 @@
     listenForAreaSelect () {
       this.map.on('draw.create', this.addActiveSelection)
       this.map.on('draw.update', this.addActiveSelection)
-=======
-    removeLayer (layer) {
-      const displayDataName = layer.display_data_name || layer
-      if (!displayDataName || !this.activeLayers[displayDataName]) {
-        return
-      }
-      this.map.removeLayer(layer.id)
-      // delete this.legendGraphics[layer.id]
-      delete this.activeLayers[layer.id]
-    },
-    replaceOldFeatures (newFeature = null) {
-      // replace all previously drawn features with the new one.
-      // this has the effect of only allowing one selection box to be drawn at a time.
-      const old = this.draw.getAll().features.filter((f) => f.id !== newFeature)
-      this.draw.delete(old.map((feature) => feature.id))
-    },
-    listenForAreaSelect () {
-      this.map.on('draw.create', this.handleSelect)
-      this.map.on('draw.update', this.handleSelect)
->>>>>>> 6c2fe088
     },
     setSingleFeature (e) {
       if (!this.isDrawingToolActive) {
@@ -708,7 +525,6 @@
       lat = lat > 0 ? lat : -lat
       return [lon, lat]
     },
-<<<<<<< HEAD
     // setCursorPointer () {
     //   this.map.getCanvas().style.cursor = 'pointer'
     // },
@@ -736,16 +552,6 @@
       'updateHighlightLayerData',
       'updateHighlightsLayerData'
     ])
-=======
-    setCursorPointer () {
-      this.map.getCanvas().style.cursor = 'pointer'
-    },
-    resetCursor () {
-      this.map.getCanvas().style.cursor = ''
-    },
-    ...mapMutations(['setMap', 'setDraw', 'setGeocoder', 'replaceOldFeatures']),
-    ...mapActions(['getMapLayers', 'getMapObjects', 'handleSelect', 'handleAddPointSelection'])
->>>>>>> 6c2fe088
   },
   watch: {
     highlightFeatureData (value) {
