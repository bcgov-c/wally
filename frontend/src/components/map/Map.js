import MapLegend from './MapLegend.vue'
import EventBus from '../../services/EventBus.js'
import { mapGetters, mapActions } from 'vuex'
import * as _ from 'lodash'
import { wmsBaseURL } from '../../utils/wmsUtils'
import mapboxgl from 'mapbox-gl'
import MapboxDraw from '@mapbox/mapbox-gl-draw'
import MapboxGeocoder from '@mapbox/mapbox-gl-geocoder'
import DrawRectangle from 'mapbox-gl-draw-rectangle-mode'

import bbox from '@turf/bbox'

import qs from 'querystring'
import ApiService from '../../services/ApiService'

export default {
  name: 'Map',
  components: { MapLegend },
  mounted () {
    this.initMap()
    EventBus.$on('layer:added', this.handleAddWMSLayer)
    EventBus.$on('layer:removed', this.handleRemoveWMSLayer)
    EventBus.$on('dataMart:added', this.handleAddApiLayer)
    EventBus.$on('dataMart:removed', this.handleRemoveApiLayer)
    EventBus.$on('feature:added', this.handleAddFeature)
    EventBus.$on('layers:loaded', this.loadLayers)

    // this.$store.dispatch(FETCH_DATA_LAYERS)
  },
  beforeDestroy () {
    EventBus.$off('layer:added', this.handleAddWMSLayer)
    EventBus.$off('layer:removed', this.handleRemoveWMSLayer)
    EventBus.$off('dataMart:added', this.handleAddApiLayer)
    EventBus.$off('dataMart:removed', this.handleRemoveApiLayer)
    EventBus.$off('feature:added', this.handleAddFeature)
    EventBus.$off('layers:loaded', this.loadLayers)
  },
  data () {
    return {
      map: null,
      // legendControlContent: null,
      // activeLayerGroup: L.layerGroup(),
      // markerLayerGroup: L.layerGroup(),
      activeLayers: {},
      draw: null // mapbox draw object (controls drawn polygons e.g. for area select)
    }
  },
  computed: {
    ...mapGetters([
      'allMapLayers',
      'activeMapLayers',
      'allDataMarts',
      'activeDataMarts'
    ])
  },
  methods: {
<<<<<<< HEAD
    initMap () {
      // temporary read token with limited scope (reading layers) just for
      // testing.
      mapboxgl.accessToken = `pk.eyJ1IjoiaWl0LXdhdGVyIiwiYSI6ImNrMHI2NjlibTAyODkzbW93Y3R3amd4bTkifQ.rve1IbrClbRJotzQ5-m_8Q`
=======
    async initMap () {
      // temporary public token with limited scope (reading layers) just for testing.

      const mapConfig = await ApiService.get('api/v1/map-config')
      mapboxgl.accessToken = mapConfig.data.mapbox_token
>>>>>>> 8b4e58d6

      this.map = new mapboxgl.Map({
        container: 'map', // container id
        style: 'mapbox://styles/iit-water/ck0pm9gqz6qiw1cnxrf9s8yu2', // stylesheet location
        center: [-124, 54.5], // starting position
        zoom: 4.7 // starting zoom
      })

      const modes = MapboxDraw.modes
      modes.draw_polygon = DrawRectangle

      this.draw = new MapboxDraw({
        modes: modes,
        displayControlsDefault: false,
        controls: {
          polygon: true,
          trash: true
        }
      })

      const geocoder = new MapboxGeocoder({
        accessToken: mapboxgl.accessToken,
        mapboxgl: this.map,
        origin: ApiService.baseURL,
        container: 'geocoder-container'
      })

      // Add zoom and rotation controls to the map.
      this.map.addControl(geocoder, 'top-left')
      this.map.addControl(new mapboxgl.NavigationControl(), 'top-left')
      this.map.addControl(this.draw, 'top-left')
      this.map.addControl(new mapboxgl.GeolocateControl({
        positionOptions: {
          enableHighAccuracy: true
        },
        showUserLocation: false
      }), 'top-left')
      this.map.on('style.load', () => {
        this.getMapLayers()
      })

      this.listenForAreaSelect()

      // special handling for parcels because we may not want to have
      // users turn this layer on/off (it should always be on)
      this.map.on('click', 'parcels', this.setSingleFeature)
      this.map.on('mouseenter', 'parcels', this.setCursorPointer)
      this.map.on('mouseleave', 'parcels', this.resetCursor)
    },
    loadLayers () {
      const layers = this.allMapLayers

      // load each layer, but default to no visibility.
      // the user can toggle layers on and off with the layer controls.
      for (let i = 0; i < layers.length; i++) {
        const layer = layers[i]

        // layers are either vector, WMS, or geojson.
        // they are loading differently depending on the type.
        if (layer['vector_name']) {
          const vector = layer['vector_name']
          this.map.on('click', vector, this.setSingleFeature)
          this.map.on('mouseenter', vector, this.setCursorPointer)
          this.map.on('mouseleave', vector, this.resetCursor)
        } else if (layer['wms_name']) {
          // console.log('adding wms layer ', layers[i].display_data_name)
          this.addWMSLayer(layer)
        } else if (layer['geojson']) {
          this.addGeoJSONLayer(layer)
        }
      }
    },
    async searchWallyAPI () {
      const results = await ApiService.getApi('/geocode?q=a')
      console.log(results.data)
      return results.data
    },
    handleAddFeature (f) {
      let p = L.latLng(f.lat, f.lng)
      if (p) {
        L.popup()
          .setLatLng(p)
          .setContent('Lat: ' + _.round(p.lat, 5) + ' Lng: ' + _.round(p.lng, 5))
          .openOn(this.map)
      }
    },
    handleAddWMSLayer (displayDataName) {
      this.map.setLayoutProperty(displayDataName, 'visibility', 'visible')
    },
    handleRemoveWMSLayer (displayDataName) {
      this.map.setLayoutProperty(displayDataName, 'visibility', 'none')
    },
    handleAddApiLayer (datamart) {
      const layer = this.activeDataMarts.find((x) => {
        return x.display_data_name === datamart.displayDataName
      })
      this.addGeoJSONLayer(layer)
    },
    handleRemoveApiLayer (displayDataName) {
      this.removeLayer(displayDataName)
    },
    addGeoJSONLayer (layer) {
      if (!layer || !layer.data) {
        console.error('invalid format for data source/data mart')
        return
      }

      // layer.data should have a "features" or "geojson" property, which
      // must be a list of geojson Features.  For example, layer.data could be
      // a FeatureCollection format object. The 'features' list will be added to the map.
      let features
      if (layer.data.features && layer.data.features.length) {
        features = layer.data.features
      } else if (layer.data.geojson && layer.data.geojson.length) {
        features = layer.data.geojson
      }
      if (!features) {
        console.error('could not find a features list or object to add to map')
        return
      }

      // this.activeLayers[layer.display_data_name] = L.geoJSON(features, {
      //   onEachFeature: function (feature, layer) {
      //     layer.bindPopup('<h3>' + feature.properties.name + '</h3><p>' + feature.properties.description + '</p>')
      //   }
      // })
      this.activeLayers[layer.display_data_name].addTo(this.map)
    },
    addWMSLayer (layer) {
      const layerID = layer.display_data_name || layer.wms_name || layer.display_name
      if (!layerID) {
        return
      }

      const wmsOpts = {
        service: 'WMS',
        request: 'GetMap',
        format: 'image/png',
        layers: 'pub:' + layer.wms_name,
        styles: layer.wms_style,
        transparent: true,
        name: layer.name,
        height: 256,
        width: 256,
        overlay: true,
        srs: 'EPSG:3857'
      }

      const query = qs.stringify(wmsOpts)
      const url = wmsBaseURL + layer.wms_name + '/ows?' + query + '&BBOX={bbox-epsg-3857}'

      const newLayer = {
        'id': layerID,
        'type': 'raster',
        'layout': {
          'visibility': 'none'
        },
        'source': {
          'type': 'raster',
          'tiles': [
            url
          ],
          'tileSize': 256
        }
      }

      this.map.addLayer(newLayer, 'groundwater_wells')
    },
    removeLayer (layer) {
      const displayDataName = layer.display_data_name || layer
      if (!displayDataName || !this.activeLayers[displayDataName]) {
        return
      }
      this.map.removeLayer(layer.id)
      // delete this.legendGraphics[layer.id]
      delete this.activeLayers[layer.id]
    },
    addWMSLegendGraphic (layername, style) {
      const wmsOpts = {
        service: 'WMS',
        request: 'GetLegendGraphic',
        format: 'image/png',
        layer: 'pub:' + layername,
        style: style,
        transparent: true,
        name: layername,
        height: 20,
        width: 20,
        overlay: true,
        srs: 'EPSG:3857'
      }

      const query = qs.stringify(wmsOpts)
      const url = wmsBaseURL + layer.wms_name + '/ows?' + query
      this.legendGraphics[layerID] = url

    },
    replaceOldFeatures (newFeature) {
      // replace all previously drawn features with the new one.
      // this has the effect of only allowing one selection box to be drawn at a time.
      const old = this.draw.getAll().features.filter((f) => f.id !== newFeature)
      this.draw.delete(old.map((feature) => feature.id))
    },
    handleSelect (feature) {
      const newFeature = feature.features[0].id
      this.replaceOldFeatures(newFeature)

      // for drawn rectangular regions, the polygon describing the rectangle is the first
      // element in the array of drawn features.
      const bounds = bbox(feature.features[0])
      this.getMapObjects(bounds)
    },
    listenForAreaSelect () {
      this.map.on('draw.create', this.handleSelect)
      this.map.on('draw.update', this.handleSelect)
    },
    getMapObjects (bounds) {
      // TODO: Separate activeMaplayers by activeWMSLayers and activeDataMartLayers
      const canvas = this.map.getCanvas()
      const size = { x: canvas.width, y: canvas.height }

      this.$store.commit('clearDataMartFeatures')
      this.$store.dispatch('getDataMartFeatures', { bounds: bounds, size: size, layers: this.activeMapLayers })
    },
    setSingleFeature (e) {
      const id = e.features[0].id
      const coordinates = e.features[0].geometry.coordinates.slice()
      const properties = e.features[0].properties

      this.$store.commit('setDataMartFeatureInfo',
        {
          display_data_name: id,
          coordinates: coordinates,
          properties: properties
        })
    },
    setCursorPointer () {
      this.map.getCanvas().style.cursor = 'pointer'
    },
    resetCursor () {
      this.map.getCanvas().style.cursor = ''
    },
    ...mapActions(['getMapLayers'])
    // listenForReset () {
    //     this.$parent.$on('resetLayers', (data) => {
    //         if (this.map) {
    //             this.map.eachLayer((layer) => {
    //                 if (layer.wmsParams && layer.wmsParams.overlay) {
    //                     this.map.removeLayer(layer)
    //                 }
    //             })
    //             this.map.setView([54.5, -126.5], 5)
    //         }
    //     })
    // },
  }
}<|MERGE_RESOLUTION|>--- conflicted
+++ resolved
@@ -54,18 +54,11 @@
     ])
   },
   methods: {
-<<<<<<< HEAD
-    initMap () {
-      // temporary read token with limited scope (reading layers) just for
-      // testing.
-      mapboxgl.accessToken = `pk.eyJ1IjoiaWl0LXdhdGVyIiwiYSI6ImNrMHI2NjlibTAyODkzbW93Y3R3amd4bTkifQ.rve1IbrClbRJotzQ5-m_8Q`
-=======
     async initMap () {
       // temporary public token with limited scope (reading layers) just for testing.
 
       const mapConfig = await ApiService.get('api/v1/map-config')
       mapboxgl.accessToken = mapConfig.data.mapbox_token
->>>>>>> 8b4e58d6
 
       this.map = new mapboxgl.Map({
         container: 'map', // container id
