import MapLegend from './MapLegend.vue'
import EventBus from '../../services/EventBus.js'
import { mapGetters, mapActions } from 'vuex'
import * as _ from 'lodash'
import { wmsBaseURL } from '../../utils/wmsUtils'
import mapboxgl from 'mapbox-gl'
import MapboxDraw from '@mapbox/mapbox-gl-draw'
import MapboxGeocoder from '@mapbox/mapbox-gl-geocoder'
import HighlightPoint from './MapHighlightPoint'
import MapScale from './MapScale'
import circle from '@turf/circle'
import * as metadata from '../../utils/metadataUtils'
import coordinatesGeocoder from './localGeocoder'
import bbox from '@turf/bbox'

import qs from 'querystring'
import ApiService from '../../services/ApiService'

const point = {
  'type': 'Feature',
  'geometry': {
    'type': 'Point',
    'coordinates': [[]]
  }
}
const polygon = {
  'type': 'Feature',
  'geometry': {
    'type': 'Polygon',
    'coordinates': [[]]
  }
}

export default {
  name: 'Map',
  components: { MapLegend },
  mounted () {
    this.initMap()
    EventBus.$on('layer:added', this.handleAddWMSLayer)
    EventBus.$on('layer:removed', this.handleRemoveWMSLayer)
    EventBus.$on('dataMart:added', this.handleAddApiLayer)
    EventBus.$on('dataMart:removed', this.handleRemoveApiLayer)
    EventBus.$on('feature:added', this.handleAddFeature)
    EventBus.$on('layers:loaded', this.loadLayers)
    EventBus.$on('draw:reset', this.replaceOldFeatures)
    EventBus.$on('shapes:add', this.addShape)
    EventBus.$on('shapes:reset', this.removeShapes)
    EventBus.$on('draw:redraw', (opts) => this.handleSelect(this.draw.getAll(), opts))
    EventBus.$on('highlight:clear', this.clearHighlightLayer)

    // this.$store.dispatch(FETCH_DATA_LAYERS)
  },
  beforeDestroy () {
    EventBus.$off('layer:added', this.handleAddWMSLayer)
    EventBus.$off('layer:removed', this.handleRemoveWMSLayer)
    EventBus.$off('dataMart:added', this.handleAddApiLayer)
    EventBus.$off('dataMart:removed', this.handleRemoveApiLayer)
    EventBus.$off('feature:added', this.handleAddFeature)
    EventBus.$off('layers:loaded', this.loadLayers)
    EventBus.$off('draw:reset', this.replaceOldFeatures)
    EventBus.$off('shapes:add', this.addShape)
    EventBus.$off('shapes:reset', this.removeShapes)
    EventBus.$off('draw:redraw', () => this.handleSelect(this.draw.getAll()))
    EventBus.$off('highlight:clear', this.clearHighlightLayer)
  },
  data () {
    return {
      map: null,
      // legendControlContent: null,
      // activeLayerGroup: L.layerGroup(),
      // markerLayerGroup: L.layerGroup(),
      activeLayers: {},
      draw: null, // mapbox draw object (controls drawn polygons e.g. for area select)
      isDrawingToolActive: false
    }
  },
  computed: {
    ...mapGetters([
      'allMapLayers',
      'activeMapLayers',
      'allDataMarts',
      'activeDataMarts',
      'highlightFeatureData',
      'dataMartFeatureInfo'
    ])
  },
  methods: {
    async initMap () {
      // temporary public token with limited scope (reading layers) just for testing.

      const mapConfig = await ApiService.get('api/v1/map-config')
      mapboxgl.accessToken = mapConfig.data.mapbox_token

      const zoomConfig = {
        center: process.env.VUE_APP_MAP_CENTER ? JSON.parse(process.env.VUE_APP_MAP_CENTER) : [-124, 54.5],
        zoomLevel: process.env.VUE_APP_MAP_ZOOM_LEVEL ? process.env.VUE_APP_MAP_ZOOM_LEVEL : 4.7
      }

      this.map = new mapboxgl.Map({
        container: 'map', // container id
        style: mapConfig.data.mapbox_style, // dev or prod map style
        center: zoomConfig.center, // starting position
        zoom: zoomConfig.zoomLevel // starting zoom
      })

      const modes = MapboxDraw.modes
      modes.simple_select.onTrash = this.clearSelections
      modes.draw_polygon.onTrash = this.clearSelections
      modes.draw_point.onTrash = this.clearSelections
      modes.direct_select.onTrash = this.clearSelections

      this.draw = new MapboxDraw({
        modes: modes,
        displayControlsDefault: false,
        controls: {
          polygon: true,
          point: true,
          trash: true
        }
      })

      const geocoder = new MapboxGeocoder({
        accessToken: mapboxgl.accessToken,
        mapboxgl: this.map,
        origin: ApiService.baseURL,
        marker: false,
        localGeocoder: coordinatesGeocoder,
        container: 'geocoder-container',
        minLength: 1
      })
      geocoder.on('result', this.updateBySearchResult)

      // Add zoom and rotation controls to the map.
      document.getElementById('geocoder').appendChild(geocoder.onAdd(this.map))
      this.map.addControl(new mapboxgl.NavigationControl(), 'top-left')
      this.map.addControl(this.draw, 'top-left')
      this.map.addControl(new mapboxgl.ScaleControl({ position: 'bottom-left' }))
      this.map.addControl(new mapboxgl.GeolocateControl({
        positionOptions: {
          enableHighAccuracy: true
        },
        showUserLocation: false
      }), 'top-left')
      this.map.on('style.load', () => {
        this.getMapLayers()
      })

      this.initHighlightLayers()
      this.listenForAreaSelect()

      // special handling for parcels because we may not want to have
      // users turn this layer on/off (it should always be on)
      this.map.on('click', this.setSingleFeature)
      // this.map.on('click', 'parcels', this.setSingleFeature)
      this.map.on('mouseenter', 'parcels', this.setCursorPointer)
      this.map.on('mouseleave', 'parcels', this.resetCursor)

      // Subscribe to mode change event to toggle drawing state
      this.map.on('draw.modechange', this.handleModeChange)
    },
    addShape (shape) {
      // adds a mapbox-gl-draw shape to the map
      this.map.getSource('customShapeData').setData(shape)
    },
    removeShapes () {
      this.map.getSource('customShapeData').setData(polygon)
    },
    clearSelections () {
      this.replaceOldFeatures()
      this.$store.commit('clearDataMartFeatures')
      this.$store.commit('clearDisplayTemplates')

      if (this.dataMartFeatureInfo && this.dataMartFeatureInfo.display_data_name === 'user_defined_point') {
        this.$store.commit('resetDataMartFeatureInfo')
        EventBus.$emit('highlight:clear')
      }
    },
    handleModeChange (e) {
      if (e.mode === 'draw_polygon') {
        this.isDrawingToolActive = true
        this.polygonToolHelp()
      } else if (e.mode === 'simple_select') {
        setTimeout(() => {
          this.isDrawingToolActive = false
        }, 500)
      }
    },
    initHighlightLayers () {
      this.map.on('load', () => {
        // initialize highlight layer
        this.map.addSource('customShapeData', { type: 'geojson', data: polygon })
        this.map.addLayer({
          'id': 'customShape',
          'type': 'fill',
          'source': 'customShapeData',
          'layout': {},
          'paint': {
            'fill-color': 'rgba(26, 193, 244, 0.08)',
            'fill-outline-color': 'rgb(8, 159, 205)'
          }
        })
        this.map.addSource('highlightLayerData', { type: 'geojson', data: polygon })
        this.map.addLayer({
          'id': 'highlightLayer',
          'type': 'fill',
          'source': 'highlightLayerData',
          'layout': {},
          'paint': {
            'fill-color': 'rgba(154, 63, 202, 0.25)'
          }
        })
        this.map.addImage('highlight-point', HighlightPoint(this.map, 90), { pixelRatio: 2 })
        this.map.addSource('highlightPointData', { type: 'geojson', data: point })
        this.map.addLayer({
          'id': 'highlightPoint',
          'type': 'symbol',
          'source': 'highlightPointData',
          'layout': {
            'icon-image': 'highlight-point'
          }
        })
      })
    },
    polygonToolHelp () {
      const disableKey = 'disablePolygonToolHelp'
      if (JSON.parse(localStorage.getItem(disableKey)) !== true) {
        EventBus.$emit(
          'help',
          {
            text: 'Draw a polygon by single clicking a series of points. Finish drawing by clicking again on any of the points, or cancel by pressing Escape. The polygon can be cleared by pressing Delete or clicking the trash button.',
            disableKey: disableKey
          })
      }
    },
    loadLayers () {
      const layers = this.allMapLayers

      // load each layer, but default to no visibility.
      // the user can toggle layers on and off with the layer controls.
      for (let i = 0; i < layers.length; i++) {
        const layer = layers[i]

        // All layers are now vector based sourced from mapbox
        // so we don't need to check for layer type anymore
        const vector = layer['display_data_name']
        // this.map.on('click', vector, this.setSingleFeature)
        this.map.on('mouseenter', vector, this.setCursorPointer)
        this.map.on('mouseleave', vector, this.resetCursor)
      }
    },
    updateBySearchResult (data) {
      let lat = data.result.center[1]
      let lng = -Math.abs(data.result.center[0])
      const options = { steps: 10, units: 'kilometers', properties: {} }
      const bounds = circle([lng, lat], 0.01, options) // 10m radius (in km)
      const canvas = this.map.getCanvas()
      const size = { x: canvas.width, y: canvas.height }
      let payload = {
        layers: [{display_data_name: data.result.layer}],
        bounds: bounds,
        size: size,
        primary_key_match: data.result.primary_id
      }
      // Our search db view trims the pks on gwells queries
      // so here we add the 00s back for feature requests
      if (data.result.layer === 'groundwater_wells') {
        payload.primary_key_match = payload.primary_key_match.padStart(12, '0')
      }

<<<<<<< HEAD
=======
      this.$store.commit('clearDataMartFeatures')
      this.$store.commit('addMapLayer', data.result.layer)
      this.$store.dispatch('getDataMartFeatures', payload)
>>>>>>> 404435f2
      this.clearHighlightLayer()
      this.updateHighlightLayerData(data.result)

      if (data.result.place_type === 'coordinate') {
        return
      }

      this.$store.commit('addMapLayer', data.result.layer)
      this.$store.dispatch('getDataMartFeatureInfo', payload)
    },
    updateHighlightLayerData (data) {
      if (data.geometry.type === 'Point') {
        this.map.getSource('highlightPointData').setData(data)
        this.map.getSource('highlightLayerData').setData(polygon)
      } else {
        this.map.getSource('highlightPointData').setData(point)
        this.map.getSource('highlightLayerData').setData(data)
      }
    },
    clearHighlightLayer () {
      this.map.getSource('highlightPointData').setData(point)
      this.map.getSource('highlightLayerData').setData(polygon)
    },
    handleAddWMSLayer (displayDataName) {
      this.map.setLayoutProperty(displayDataName, 'visibility', 'visible')
    },
    handleRemoveWMSLayer (displayDataName) {
      this.clearHighlightLayer()
      this.map.setLayoutProperty(displayDataName, 'visibility', 'none')
    },
    handleAddApiLayer (datamart) {
      const layer = this.activeDataMarts.find((x) => {
        return x.display_data_name === datamart.displayDataName
      })
      this.addGeoJSONLayer(layer)
    },
    handleRemoveApiLayer (displayDataName) {
      this.removeLayer(displayDataName)
    },
    addGeoJSONLayer (layer) {
      if (!layer || !layer.data) {
        console.error('invalid format for data source/data mart')
        return
      }

      // layer.data should have a "features" or "geojson" property, which
      // must be a list of geojson Features.  For example, layer.data could be
      // a FeatureCollection format object. The 'features' list will be added to the map.
      let features
      if (layer.data.features && layer.data.features.length) {
        features = layer.data.features
      } else if (layer.data.geojson && layer.data.geojson.length) {
        features = layer.data.geojson
      }
      if (!features) {
        console.error('could not find a features list or object to add to map')
        return
      }

      // this.activeLayers[layer.display_data_name] = L.geoJSON(features, {
      //   onEachFeature: function (feature, layer) {
      //     layer.bindPopup('<h3>' + feature.properties.name + '</h3><p>' + feature.properties.description + '</p>')
      //   }
      // })
      this.activeLayers[layer.display_data_name].addTo(this.map)
    },
    addWMSLayer (layer) {
      const layerID = layer.display_data_name || layer.wms_name || layer.display_name
      if (!layerID) {
        return
      }

      const wmsOpts = {
        service: 'WMS',
        request: 'GetMap',
        format: 'image/png',
        layers: 'pub:' + layer.wms_name,
        styles: layer.wms_style,
        transparent: true,
        name: layer.name,
        height: 256,
        width: 256,
        overlay: true,
        srs: 'EPSG:3857'
      }

      const query = qs.stringify(wmsOpts)
      const url = wmsBaseURL + layer.wms_name + '/ows?' + query + '&BBOX={bbox-epsg-3857}'

      const newLayer = {
        'id': layerID,
        'type': 'raster',
        'layout': {
          'visibility': 'none'
        },
        'source': {
          'type': 'raster',
          'tiles': [
            url
          ],
          'tileSize': 256
        }
      }

      this.map.addLayer(newLayer, 'groundwater_wells')
    },
    removeLayer (layer) {
      const displayDataName = layer.display_data_name || layer
      if (!displayDataName || !this.activeLayers[displayDataName]) {
        return
      }
      this.map.removeLayer(layer.id)
      // delete this.legendGraphics[layer.id]
      delete this.activeLayers[layer.id]
    },
    replaceOldFeatures (newFeature = null) {
      // replace all previously drawn features with the new one.
      // this has the effect of only allowing one selection box to be drawn at a time.
      const old = this.draw.getAll().features.filter((f) => f.id !== newFeature)
      this.draw.delete(old.map((feature) => feature.id))
    },
    handleAddPointSelection (feature) {
      feature.display_data_name = 'user_defined_point'
      this.$store.commit('setDataMartFeatureInfo', feature)
    },
    handleSelect (feature, options) {
      // default options when calling this handler.
      //
      // showFeatureList: whether features selected by the user should be immediately shown in
      // a panel.  This might be false if the user is selecting layers and may want to select
      // several before being "bumped" to the selected features list.
      //
      // example: EventBus.$emit('draw:redraw', { showFeatureList: false })
      const defaultOptions = {
        showFeatureList: true
      }

      options = Object.assign({}, defaultOptions, options)

      if (!feature || !feature.features || !feature.features.length) return

      console.log(options.showFeatureList)

      if (options.showFeatureList) {
        this.$store.commit('setLayerSelectionActiveState', false)
      }

      const newFeature = feature.features[0]
      this.replaceOldFeatures(newFeature.id)

      if (newFeature.geometry.type === 'Point') {
        return this.handleAddPointSelection(newFeature)
      }
      // for drawn rectangular regions, the polygon describing the rectangle is the first
      // element in the array of drawn features.
      // note: this is what might break if extending the selection tools to draw more objects.
      this.getMapObjects(newFeature)
      this.$store.commit('setSelectionBoundingBox', newFeature)
    },
    listenForAreaSelect () {
      this.map.on('draw.create', this.handleSelect)
      this.map.on('draw.update', this.handleSelect)
    },
    getMapObjects (bounds) {
      // TODO: Separate activeMaplayers by activeWMSLayers and activeDataMartLayers
      const canvas = this.map.getCanvas()
      const size = { x: canvas.width, y: canvas.height }

      this.$store.commit('clearDataMartFeatures')
      this.$store.dispatch('getDataMartFeatures', { bounds: bounds, size: size, layers: this.activeMapLayers })
    },
    setSingleFeature (e) {
      if (!this.isDrawingToolActive) {
        const loc = e.lnglat
        const scale = MapScale(this.map)
        const radius = scale / 1000 * 0.065 // scale radius based on map zoom level
        const options = { steps: 10, units: 'kilometers', properties: {} }
        const bounds = circle([e.lngLat["lng"], e.lngLat["lat"]], radius, options)
        // this.map.getSource('highlightLayerData').setData(bounds) // debug can see search radius
        this.getMapObjects(bounds)
      }
    },
    getPolygonCenter (arr) {
      if (arr.length === 1) { return arr }
      var x = arr.map(x => x[0])
      var y = arr.map(x => x[1])
      var cx = (Math.min(...x) + Math.max(...x)) / 2
      var cy = (Math.min(...y) + Math.max(...y)) / 2
      return [cx, cy]
    },
    getArrayDepth (value) {
      return Array.isArray(value) ? 1 + Math.max(...value.map(this.getArrayDepth)) : 0
    },
    formatLatLon (lon, lat) {
      // Formats lat lon to be within proper ranges
      lon = lon < 0 ? lon : -lon
      lat = lat > 0 ? lat : -lat
      return [lon, lat]
    },
    setCursorPointer () {
      this.map.getCanvas().style.cursor = 'pointer'
    },
    resetCursor () {
      this.map.getCanvas().style.cursor = ''
    },
    ...mapActions(['getMapLayers'])
  },
  watch: {
    highlightFeatureData (value) {
      if (value && value.geometry) {
        if (value.geometry.type === 'Point') {
          let coordinates = value.geometry.coordinates
          value.geometry.coordinates = this.formatLatLon(coordinates[0], coordinates[1])
        }
        this.updateHighlightLayerData(value)
      }
    },
    dataMartFeatureInfo (value) {
      if (value && value.geometry) {
        let coordinates = value.geometry.coordinates
        if (value.geometry.type === 'Point') {
          coordinates = this.formatLatLon(coordinates[0], coordinates[1])
          value.geometry.coordinates = coordinates
        } else {
          let depth = this.getArrayDepth(coordinates)
          let flattened = coordinates.flat(depth - 2)
          coordinates = this.getPolygonCenter(flattened)
        }
        this.map.flyTo({
          center: [coordinates[0], coordinates[1]]
        })
        this.updateHighlightLayerData(value)
      }
    }
  }
}<|MERGE_RESOLUTION|>--- conflicted
+++ resolved
@@ -256,7 +256,7 @@
       const canvas = this.map.getCanvas()
       const size = { x: canvas.width, y: canvas.height }
       let payload = {
-        layers: [{display_data_name: data.result.layer}],
+        layers: [{ display_data_name: data.result.layer }],
         bounds: bounds,
         size: size,
         primary_key_match: data.result.primary_id
@@ -267,21 +267,16 @@
         payload.primary_key_match = payload.primary_key_match.padStart(12, '0')
       }
 
-<<<<<<< HEAD
-=======
+      this.clearHighlightLayer()
+      this.updateHighlightLayerData(data.result)
+
+      if (data.result.place_type === 'coordinate') {
+        return
+      }
+
       this.$store.commit('clearDataMartFeatures')
       this.$store.commit('addMapLayer', data.result.layer)
       this.$store.dispatch('getDataMartFeatures', payload)
->>>>>>> 404435f2
-      this.clearHighlightLayer()
-      this.updateHighlightLayerData(data.result)
-
-      if (data.result.place_type === 'coordinate') {
-        return
-      }
-
-      this.$store.commit('addMapLayer', data.result.layer)
-      this.$store.dispatch('getDataMartFeatureInfo', payload)
     },
     updateHighlightLayerData (data) {
       if (data.geometry.type === 'Point') {
@@ -450,7 +445,7 @@
         const scale = MapScale(this.map)
         const radius = scale / 1000 * 0.065 // scale radius based on map zoom level
         const options = { steps: 10, units: 'kilometers', properties: {} }
-        const bounds = circle([e.lngLat["lng"], e.lngLat["lat"]], radius, options)
+        const bounds = circle([e.lngLat['lng'], e.lngLat['lat']], radius, options)
         // this.map.getSource('highlightLayerData').setData(bounds) // debug can see search radius
         this.getMapObjects(bounds)
       }
