--- conflicted
+++ resolved
@@ -146,15 +146,9 @@
           .openOn(this.map)
       }
     },
-<<<<<<< HEAD
     handleAddWMSLayer (displayDataName) {
       const layer = this.allMapLayers.find((x) => { // TODO Handle Data Sources (Data Marts) here as well
         return x.display_data_name === displayDataName
-=======
-    handleAddWMSLayer (display_data_name) {
-      const layer = this.allMapLayers.find((x) => { // TODO Handle Data Sources (Data Marts) here as well
-        return x.display_data_name === display_data_name
->>>>>>> 79ef6304
       })
       // stop if layer wasn't found in the array we searched
       if (!layer) {
@@ -167,35 +161,20 @@
         this.addGeoJSONLayer(layer)
       }
     },
-<<<<<<< HEAD
     handleRemoveWMSLayer (displayDataName) {
       const layer = this.allMapLayers.find((x) => {
         return x.display_data_name === displayDataName
-=======
-    handleRemoveWMSLayer (display_data_name) {
-      const layer = this.allMapLayers.find((x) => {
-        return x.display_data_name === display_data_name
->>>>>>> 79ef6304
       })
       this.removeLayer(layer)
     },
     handleAddApiLayer (datamart) {
       const layer = this.activeDataMarts.find((x) => {
-<<<<<<< HEAD
         return x.display_data_name === datamart.displayDataName
       })
       this.addGeoJSONLayer(layer)
     },
     handleRemoveApiLayer (displayDataName) {
       this.removeLayer(displayDataName)
-=======
-        return x.display_data_name === datamart.display_data_name
-      })
-      this.addGeoJSONLayer(layer)
-    },
-    handleRemoveApiLayer (display_data_name) {
-      this.removeLayer(display_data_name)
->>>>>>> 79ef6304
     },
     addGeoJSONLayer (layer) {
       if (!layer || !layer.data) {
@@ -241,21 +220,12 @@
       this.activeLayers[layer.display_data_name].addTo(this.map)
     },
     removeLayer (layer) {
-<<<<<<< HEAD
       const displayDataName = layer.display_data_name || layer
       if (!displayDataName || !this.activeLayers[displayDataName]) {
         return
       }
       this.map.removeLayer(this.activeLayers[displayDataName])
       delete this.activeLayers[displayDataName]
-=======
-      const display_data_name = layer.display_data_name || layer
-      if (!display_data_name || !this.activeLayers[display_data_name]) {
-        return
-      }
-      this.map.removeLayer(this.activeLayers[display_data_name])
-      delete this.activeLayers[display_data_name]
->>>>>>> 79ef6304
     },
     // getLegendControl () {
     //   const self = this
