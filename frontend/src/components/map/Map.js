import L from 'leaflet'
import 'leaflet-lasso'
import 'leaflet-fullscreen/dist/Leaflet.fullscreen.min.js'
import EventBus from '../../services/EventBus.js'
import { mapGetters, mapActions } from 'vuex'
import * as _ from 'lodash'
import { wmsBaseURL } from '../../utils/wmsUtils'

import mapboxgl from 'mapbox-gl'
import MapboxDraw from '@mapbox/mapbox-gl-draw'
import MapboxGeocoder from '@mapbox/mapbox-gl-geocoder'
import DrawRectangle from 'mapbox-gl-draw-rectangle-mode'

import bbox from '@turf/bbox'

import qs from 'querystring'
import ApiService from '../../services/ApiService'

export default {
  name: 'WallyMap',
  mounted () {
    this.initMap()
    EventBus.$on('layer:added', this.handleAddWMSLayer)
    EventBus.$on('layer:removed', this.handleRemoveWMSLayer)
    EventBus.$on('dataMart:added', this.handleAddApiLayer)
    EventBus.$on('dataMart:removed', this.handleRemoveApiLayer)
    EventBus.$on('feature:added', this.handleAddFeature)
    EventBus.$on('layers:loaded', this.loadLayers)

    // this.$store.dispatch(FETCH_DATA_LAYERS)
  },
  beforeDestroy () {
    EventBus.$off('layer:added', this.handleAddWMSLayer)
    EventBus.$off('layer:removed', this.handleRemoveWMSLayer)
    EventBus.$off('dataMart:added', this.handleAddApiLayer)
    EventBus.$off('dataMart:removed', this.handleRemoveApiLayer)
    EventBus.$off('feature:added', this.handleAddFeature)
    EventBus.$off('layers:loaded', this.loadLayers)
  },
  data () {
    return {
      map: null,
      // legendControlContent: null,
      activeLayerGroup: L.layerGroup(),
      markerLayerGroup: L.layerGroup(),
      activeLayers: {},
      draw: null // mapbox draw object (controls drawn polygons e.g. for area select)
    }
  },
  computed: {
    ...mapGetters([
      'allMapLayers',
      'activeMapLayers',
      'allDataMarts',
      'activeDataMarts'
    ])
  },
  methods: {
    initMap () {
      // temporary public token with limited scope (reading layers) just for testing.
      mapboxgl.accessToken = `pk.eyJ1Ijoic3RlcGhlbmhpbGxpZXIiLCJhIjoiY2p6encxamxnMjJldjNjbWxweGthcHFneCJ9.y5h99E-kHzFQ7hywIavY-w`

      this.map = new mapboxgl.Map({
        container: 'map', // container id
        style: 'mapbox://styles/stephenhillier/cjzydtam02lbd1cld4jbkqlhy', // stylesheet location
        center: [-124, 54.5], // starting position
        zoom: 4.7 // starting zoom
      })

      const modes = MapboxDraw.modes
      modes.draw_polygon = DrawRectangle

      this.draw = new MapboxDraw({
        modes: modes,
        displayControlsDefault: false,
        controls: {
          polygon: true,
          trash: true
        }
      })

      const geocoder = new MapboxGeocoder({
        accessToken: mapboxgl.accessToken,
        mapboxgl: this.map,
        origin: ApiService.baseURL,
        container: 'geocoder-container'
      })

      // Add zoom and rotation controls to the map.
<<<<<<< HEAD
      this.map.addControl(new mapboxgl.NavigationControl(), 'top-right')
      this.map.addControl(this.draw, 'top-right')
=======
      this.map.addControl(geocoder, 'top-left')
      this.map.addControl(new mapboxgl.NavigationControl(), 'top-left')
      this.map.addControl(this.draw, 'top-left')
>>>>>>> 63594b7b
      this.map.addControl(new mapboxgl.GeolocateControl({
        positionOptions: {
          enableHighAccuracy: true
        },
        showUserLocation: false
      }), 'top-right')
      this.map.on('style.load', () => {
        this.getMapLayers()
      })

      this.listenForAreaSelect()
    },
    loadLayers () {
      const layers = this.allMapLayers

      // load each layer, but default to no visibility.
      // the user can toggle layers on and off with the layer controls.
      for (let i = 0; i < layers.length; i++) {
        const layer = layers[i]
        if (layer['wms_name']) {
          console.log('adding wms layer ', layers[i].display_data_name)
          this.addWMSLayer(layer)
        } else if (layer['geojson']) {
          this.addGeoJSONLayer(layer)
        }
      }
    },
    async searchWallyAPI () {
      const results = await ApiService.getApi('/geocode?q=a')
      console.log(results.data)
      return results.data
    },
    getLocateControl () {
      const locateButton = L.control.locate({ position: 'topleft' })
      locateButton.onClick = (ev) => {
        this.map.locate({ setView: true, maxZoom: 12 })
      }
      return locateButton
    },
    getFullScreenControl () {
      return new L.Control.Fullscreen({
        position: 'topleft'
      })
    },
    getAreaSelectControl () {
      const lasso = L.lasso(this.map)
      return new (L.Control.extend({
        options: {
          position: 'topleft'
        },
        onAdd: function (map) {
          let container = L.DomUtil.create('div', 'leaflet-bar leaflet-control')
          container.innerHTML = '<a class="leaflet-bar-part leaflet-bar-part-single select-box-icon"></a>'
          container.onclick = function (map) {
            lasso.enable()
          }
          return container
        }
      }))()
    },
    handleAddFeature (f) {
      let p = L.latLng(f.lat, f.lng)
      if (p) {
        L.popup()
          .setLatLng(p)
          .setContent('Lat: ' + _.round(p.lat, 5) + ' Lng: ' + _.round(p.lng, 5))
          .openOn(this.map)
      }
    },
    handleAddWMSLayer (displayDataName) {
      console.log(displayDataName)
      this.map.setLayoutProperty(displayDataName, 'visibility', 'visible')
    },
    handleRemoveWMSLayer (displayDataName) {
      this.map.setLayoutProperty(displayDataName, 'visibility', 'none')
    },
    handleAddApiLayer (datamart) {
      const layer = this.activeDataMarts.find((x) => {
        return x.display_data_name === datamart.displayDataName
      })
      this.addGeoJSONLayer(layer)
    },
    handleRemoveApiLayer (displayDataName) {
      this.removeLayer(displayDataName)
    },
    addGeoJSONLayer (layer) {
      if (!layer || !layer.data) {
        console.error('invalid format for data source/data mart')
        return
      }

      // layer.data should have a "features" or "geojson" property, which
      // must be a list of geojson Features.  For example, layer.data could be
      // a FeatureCollection format object. The 'features' list will be added to the map.
      let features
      if (layer.data.features && layer.data.features.length) {
        features = layer.data.features
      } else if (layer.data.geojson && layer.data.geojson.length) {
        features = layer.data.geojson
      }
      if (!features) {
        console.error('could not find a features list or object to add to map')
        return
      }

      this.activeLayers[layer.display_data_name] = L.geoJSON(features, {
        onEachFeature: function (feature, layer) {
          layer.bindPopup('<h3>' + feature.properties.name + '</h3><p>' + feature.properties.description + '</p>')
        }
      })
      this.activeLayers[layer.display_data_name].addTo(this.map)
    },
    addWMSLayer (layer) {
      const layerID = layer.display_data_name || layer.wms_name || layer.display_name
      if (!layerID) {
        return
      }

      const wmsOpts = {
        service: 'WMS',
        request: 'GetMap',
        format: 'image/png',
        layers: 'pub:' + layer.wms_name,
        styles: layer.wmsStyle,
        transparent: true,
        name: layer.name,
        height: 256,
        width: 256,
        overlay: true,
        srs: 'EPSG:3857'
      }

      const query = qs.stringify(wmsOpts)
      const url = wmsBaseURL + layer.wms_name + '/ows?' + query + '&BBOX={bbox-epsg-3857}'

      const newLayer = {
        'id': layerID,
        'type': 'raster',
        'layout': {
          'visibility': 'none'
        },
        'source': {
          'type': 'raster',
          'tiles': [
            url
          ],
          'tileSize': 256
        },
        'paint': {}
      }
      this.activeLayers[layerID] = newLayer
      this.map.addLayer(newLayer, 'wells')
    },
    removeLayer (layer) {
      const displayDataName = layer.display_data_name || layer
      if (!displayDataName || !this.activeLayers[displayDataName]) {
        return
      }
      this.map.removeLayer(layer.id)
      delete this.activeLayers[layer.id]
    },
    // getLegendControl () {
    //   const self = this
    //   return new (L.Control.extend({
    //     options: {
    //       position: 'bottomright'
    //     },
    //     onAdd (map) {
    //       const container = L.DomUtil.create('div', 'leaflet-control-legend')
    //       const content = L.DomUtil.create('div', 'leaflet-control-legend-content')
    //       self.legendControlContent = content
    //       content.innerHTML = `<div class="m-1">Legend</div>`
    //       container.appendChild(content)
    //       return container
    //     }
    //   }))()
    // },
    replaceOldFeatures (newFeature) {
      // replace all previously drawn features with the new one.
      // this has the effect of only allowing one selection box to be drawn at a time.
      const old = this.draw.getAll().features.filter((f) => f.id !== newFeature)
      this.draw.delete(old.map((feature) => feature.id))
    },
    handleSelect (feature) {
      const newFeature = feature.features[0].id

      this.replaceOldFeatures(newFeature)

      // for drawn rectangular regions, the polygon describing the rectangle is the first
      // element in the array of drawn features.
      const bounds = bbox(feature.features[0])
      this.getMapObjects(bounds)
    },
    listenForAreaSelect () {
      this.map.on('draw.create', this.handleSelect)
      this.map.on('draw.update', this.handleSelect)
    },
    getMapObjects (bounds) {
      // TODO: Separate activeMaplayers by activeWMSLayers and activeDataMartLayers
      const canvas = this.map.getCanvas()
      const size = { x: canvas.width, y: canvas.height }

      this.$store.commit('clearDataMartFeatures')
      this.$store.dispatch('getDataMartFeatures', { bounds: bounds, size: size, layers: this.activeMapLayers })
    },
    ...mapActions(['getMapLayers'])
    // listenForReset () {
    //     this.$parent.$on('resetLayers', (data) => {
    //         if (this.map) {
    //             this.map.eachLayer((layer) => {
    //                 if (layer.wmsParams && layer.wmsParams.overlay) {
    //                     this.map.removeLayer(layer)
    //                 }
    //             })
    //             this.map.setView([54.5, -126.5], 5)
    //         }
    //     })
    // },
  }
}<|MERGE_RESOLUTION|>--- conflicted
+++ resolved
@@ -87,14 +87,9 @@
       })
 
       // Add zoom and rotation controls to the map.
-<<<<<<< HEAD
+      this.map.addControl(geocoder, 'top-right')
       this.map.addControl(new mapboxgl.NavigationControl(), 'top-right')
       this.map.addControl(this.draw, 'top-right')
-=======
-      this.map.addControl(geocoder, 'top-left')
-      this.map.addControl(new mapboxgl.NavigationControl(), 'top-left')
-      this.map.addControl(this.draw, 'top-left')
->>>>>>> 63594b7b
       this.map.addControl(new mapboxgl.GeolocateControl({
         positionOptions: {
           enableHighAccuracy: true
