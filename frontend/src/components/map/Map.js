--- conflicted
+++ resolved
@@ -28,13 +28,6 @@
     'coordinates': [[]]
   }
 }
-<<<<<<< HEAD
-const featureCollection = {
-  'type': 'FeatureCollection',
-  'features': []
-}
-=======
->>>>>>> 93457efd
 
 export default {
   name: 'Map',
@@ -105,11 +98,9 @@
       'highlightFeatureData',
       'dataMartFeatureInfo',
       'infoPanelVisible',
-<<<<<<< HEAD
       'map',
       'draw',
-      'geocoder'
-=======
+      'geocoder',
       'getSelectedStreamData',
       'getUpStreamData',
       'getDownStreamData',
@@ -117,8 +108,7 @@
       'getStreamLayers',
       'getSelectedStreamBufferData',
       'getUpStreamBufferData',
-      'getDownStreamBufferData',
->>>>>>> 93457efd
+      'getDownStreamBufferData'
     ])
   },
   methods: {
@@ -276,139 +266,14 @@
         })
       })
     },
-<<<<<<< HEAD
     initStreamHighlights () {
-      // This highlights the selected stream
-      this.map.addSource('selectedStreamSource', { type: 'geojson', data: featureCollection })
-      this.map.addLayer({
-        'id': 'selectedstream',
-        'type': 'line',
-        'source': 'selectedStreamSource',
-        'layout': {
-          'line-join': 'round',
-          'line-cap': 'round'
-        },
-        'paint': {
-          'line-color': '#1500ff',
-          'line-width': 3
-        }
-      })
-      // This layer highlights all upstream stream segments
-      this.map.addSource('upStreamSource', { type: 'geojson', data: featureCollection })
-      this.map.addLayer({
-        'id': 'upstream',
-        'type': 'line',
-        'source': 'upStreamSource',
-        'layout': {
-          'line-join': 'round',
-          'line-cap': 'round'
-        },
-        'paint': {
-          'line-color': '#00ff26',
-          'line-width': 3
-        }
-      })
-      // This layer highlights all downstream stream segments
-      this.map.addSource('downStreamSource', { type: 'geojson', data: featureCollection })
-      this.map.addLayer({
-        'id': 'downstream',
-        'type': 'line',
-        'source': 'downStreamSource',
-        'layout': {
-          'line-join': 'round',
-          'line-cap': 'round'
-        },
-        'paint': {
-          'line-color': '#ff4800',
-          'line-width': 3
-        }
-      })
-    },
-    updateStreamHighlights (stream) {
-      // Get slected watershed code and trim un-needed depth
-      const watershedCode = stream.properties['FWA_WATERSHED_CODE'].replace(/-000000/g, '')
-
-      // Build our downstream code list
-      const codes = watershedCode.split('-')
-      var downstreamCodes = [codes[0]]
-      for (let i = 0; i < codes.length - 1; i++) {
-        downstreamCodes.push(downstreamCodes[i] + '-' + codes[i + 1])
-      }
-
-      // get all visible streams from fwa steams layer
-      var streams = this.map.queryRenderedFeatures({ layers: ['freshwater_atlas_stream_networks'] })
-
-      // loop streams to find matching cases for selected, upstream, and downstream conditions
-      let selectedFeatures = []
-      let upstreamFeatures = []
-      let downstreamFeatures = []
-      streams.forEach(stream => {
-        const code = stream.properties['FWA_WATERSHED_CODE'].replace(/-000000/g, '') // remove empty stream ids
-        if (code === watershedCode) { selectedFeatures.push(stream) } // selected stream condition
-        if (code.includes(watershedCode) && code.length > watershedCode.length) { upstreamFeatures.push(stream) } // up stream condition
-        if (downstreamCodes.indexOf(code) > -1 && code.length < watershedCode.length) { downstreamFeatures.push(stream) } // down stream condition
-      })
-
-      // Clean out downstream features that are upwards water flow
-      // TODO may want to toggle this based on user feedback
-      let cleanedDownstreamFeatures = this.cleanDownStreams(downstreamFeatures, stream.properties['FWA_WATERSHED_CODE'])
-
-      // Insert the upstream data into the upstream data source
-      var upStreamCollection = Object.assign({}, featureCollection)
-      upStreamCollection['features'] = upstreamFeatures
-      this.map.getSource('upStreamSource').setData(upStreamCollection)
-
-      // Insert the selected stream data into the selected stream data source
-      var selectedStreamCollection = Object.assign({}, featureCollection)
-      selectedStreamCollection['features'] = selectedFeatures
-      this.map.getSource('selectedStreamSource').setData(selectedStreamCollection)
-
-      // Insert the downstream data into the downstream data source
-      var downStreamCollection = Object.assign({}, featureCollection)
-      downStreamCollection['features'] = cleanedDownstreamFeatures
-      this.map.getSource('downStreamSource').setData(downStreamCollection)
-    },
-    cleanDownStreams (streams, code, builder = []) {
-      // This is a recursive function that walks down the stream network
-      // from the selected stream segment location. It removes any stream
-      // segments that are at the same order but have an upwards stream flow.
-      // Returns an array (builder) of cleaned stream segment features.
-      // The BigO of this function is linear with a max of apprx. 50 due
-      // to the max magnitude of a stream
-      var segment = streams.find((s) => {
-        if (s.properties['LOCAL_WATERSHED_CODE']) {
-          let local = s.properties['LOCAL_WATERSHED_CODE']
-          let global = s.properties['FWA_WATERSHED_CODE']
-          if (local === code && global !== local) {
-            return s
-          }
-        }
-      })
-      if (segment) {
-        let drm = segment.properties['DOWNSTREAM_ROUTE_MEASURE']
-        let segmentCode = segment.properties['FWA_WATERSHED_CODE']
-        let elements = streams.filter((f) => {
-          if (f.properties['FWA_WATERSHED_CODE'] === segmentCode &&
-             f.properties['DOWNSTREAM_ROUTE_MEASURE'] < drm) {
-            return f
-          }
-        })
-        builder = builder.concat(elements)
-        // Recursive call step with current builder object and next segment selection
-        return this.cleanDownStreams(streams, segmentCode, builder)
-      } else {
-        return builder
-      }
-=======
-    initStreamHighlights() {
       // Import sources and layers for stream segment highlighting
-      this.getStreamSources.forEach((s) =>  {
-        this.map.addSource(s.name, { type: "geojson", data: s.options })
+      this.getStreamSources.forEach((s) => {
+        this.map.addSource(s.name, { type: 'geojson', data: s.options })
       })
       this.getStreamLayers.forEach((l) => {
         this.map.addLayer(l)
       })
->>>>>>> 93457efd
     },
     polygonToolHelp () {
       const disableKey = 'disablePolygonToolHelp'
@@ -481,7 +346,7 @@
         // For local rendered streams only calculation
         this.$store.commit('resetStreamData')
         this.updateStreamLayer(data)
-        
+
         // Backend query for all connected streams
         // this.$store.dispatch('fetchConnectedStreams', { stream: data })
       } else if (data.geometry.type === 'Point') { // Normal poly/point highlighting
@@ -501,31 +366,22 @@
       this.$store.dispatch('calculateStreamHighlights', { stream: data, streams: layer })
     },
     onMapMoveUpdateStreamLayer () {
-      if(this.getSelectedStreamData.features) {
+      if (this.getSelectedStreamData.features) {
         var data = Object.assign({}, this.getSelectedStreamData.features[0])
-        const currentZoom = this.map.getZoom();
-        if (currentZoom != this.lastZoom) {
+        const currentZoom = this.map.getZoom()
+        if (currentZoom !== this.lastZoom) {
           this.$store.commit('resetStreamData')
           this.$store.commit('resetStreamBufferData')
-          this.lastZoom = currentZoom;
-        } 
+          this.lastZoom = currentZoom
+        }
         this.updateStreamLayer(data)
       }
     },
     clearHighlightLayer () {
       this.map.getSource('highlightPointData').setData(point)
       this.map.getSource('highlightLayerData').setData(polygon)
-<<<<<<< HEAD
-      this.clearStreamHighlightLayers()
-    },
-    clearStreamHighlightLayers () {
-      this.map.getSource('selectedStreamSource').setData(featureCollection)
-      this.map.getSource('downStreamSource').setData(featureCollection)
-      this.map.getSource('upStreamSource').setData(featureCollection)
-=======
       this.$store.commit('resetStreamData')
       this.$store.commit('resetStreamBufferData')
->>>>>>> 93457efd
     },
     handleAddLayer (displayDataName) {
       this.map.setLayoutProperty(displayDataName, 'visibility', 'visible')
@@ -755,22 +611,22 @@
         this.updateHighlightLayerData(value)
       }
     },
-    getSelectedStreamData(value) {
+    getSelectedStreamData (value) {
       this.map.getSource(streamConfig.sources[0].name).setData(value)
     },
-    getUpStreamData(value) {
+    getUpStreamData (value) {
       this.map.getSource(streamConfig.sources[1].name).setData(value)
     },
-    getDownStreamData(value) {
+    getDownStreamData (value) {
       this.map.getSource(streamConfig.sources[2].name).setData(value)
     },
-    getSelectedStreamBufferData(value) {
+    getSelectedStreamBufferData (value) {
       this.map.getSource(streamConfig.sources[3].name).setData(value)
     },
-    getUpStreamBufferData(value) {
+    getUpStreamBufferData (value) {
       this.map.getSource(streamConfig.sources[4].name).setData(value)
     },
-    getDownStreamBufferData(value) {
+    getDownStreamBufferData (value) {
       this.map.getSource(streamConfig.sources[5].name).setData(value)
     }
   }
