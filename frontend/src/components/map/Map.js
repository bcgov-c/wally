--- conflicted
+++ resolved
@@ -107,13 +107,8 @@
       'getStreamSources',
       'getStreamLayers',
       'getSelectedStreamBufferData',
-<<<<<<< HEAD
       'getUpstreamBufferData',
       'getDownstreamBufferData'
-=======
-      'getUpStreamBufferData',
-      'getDownStreamBufferData'
->>>>>>> bc1ff07e
     ])
   },
   methods: {
@@ -628,33 +623,19 @@
     getSelectedStreamData (value) {
       this.map.getSource(streamConfig.sources[0].name).setData(value)
     },
-<<<<<<< HEAD
     getUpstreamData (value) {
       this.map.getSource(streamConfig.sources[1].name).setData(value)
     },
     getDownstreamData (value) {
-=======
-    getUpStreamData (value) {
-      this.map.getSource(streamConfig.sources[1].name).setData(value)
-    },
-    getDownStreamData (value) {
->>>>>>> bc1ff07e
       this.map.getSource(streamConfig.sources[2].name).setData(value)
     },
     getSelectedStreamBufferData (value) {
       this.map.getSource(streamConfig.sources[3].name).setData(value)
     },
-<<<<<<< HEAD
     getUpstreamBufferData (value) {
       this.map.getSource(streamConfig.sources[4].name).setData(value)
     },
     getDownstreamBufferData (value) {
-=======
-    getUpStreamBufferData (value) {
-      this.map.getSource(streamConfig.sources[4].name).setData(value)
-    },
-    getDownStreamBufferData (value) {
->>>>>>> bc1ff07e
       this.map.getSource(streamConfig.sources[5].name).setData(value)
     }
   }
