--- conflicted
+++ resolved
@@ -116,42 +116,12 @@
       for (let i = 0; i < layers.length; i++) {
         const layer = layers[i]
 
-<<<<<<< HEAD
-        // layers are either vector, WMS, or geojson.
-        // they are loading differently depending on the type.
-        if (layer['vector_name']) {
-          const vectorLayerName = layer['vector_name']
-          this.map.on('click', vectorLayerName, this.setSingleFeature(vectorLayerName))
-          this.map.on('mouseenter', vectorLayerName, this.setCursorPointer)
-          this.map.on('mouseleave', vectorLayerName, this.resetCursor)
-        } else if (layer['wms_name']) {
-          console.log('adding wms layer ', layers[i].display_data_name)
-          this.addWMSLayer(layer)
-        } else if (layer['geojson']) {
-          this.addGeoJSONLayer(layer)
-        }
-=======
         // All layers are now vector based sourced from mapbox
         // so we don't need to check for layer type anymore
-          const vector = layer['display_data_name']
-          this.map.on('click', vector, this.setSingleFeature)
-          this.map.on('mouseenter', vector, this.setCursorPointer)
-          this.map.on('mouseleave', vector, this.resetCursor)
->>>>>>> 15193b45
-      }
-    },
-    async searchWallyAPI () {
-      const results = await ApiService.getApi('/geocode?q=a')
-      console.log(results.data)
-      return results.data
-    },
-    handleAddFeature (f) {
-      let p = L.latLng(f.lat, f.lng)
-      if (p) {
-        L.popup()
-          .setLatLng(p)
-          .setContent('Lat: ' + _.round(p.lat, 5) + ' Lng: ' + _.round(p.lng, 5))
-          .openOn(this.map)
+        const vector = layer['display_data_name']
+        this.map.on('click', vector, this.setSingleFeature(vector))
+        this.map.on('mouseenter', vector, this.setCursorPointer)
+        this.map.on('mouseleave', vector, this.resetCursor)
       }
     },
     handleAddWMSLayer (displayDataName) {
@@ -263,7 +233,6 @@
       const query = qs.stringify(wmsOpts)
       const url = wmsBaseURL + layer.wms_name + '/ows?' + query
       this.legendGraphics[layerID] = url
-
     },
     replaceOldFeatures (newFeature) {
       // replace all previously drawn features with the new one.
@@ -294,7 +263,6 @@
       this.$store.commit('clearDataMartFeatures')
       this.$store.dispatch('getDataMartFeatures', { bounds: bounds, size: size, layers: this.activeMapLayers })
     },
-<<<<<<< HEAD
     setSingleFeature (layerName) {
       // returns a function that handles a click event
       return (e) => {
@@ -310,19 +278,6 @@
             properties: properties
           })
       }
-=======
-    setSingleFeature (e) {
-      const layerId = e.features[0].layer.id
-      const coordinates = e.features[0].geometry.coordinates.slice()
-      const properties = e.features[0].properties
-
-      this.$store.commit('setDataMartFeatureInfo',
-        {
-          display_data_name: layerId,
-          coordinates: coordinates,
-          properties: properties
-        })
->>>>>>> 15193b45
     },
     setCursorPointer () {
       this.map.getCanvas().style.cursor = 'pointer'
