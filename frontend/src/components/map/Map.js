import MapLegend from './MapLegend.vue'
import EventBus from '../../services/EventBus.js'
import { mapGetters, mapActions } from 'vuex'
import * as _ from 'lodash'
import { wmsBaseURL } from '../../utils/wmsUtils'
import mapboxgl from 'mapbox-gl'
import MapboxDraw from '@mapbox/mapbox-gl-draw'
import MapboxGeocoder from '@mapbox/mapbox-gl-geocoder'
import HighlightPoint from './MapHighlightPoint'
import * as metadata from '../../utils/metadataUtils'
import bbox from '@turf/bbox'

import qs from 'querystring'
import ApiService from '../../services/ApiService'

const point = {
  'type': 'Feature',
  'geometry': {
    'type': 'Point',
    'coordinates': [[]]
  }
}
const polygon = {
  'type': 'Feature',
  'geometry': {
    'type': 'Polygon',
    'coordinates': [[]]
  }
}

export default {
  name: 'Map',
  components: { MapLegend },
  mounted () {
    this.initMap()
    EventBus.$on('layer:added', this.handleAddWMSLayer)
    EventBus.$on('layer:removed', this.handleRemoveWMSLayer)
    EventBus.$on('dataMart:added', this.handleAddApiLayer)
    EventBus.$on('dataMart:removed', this.handleRemoveApiLayer)
    EventBus.$on('feature:added', this.handleAddFeature)
    EventBus.$on('layers:loaded', this.loadLayers)
    EventBus.$on('draw:reset', this.replaceOldFeatures)
    EventBus.$on('shapes:add', this.addShape)
    EventBus.$on('shapes:reset', this.removeShapes)
    EventBus.$on('draw:redraw', (opts) => this.handleSelect(this.draw.getAll(), opts))
    EventBus.$on('highlight:clear', this.clearHighlightLayer)

    // this.$store.dispatch(FETCH_DATA_LAYERS)
  },
  beforeDestroy () {
    EventBus.$off('layer:added', this.handleAddWMSLayer)
    EventBus.$off('layer:removed', this.handleRemoveWMSLayer)
    EventBus.$off('dataMart:added', this.handleAddApiLayer)
    EventBus.$off('dataMart:removed', this.handleRemoveApiLayer)
    EventBus.$off('feature:added', this.handleAddFeature)
    EventBus.$off('layers:loaded', this.loadLayers)
    EventBus.$off('draw:reset', this.replaceOldFeatures)
    EventBus.$off('shapes:add', this.addShape)
    EventBus.$off('shapes:reset', this.removeShapes)
    EventBus.$off('draw:redraw', () => this.handleSelect(this.draw.getAll()))
    EventBus.$off('highlight:clear', this.clearHighlightLayer)
  },
  data () {
    return {
      map: null,
      // legendControlContent: null,
      // activeLayerGroup: L.layerGroup(),
      // markerLayerGroup: L.layerGroup(),
      activeLayers: {},
      draw: null, // mapbox draw object (controls drawn polygons e.g. for area select)
      isDrawingToolActive: false
    }
  },
  computed: {
    ...mapGetters([
      'allMapLayers',
      'activeMapLayers',
      'allDataMarts',
      'activeDataMarts',
      'highlightFeatureData',
      'dataMartFeatureInfo'
    ])
  },
  methods: {
    async initMap () {
      // temporary public token with limited scope (reading layers) just for testing.

      const mapConfig = await ApiService.get('api/v1/map-config')
      mapboxgl.accessToken = mapConfig.data.mapbox_token

      this.map = new mapboxgl.Map({
        container: 'map', // container id
        style: mapConfig.data.mapbox_style, // dev or prod map style
        center: [-124, 54.5], // starting position
        zoom: 4.7 // starting zoom
      })

      const modes = MapboxDraw.modes
<<<<<<< HEAD
      modes.simple_select.onTrash = this.clearSelections
      modes.draw_polygon.onTrash = this.clearSelections
      modes.draw_point.onTrash = this.clearSelections
=======
      modes.simple_select.onTrash = clearSelections
      modes.draw_polygon.onTrash = clearSelections
      modes.draw_point.onTrash = clearSelections
      modes.direct_select.onTrash = clearSelections
>>>>>>> b3ad5774

      this.draw = new MapboxDraw({
        modes: modes,
        displayControlsDefault: false,
        controls: {
          polygon: true,
          point: true,
          trash: true
        }
      })

      const geocoder = new MapboxGeocoder({
        accessToken: mapboxgl.accessToken,
        mapboxgl: this.map,
        origin: ApiService.baseURL,
        marker: false,
        container: 'geocoder-container',
        minLength: 1
      })
      geocoder.on('result', this.updateBySearchResult)

      // Add zoom and rotation controls to the map.
      document.getElementById('geocoder').appendChild(geocoder.onAdd(this.map))
      this.map.addControl(new mapboxgl.NavigationControl(), 'top-left')
      this.map.addControl(this.draw, 'top-left')
      this.map.addControl(new mapboxgl.ScaleControl({ position: 'bottom-left' }))
      this.map.addControl(new mapboxgl.GeolocateControl({
        positionOptions: {
          enableHighAccuracy: true
        },
        showUserLocation: false
      }), 'top-left')
      this.map.on('style.load', () => {
        this.getMapLayers()
      })

      this.initHighlightLayers()
      this.listenForAreaSelect()

      // special handling for parcels because we may not want to have
      // users turn this layer on/off (it should always be on)
      this.map.on('click', 'parcels', this.setSingleFeature)
      this.map.on('mouseenter', 'parcels', this.setCursorPointer)
      this.map.on('mouseleave', 'parcels', this.resetCursor)

      // Subscribe to mode change event to toggle drawing state
      this.map.on('draw.modechange', this.handleModeChange)
    },
    addShape (shape) {
      // adds a mapbox-gl-draw shape to the map
      this.map.getSource('customShapeData').setData(shape)
    },
    removeShapes () {
      this.map.getSource('customShapeData').setData(polygon)
    },
    clearSelections () {
      this.replaceOldFeatures()
      this.$store.commit('clearDataMartFeatures')
      this.$store.commit('clearDisplayTemplates')

      if (this.dataMartFeatureInfo && this.dataMartFeatureInfo.display_data_name === 'user_defined_point') {
        this.$store.commit('resetDataMartFeatureInfo')
        EventBus.$emit('highlight:clear')
      }
    },
    handleModeChange (e) {
      if (e.mode === 'draw_polygon') {
        this.isDrawingToolActive = true
<<<<<<< HEAD
=======
        this.polygonToolHelp()
>>>>>>> b3ad5774
      } else if (e.mode === 'simple_select') {
        setTimeout(() => {
          this.isDrawingToolActive = false
        }, 500)
      }
    },
    initHighlightLayers () {
      this.map.on('load', () => {
        // initialize highlight layer
        this.map.addSource('customShapeData', { type: 'geojson', data: polygon })
        this.map.addLayer({
          'id': 'customShape',
          'type': 'fill',
          'source': 'customShapeData',
          'layout': {},
          'paint': {
            'fill-color': 'rgba(26, 193, 244, 0.08)',
            'fill-outline-color': 'rgb(8, 159, 205)'
          }
        })
        this.map.addSource('highlightLayerData', { type: 'geojson', data: polygon })
        this.map.addLayer({
          'id': 'highlightLayer',
          'type': 'fill',
          'source': 'highlightLayerData',
          'layout': {},
          'paint': {
            'fill-color': 'rgba(154, 63, 202, 0.25)'
          }
        })
        this.map.addImage('highlight-point', HighlightPoint(this.map, 90), { pixelRatio: 2 })
        this.map.addSource('highlightPointData', { type: 'geojson', data: point })
        this.map.addLayer({
          'id': 'highlightPoint',
          'type': 'symbol',
          'source': 'highlightPointData',
          'layout': {
            'icon-image': 'highlight-point'
          }
        })
      })
    },
    polygonToolHelp () {
      const disableKey = 'disablePolygonToolHelp'
      if (JSON.parse(localStorage.getItem(disableKey)) !== true) {
        EventBus.$emit(
          'help',
          {
            text: 'Draw a polygon by single clicking a series of points. Finish drawing by clicking again on any of the points, or cancel by pressing Escape. The polygon can be cleared by pressing Delete or clicking the trash button.',
            disableKey: disableKey
          })
      }
    },
    loadLayers () {
      const layers = this.allMapLayers

      // load each layer, but default to no visibility.
      // the user can toggle layers on and off with the layer controls.
      for (let i = 0; i < layers.length; i++) {
        const layer = layers[i]

        // All layers are now vector based sourced from mapbox
        // so we don't need to check for layer type anymore
        const vector = layer['display_data_name']
        this.map.on('click', vector, this.setSingleFeature)
        this.map.on('mouseenter', vector, this.setCursorPointer)
        this.map.on('mouseleave', vector, this.resetCursor)
      }
    },
    updateBySearchResult (data) {
      let payload = {
        display_data_name: data.result.layer,
        pk: data.result.primary_id
      }
      // Our search db view trims the pks on gwells queries
      // so here we add the 00s back for feature requests
      if(payload.display_data_name === "groundwater_wells") {
        payload.pk = payload.pk.padStart(12, '0')
      }
      this.$store.commit('addMapLayer', data.result.layer)
      this.$store.dispatch('getDataMartFeatureInfo', payload)
      this.clearHighlightLayer()
      this.updateHighlightLayerData(data.result)
    },
    updateHighlightLayerData (data) {
      if (data.geometry.type === 'Point') {
        this.map.getSource('highlightPointData').setData(data)
        this.map.getSource('highlightLayerData').setData(polygon)
      } else {
        this.map.getSource('highlightPointData').setData(point)
        this.map.getSource('highlightLayerData').setData(data)
      }
    },
    clearHighlightLayer () {
      this.map.getSource('highlightPointData').setData(point)
      this.map.getSource('highlightLayerData').setData(polygon)
    },
    handleAddFeature (f) {
      let p = L.latLng(f.lat, f.lng)
      if (p) {
        L.popup()
          .setLatLng(p)
          .setContent('Lat: ' + _.round(p.lat, 5) + ' Lng: ' + _.round(p.lng, 5))
          .openOn(this.map)
      }
    },
    handleAddWMSLayer (displayDataName) {
      this.map.setLayoutProperty(displayDataName, 'visibility', 'visible')
    },
    handleRemoveWMSLayer (displayDataName) {
      this.clearHighlightLayer()
      this.map.setLayoutProperty(displayDataName, 'visibility', 'none')
    },
    handleAddApiLayer (datamart) {
      const layer = this.activeDataMarts.find((x) => {
        return x.display_data_name === datamart.displayDataName
      })
      this.addGeoJSONLayer(layer)
    },
    handleRemoveApiLayer (displayDataName) {
      this.removeLayer(displayDataName)
    },
    addGeoJSONLayer (layer) {
      if (!layer || !layer.data) {
        console.error('invalid format for data source/data mart')
        return
      }

      // layer.data should have a "features" or "geojson" property, which
      // must be a list of geojson Features.  For example, layer.data could be
      // a FeatureCollection format object. The 'features' list will be added to the map.
      let features
      if (layer.data.features && layer.data.features.length) {
        features = layer.data.features
      } else if (layer.data.geojson && layer.data.geojson.length) {
        features = layer.data.geojson
      }
      if (!features) {
        console.error('could not find a features list or object to add to map')
        return
      }

      // this.activeLayers[layer.display_data_name] = L.geoJSON(features, {
      //   onEachFeature: function (feature, layer) {
      //     layer.bindPopup('<h3>' + feature.properties.name + '</h3><p>' + feature.properties.description + '</p>')
      //   }
      // })
      this.activeLayers[layer.display_data_name].addTo(this.map)
    },
    addWMSLayer (layer) {
      const layerID = layer.display_data_name || layer.wms_name || layer.display_name
      if (!layerID) {
        return
      }

      const wmsOpts = {
        service: 'WMS',
        request: 'GetMap',
        format: 'image/png',
        layers: 'pub:' + layer.wms_name,
        styles: layer.wms_style,
        transparent: true,
        name: layer.name,
        height: 256,
        width: 256,
        overlay: true,
        srs: 'EPSG:3857'
      }

      const query = qs.stringify(wmsOpts)
      const url = wmsBaseURL + layer.wms_name + '/ows?' + query + '&BBOX={bbox-epsg-3857}'

      const newLayer = {
        'id': layerID,
        'type': 'raster',
        'layout': {
          'visibility': 'none'
        },
        'source': {
          'type': 'raster',
          'tiles': [
            url
          ],
          'tileSize': 256
        }
      }

      this.map.addLayer(newLayer, 'groundwater_wells')
    },
    removeLayer (layer) {
      const displayDataName = layer.display_data_name || layer
      if (!displayDataName || !this.activeLayers[displayDataName]) {
        return
      }
      this.map.removeLayer(layer.id)
      // delete this.legendGraphics[layer.id]
      delete this.activeLayers[layer.id]
    },
    replaceOldFeatures (newFeature = null) {
      // replace all previously drawn features with the new one.
      // this has the effect of only allowing one selection box to be drawn at a time.
      const old = this.draw.getAll().features.filter((f) => f.id !== newFeature)
      this.draw.delete(old.map((feature) => feature.id))
    },
    handleAddPointSelection (feature) {
      feature.display_data_name = 'user_defined_point'
      this.$store.commit('setDataMartFeatureInfo', feature)
    },
    handleSelect (feature, options) {
      // default options when calling this handler.
      //
      // showFeatureList: whether features selected by the user should be immediately shown in
      // a panel.  This might be false if the user is selecting layers and may want to select
      // several before being "bumped" to the selected features list.
      //
      // example: EventBus.$emit('draw:redraw', { showFeatureList: false })
      const defaultOptions = {
        showFeatureList: true
      }

      options = Object.assign({}, defaultOptions, options)

      if (!feature || !feature.features || !feature.features.length) return

      console.log(options.showFeatureList)

      if (options.showFeatureList) {
        this.$store.commit('setLayerSelectionActiveState', false)
      }

      const newFeature = feature.features[0]
      this.replaceOldFeatures(newFeature.id)

      if (newFeature.geometry.type === 'Point') {
        return this.handleAddPointSelection(newFeature)
      }
      // for drawn rectangular regions, the polygon describing the rectangle is the first
      // element in the array of drawn features.
      // note: this is what might break if extending the selection tools to draw more objects.
      this.getMapObjects(newFeature)
      this.$store.commit('setSelectionBoundingBox', newFeature)
    },
    listenForAreaSelect () {
      this.map.on('draw.create', this.handleSelect)
      this.map.on('draw.update', this.handleSelect)
    },
    getMapObjects (bounds) {
      // TODO: Separate activeMaplayers by activeWMSLayers and activeDataMartLayers
      const canvas = this.map.getCanvas()
      const size = { x: canvas.width, y: canvas.height }

      this.$store.commit('clearDataMartFeatures')
      this.$store.dispatch('getDataMartFeatures', { bounds: bounds, size: size, layers: this.activeMapLayers })
    },
    setSingleFeature (e) {
      if (!this.isDrawingToolActive) {
        // Calls API and gets and sets feature data
        const feature = e.features[0]
        let payload = {
          display_data_name: feature.layer.id,
          pk: feature.properties[metadata.PRIMARY_KEYS[feature.layer.id]]
        }
        this.$store.dispatch('getDataMartFeatureInfo', payload)
      }
    },
    getPolygonCenter (arr) {
      if (arr.length === 1) { return arr }
      var x = arr.map(x => x[0])
      var y = arr.map(x => x[1])
      var cx = (Math.min(...x) + Math.max(...x)) / 2
      var cy = (Math.min(...y) + Math.max(...y)) / 2
      return [cx, cy]
    },
    getArrayDepth (value) {
      return Array.isArray(value) ? 1 + Math.max(...value.map(this.getArrayDepth)) : 0
    },
    formatLatLon (lon, lat) {
      // Formats lat lon to be within proper ranges
      lon = lon < 0 ? lon : -lon
      lat = lat > 0 ? lat : -lat
      return [lon, lat]
    },
    setCursorPointer () {
      this.map.getCanvas().style.cursor = 'pointer'
    },
    resetCursor () {
      this.map.getCanvas().style.cursor = ''
    },
    ...mapActions(['getMapLayers'])
  },
  watch: {
    highlightFeatureData (value) {
      if (value && value.geometry) {
        if (value.geometry.type === 'Point') {
          let coordinates = value.geometry.coordinates
          value.geometry.coordinates = this.formatLatLon(coordinates[0], coordinates[1])
        }
        this.updateHighlightLayerData(value)
      }
    },
    dataMartFeatureInfo (value) {
      if (value && value.geometry) {
        let coordinates = value.geometry.coordinates
        if (value.geometry.type === 'Point') {
          coordinates = this.formatLatLon(coordinates[0], coordinates[1])
          value.geometry.coordinates = coordinates
        } else {
          let depth = this.getArrayDepth(coordinates)
          let flattened = coordinates.flat(depth - 2)
          coordinates = this.getPolygonCenter(flattened)
        }
        this.map.flyTo({
          center: [coordinates[0], coordinates[1]]
        })
        this.updateHighlightLayerData(value)
      }
    }
  }
}<|MERGE_RESOLUTION|>--- conflicted
+++ resolved
@@ -96,16 +96,10 @@
       })
 
       const modes = MapboxDraw.modes
-<<<<<<< HEAD
       modes.simple_select.onTrash = this.clearSelections
       modes.draw_polygon.onTrash = this.clearSelections
       modes.draw_point.onTrash = this.clearSelections
-=======
-      modes.simple_select.onTrash = clearSelections
-      modes.draw_polygon.onTrash = clearSelections
-      modes.draw_point.onTrash = clearSelections
-      modes.direct_select.onTrash = clearSelections
->>>>>>> b3ad5774
+      modes.direct_select.onTrash = this.clearSelections
 
       this.draw = new MapboxDraw({
         modes: modes,
@@ -174,10 +168,7 @@
     handleModeChange (e) {
       if (e.mode === 'draw_polygon') {
         this.isDrawingToolActive = true
-<<<<<<< HEAD
-=======
         this.polygonToolHelp()
->>>>>>> b3ad5774
       } else if (e.mode === 'simple_select') {
         setTimeout(() => {
           this.isDrawingToolActive = false
@@ -254,7 +245,7 @@
       }
       // Our search db view trims the pks on gwells queries
       // so here we add the 00s back for feature requests
-      if(payload.display_data_name === "groundwater_wells") {
+      if (payload.display_data_name === 'groundwater_wells') {
         payload.pk = payload.pk.padStart(12, '0')
       }
       this.$store.commit('addMapLayer', data.result.layer)
