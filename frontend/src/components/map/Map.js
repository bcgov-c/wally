import L from 'leaflet'
import 'leaflet-lasso'
import 'leaflet-fullscreen/dist/Leaflet.fullscreen.min.js'
import EventBus from '../../services/EventBus.js'
import { mapGetters, mapActions } from 'vuex'
import * as _ from 'lodash'
import { wmsBaseURL } from '../../utils/wmsUtils'
import * as utils from '../../utils/metadataUtils'

import mapboxgl from 'mapbox-gl'
import MapboxDraw from '@mapbox/mapbox-gl-draw'
import MapboxGeocoder from '@mapbox/mapbox-gl-geocoder'
import DrawRectangle from 'mapbox-gl-draw-rectangle-mode'

import bbox from '@turf/bbox'

import qs from 'querystring'
import ApiService from '../../services/ApiService'

export default {
  name: 'WallyMap',
  mounted () {
    this.initMap()
    EventBus.$on('layer:added', this.handleAddWMSLayer)
    EventBus.$on('layer:removed', this.handleRemoveWMSLayer)
    EventBus.$on('dataMart:added', this.handleAddApiLayer)
    EventBus.$on('dataMart:removed', this.handleRemoveApiLayer)
    EventBus.$on('feature:added', this.handleAddFeature)
    EventBus.$on('layers:loaded', this.loadLayers)

    // this.$store.dispatch(FETCH_DATA_LAYERS)
  },
  beforeDestroy () {
    EventBus.$off('layer:added', this.handleAddWMSLayer)
    EventBus.$off('layer:removed', this.handleRemoveWMSLayer)
    EventBus.$off('dataMart:added', this.handleAddApiLayer)
    EventBus.$off('dataMart:removed', this.handleRemoveApiLayer)
    EventBus.$off('feature:added', this.handleAddFeature)
    EventBus.$off('layers:loaded', this.loadLayers)
  },
  data () {
    return {
      map: null,
      // legendControlContent: null,
      activeLayerGroup: L.layerGroup(),
      markerLayerGroup: L.layerGroup(),
      activeLayers: {},
      draw: null // mapbox draw object (controls drawn polygons e.g. for area select)
    }
  },
  computed: {
    ...mapGetters([
      'allMapLayers',
      'activeMapLayers',
      'allDataMarts',
      'activeDataMarts'
    ])
  },
  methods: {
    initMap () {
      // temporary public token with limited scope (reading layers) just for testing.
      mapboxgl.accessToken = `pk.eyJ1Ijoic3RlcGhlbmhpbGxpZXIiLCJhIjoiY2p6encxamxnMjJldjNjbWxweGthcHFneCJ9.y5h99E-kHzFQ7hywIavY-w`

      this.map = new mapboxgl.Map({
        container: 'map', // container id
        style: 'mapbox://styles/stephenhillier/cjzydtam02lbd1cld4jbkqlhy', // stylesheet location
        center: [-124, 54.5], // starting position
        zoom: 4.7 // starting zoom
      })

      const modes = MapboxDraw.modes
      modes.draw_polygon = DrawRectangle

      this.draw = new MapboxDraw({
        modes: modes,
        displayControlsDefault: false,
        controls: {
          polygon: true,
          trash: true
        }
      })

      const geocoder = new MapboxGeocoder({
        accessToken: mapboxgl.accessToken,
        mapboxgl: this.map,
        origin: ApiService.baseURL,
        container: 'geocoder-container'
      })

      // Add zoom and rotation controls to the map.
      this.map.addControl(geocoder, 'top-left')
      this.map.addControl(new mapboxgl.NavigationControl(), 'top-left')
      this.map.addControl(this.draw, 'top-left')
      this.map.addControl(new mapboxgl.GeolocateControl({
        positionOptions: {
          enableHighAccuracy: true
        },
        showUserLocation: false
      }), 'top-left')
      this.map.on('style.load', () => {
        this.getMapLayers()
      })

      this.listenForAreaSelect()
    },
    loadLayers () {
      const layers = this.allMapLayers

      // load each layer, but default to no visibility.
      // the user can toggle layers on and off with the layer controls.
      for (let i = 0; i < layers.length; i++) {
        const layer = layers[i]
        if (layer['wms_name']) {
          console.log('adding wms layer ', layers[i].display_data_name)
          this.addWMSLayer(layer)
        } else if (layer['geojson']) {
          this.addGeoJSONLayer(layer)
        }
      }
    },
    async searchWallyAPI () {
      const results = await ApiService.getApi('/geocode?q=a')
      console.log(results.data)
      return results.data
    },
    getLocateControl () {
      const locateButton = L.control.locate({ position: 'topleft' })
      locateButton.onClick = (ev) => {
        this.map.locate({ setView: true, maxZoom: 12 })
      }
      return locateButton
    },
    getFullScreenControl () {
      return new L.Control.Fullscreen({
        position: 'topleft'
      })
    },
    getAreaSelectControl () {
      const lasso = L.lasso(this.map)
      return new (L.Control.extend({
        options: {
          position: 'topleft'
        },
        onAdd: function (map) {
          let container = L.DomUtil.create('div', 'leaflet-bar leaflet-control')
          container.innerHTML = '<a class="leaflet-bar-part leaflet-bar-part-single select-box-icon"></a>'
          container.onclick = function (map) {
            lasso.enable()
          }
          return container
        }
      }))()
    },
    handleAddFeature (f) {
      let p = L.latLng(f.lat, f.lng)
      if (p) {
        L.popup()
          .setLatLng(p)
          .setContent('Lat: ' + _.round(p.lat, 5) + ' Lng: ' + _.round(p.lng, 5))
          .openOn(this.map)
      }
    },
    handleAddWMSLayer (displayDataName) {
      console.log(displayDataName)
      this.map.setLayoutProperty(displayDataName, 'visibility', 'visible')
    },
    handleRemoveWMSLayer (displayDataName) {
      this.map.setLayoutProperty(displayDataName, 'visibility', 'none')
    },
    handleAddApiLayer (datamart) {
      const layer = this.activeDataMarts.find((x) => {
        return x.display_data_name === datamart.displayDataName
      })
      this.addGeoJSONLayer(layer)
    },
    handleRemoveApiLayer (displayDataName) {
      this.removeLayer(displayDataName)
    },
    addGeoJSONLayer (layer) {
      if (!layer || !layer.data) {
        console.error('invalid format for data source/data mart')
        return
      }

      // layer.data should have a "features" or "geojson" property, which
      // must be a list of geojson Features.  For example, layer.data could be
      // a FeatureCollection format object. The 'features' list will be added to the map.
      let features
      if (layer.data.features && layer.data.features.length) {
        features = layer.data.features
      } else if (layer.data.geojson && layer.data.geojson.length) {
        features = layer.data.geojson
      }
      if (!features) {
        console.error('could not find a features list or object to add to map')
        return
      }

      this.activeLayers[layer.display_data_name] = L.geoJSON(features, {
        onEachFeature: function (feature, layer) {
          layer.bindPopup('<h3>' + feature.properties.name + '</h3><p>' + feature.properties.description + '</p>')
        }
      })
      this.activeLayers[layer.display_data_name].addTo(this.map)
    },
    addWMSLayer (layer) {
      const layerID = layer.display_data_name || layer.wms_name || layer.display_name
      if (!layerID) {
        return
      }

      const wmsOpts = {
        service: 'WMS',
        request: 'GetMap',
        format: 'image/png',
        layers: 'pub:' + layer.wms_name,
        styles: layer.wmsStyle,
        transparent: true,
        name: layer.name,
        height: 256,
        width: 256,
        overlay: true,
        srs: 'EPSG:3857'
      }

      const query = qs.stringify(wmsOpts)
      const url = wmsBaseURL + layer.wms_name + '/ows?' + query + '&BBOX={bbox-epsg-3857}'

      const newLayer = {
        'id': layerID,
        'type': 'raster',
        'layout': {
          'visibility': 'none'
        },
        'source': {
          'type': 'raster',
          'tiles': [
            url
          ],
          'tileSize': 256
        },
        'paint': {}
      }
      this.activeLayers[layerID] = newLayer
      this.map.addLayer(newLayer, 'wells')
    },
    removeLayer (layer) {
      const displayDataName = layer.display_data_name || layer
      if (!displayDataName || !this.activeLayers[displayDataName]) {
        return
      }
      this.map.removeLayer(layer.id)
      delete this.activeLayers[layer.id]
    },
    // getLegendControl () {
    //   const self = this
    //   return new (L.Control.extend({
    //     options: {
    //       position: 'bottomright'
    //     },
    //     onAdd (map) {
    //       const container = L.DomUtil.create('div', 'leaflet-control-legend')
    //       const content = L.DomUtil.create('div', 'leaflet-control-legend-content')
    //       self.legendControlContent = content
    //       content.innerHTML = `<div class="m-1">Legend</div>`
    //       container.appendChild(content)
    //       return container
    //     }
    //   }))()
    // },
<<<<<<< HEAD
    listenForAreaSelect () {
      this.map.on('lasso.finished', (event) => {
        let lats = event.latLngs.map(l => l.lat)
        let lngs = event.latLngs.map(l => l.lng)

        let min = L.latLng(Math.min(...lats), Math.min(...lngs))
        let max = L.latLng(Math.max(...lats), Math.max(...lngs))

        // HACK to make bbox square rather than rectangular
        // Purpose is that some wms queries only work with square boundary boxes
        let x = Math.abs(min.lat - max.lat)
        let y = Math.abs(min.lng - max.lng)
        let area = Math.max(x, y)
=======
    replaceOldFeatures (newFeature) {
      // replace all previously drawn features with the new one.
      // this has the effect of only allowing one selection box to be drawn at a time.
      const old = this.draw.getAll().features.filter((f) => f.id !== newFeature)
      this.draw.delete(old.map((feature) => feature.id))
    },
    handleSelect (feature) {
      const newFeature = feature.features[0].id
>>>>>>> 63594b7b

      this.replaceOldFeatures(newFeature)

      // for drawn rectangular regions, the polygon describing the rectangle is the first
      // element in the array of drawn features.
      const bounds = bbox(feature.features[0])
      this.getMapObjects(bounds)
    },
    listenForAreaSelect () {
      this.map.on('draw.create', this.handleSelect)
      this.map.on('draw.update', this.handleSelect)
    },
    getMapObjects (bounds) {
      // TODO: Separate activeMaplayers by activeWMSLayers and activeDataMartLayers
      const canvas = this.map.getCanvas()
      const size = { x: canvas.width, y: canvas.height }

      this.$store.commit('clearDataMartFeatures')
      this.$store.dispatch('getDataMartFeatures', { bounds: bounds, size: size, layers: this.activeMapLayers })
    },
    ...mapActions(['getMapLayers'])
    // listenForReset () {
    //     this.$parent.$on('resetLayers', (data) => {
    //         if (this.map) {
    //             this.map.eachLayer((layer) => {
    //                 if (layer.wmsParams && layer.wmsParams.overlay) {
    //                     this.map.removeLayer(layer)
    //                 }
    //             })
    //             this.map.setView([54.5, -126.5], 5)
    //         }
    //     })
    // },
  }
}<|MERGE_RESOLUTION|>--- conflicted
+++ resolved
@@ -268,21 +268,6 @@
     //     }
     //   }))()
     // },
-<<<<<<< HEAD
-    listenForAreaSelect () {
-      this.map.on('lasso.finished', (event) => {
-        let lats = event.latLngs.map(l => l.lat)
-        let lngs = event.latLngs.map(l => l.lng)
-
-        let min = L.latLng(Math.min(...lats), Math.min(...lngs))
-        let max = L.latLng(Math.max(...lats), Math.max(...lngs))
-
-        // HACK to make bbox square rather than rectangular
-        // Purpose is that some wms queries only work with square boundary boxes
-        let x = Math.abs(min.lat - max.lat)
-        let y = Math.abs(min.lng - max.lng)
-        let area = Math.max(x, y)
-=======
     replaceOldFeatures (newFeature) {
       // replace all previously drawn features with the new one.
       // this has the effect of only allowing one selection box to be drawn at a time.
@@ -291,8 +276,6 @@
     },
     handleSelect (feature) {
       const newFeature = feature.features[0].id
->>>>>>> 63594b7b
-
       this.replaceOldFeatures(newFeature)
 
       // for drawn rectangular regions, the polygon describing the rectangle is the first
