--- conflicted
+++ resolved
@@ -139,7 +139,7 @@
       this.map.on('draw.modechange', this.handleModeChange)
     },
     handleModeChange (e) {
-      if(e.mode == 'draw_polygon') {
+      if (e.mode == 'draw_polygon') {
         this.isDrawingToolActive = true
       } else if (e.mode == 'simple_select') {
         setTimeout(() => {
@@ -333,30 +333,8 @@
       this.$store.commit('clearDataMartFeatures')
       this.$store.dispatch('getDataMartFeatures', { bounds: bounds, size: size, layers: this.activeMapLayers })
     },
-<<<<<<< HEAD
-    setSingleFeature (layerName) {
-      // returns a function that handles a click event
-      return (e) => {
-        // keep track of all the features adjacent to the click event, so the
-        // user can refine their selection later
-        this.$store.commit('setSingleSelectionFeatures', e.features)
-        this.$store.commit('setLayerSelectionActiveState', false)
-
-        // initially set the "topmost" feature as the current selected feature
-        const id = e.features[0].id
-        const coordinates = e.features[0].geometry.coordinates.slice()
-        const properties = e.features[0].properties
-
-        this.$store.commit('setDataMartFeatureInfo',
-          {
-            layer_name: layerName,
-            display_data_name: id,
-            coordinates: coordinates,
-            properties: properties
-          })
-=======
     setSingleFeature (e) {
-      if(!this.isDrawingToolActive) {
+      if (!this.isDrawingToolActive) {
         // Calls API and gets and sets feature data
         const feature = e.features[0]
         let payload = {
@@ -364,7 +342,6 @@
           pk: feature.properties[metadata.PRIMARY_KEYS[feature.layer.id]]
         }
         this.$store.dispatch('getDataMartFeatureInfo', payload)
->>>>>>> e4d35d44
       }
     },
     getPolygonCenter (arr) {
@@ -378,7 +355,7 @@
     getArrayDepth (value) {
       return Array.isArray(value) ? 1 + Math.max(...value.map(this.getArrayDepth)) : 0
     },
-    formatLatLon(lon, lat) {
+    formatLatLon (lon, lat) {
       // Formats lat lon to be within proper ranges
       lon = lon < 0 ? lon : -lon
       lat = lat > 0 ? lat : -lat
@@ -395,7 +372,7 @@
   watch: {
     highlightFeatureData (value) {
       if (value && value.geometry) {
-        if(value.geometry.type == 'Point') {
+        if (value.geometry.type == 'Point') {
           let coordinates = value.geometry.coordinates
           value.geometry.coordinates = this.formatLatLon(coordinates[0], coordinates[1])
         }
