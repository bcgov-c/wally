import L from 'leaflet'
import { tiledMapLayer } from 'esri-leaflet'
import 'leaflet-lasso'
import 'leaflet-fullscreen/dist/Leaflet.fullscreen.min.js'
import EventBus from '../../services/EventBus.js'
import { mapGetters } from 'vuex'
import betterWms from './L.TileLayer.BetterWMS'
import * as _ from 'lodash'
import { wmsBaseURL } from '../../utils/wmsUtils'
import * as utils from '../../utils/metadataUtils'

// Extend control, making a locate
L.Control.Locate = L.Control.extend({
  onAdd: function (map) {
    let container = L.DomUtil.create('div', 'geolocate')
    L.DomEvent.addListener(container, 'click', this.click, this)
    return container
  },
  onRemove: function (map) {

  },
  click: function (ev) {
    // Use callback to handle clicks
    if (this.onClick) {
      this.onClick(ev)
    }
  }
})
L.control.locate = function (opts) {
  return new L.Control.Locate(opts)
}

export default {
  name: 'WallyMap',
  mounted () {
    // There seems to be an issue loading leaflet immediately on mount, we use nextTick to ensure
    // that the view has been rendered at least once before injecting the map.
    // this.$nextTick(function () {
    this.initLeaflet()
    this.initMap()
    // })

    EventBus.$on('layer:added', this.handleAddWMSLayer)
    EventBus.$on('layer:removed', this.handleRemoveWMSLayer)
    EventBus.$on('dataMart:added', this.handleAddApiLayer)
    EventBus.$on('dataMart:removed', this.handleRemoveApiLayer)
    EventBus.$on('feature:added', this.handleAddFeature)

    // this.$store.dispatch(FETCH_DATA_LAYERS)
  },
  beforeDestroy () {
    EventBus.$off('layer:added', this.handleAddWMSLayer)
    EventBus.$off('layer:removed', this.handleRemoveWMSLayer)
    EventBus.$off('dataMart:added', this.handleAddApiLayer)
    EventBus.$off('dataMart:removed', this.handleRemoveApiLayer)
    EventBus.$off('feature:added', this.handleAddFeature)
  },
  data () {
    return {
      map: null,
      // legendControlContent: null,
      activeLayerGroup: L.layerGroup(),
      markerLayerGroup: L.layerGroup(),
      activeLayers: {}
    }
  },
  computed: {
    ...mapGetters([
      'allMapLayers',
      'activeMapLayers',
      'allDataMarts',
      'activeDataMarts'
    ])
  },
  methods: {
    initLeaflet () {
      // There is a known issue using leaflet with webpack, this is a workaround
      // Fix courtesy of: https://github.com/PaulLeCam/react-leaflet/issues/255
      delete L.Icon.Default.prototype._getIconUrl
      L.Icon.Default.mergeOptions({
        iconRetinaUrl: require('../../assets/images/marker-icon-2x.png'),
        iconUrl: require('../../assets/images/marker-icon.png'),
        shadowUrl: require('../../assets/images/marker-shadow.png')
      })
    },
    initMap () {
      this.map = L.map(this.$el, {
        preferCanvas: true,
        minZoom: 4,
        maxZoom: 17
      }).setView([54, -124], 5)

      L.control.scale().addTo(this.map)
      this.map.addControl(this.getFullScreenControl())
      this.map.addControl(this.getAreaSelectControl())
      // this.map.addControl(this.getLegendControl())
      this.map.addControl(this.getLocateControl())

      // BCGov map tiles
      tiledMapLayer({ url: 'https://maps.gov.bc.ca/arcserver/rest/services/Province/roads_wm/MapServer' }).addTo(this.map)
      // Open Street Map tiles
      // L.tileLayer('https://{s}.tile.openstreetmap.org/{z}/{x}/{y}.png', {
      //     maxZoom: 19,
      //     attribution: '&copy; <a href="https://www.openstreetmap.org/copyright">OpenStreetMap</a> contributors'
      // }).addTo(this.map)

      this.activeLayerGroup.addTo(this.map)
      this.markerLayerGroup.addTo(this.map)

      this.listenForAreaSelect()
    },
    getLocateControl () {
      const locateButton = L.control.locate({ position: 'topleft' })
      locateButton.onClick = (ev) => {
        this.map.locate({ setView: true, maxZoom: 12 })
      }
      return locateButton
    },
    getFullScreenControl () {
      return new L.Control.Fullscreen({
        position: 'topleft'
      })
    },
    getAreaSelectControl () {
      const lasso = L.lasso(this.map)
      return new (L.Control.extend({
        options: {
          position: 'topleft'
        },
        onAdd: function (map) {
          let container = L.DomUtil.create('div', 'leaflet-bar leaflet-control')
          container.innerHTML = '<a class="leaflet-bar-part leaflet-bar-part-single select-box-icon"></a>'
          container.onclick = function (map) {
            lasso.enable()
          }
          return container
        }
      }))()
    },
    handleAddFeature (f) {
      let p = L.latLng(f.lat, f.lng)
      if (p) {
        L.popup()
          .setLatLng(p)
          .setContent('Lat: ' + _.round(p.lat, 5) + ' Lng: ' + _.round(p.lng, 5))
          .openOn(this.map)
      }
    },
    handleAddWMSLayer (display_data_name) {
      const layer = this.allMapLayers.find((x) => { // TODO Handle Data Sources (Data Marts) here as well
        return x.display_data_name === display_data_name
      })
      // stop if layer wasn't found in the array we searched
      if (!layer) {
        return
      }
      // inspect the layer to determine how to load it
      if (layer['wms_name']) {
        this.addWMSLayer(layer)
      } else if (layer['geojson']) {
        this.addGeoJSONLayer(layer)
      }
    },
    handleRemoveWMSLayer (display_data_name) {
      const layer = this.allMapLayers.find((x) => {
        return x.display_data_name === display_data_name
      })
      this.removeLayer(layer)
    },
    handleAddApiLayer (datamart) {
      const layer = this.activeDataMarts.find((x) => {
        return x.display_data_name === datamart.display_data_name
      })
      this.addGeoJSONLayer(layer)
    },
    handleRemoveApiLayer (display_data_name) {
      this.removeLayer(display_data_name)
    },
    addGeoJSONLayer (layer) {
      if (!layer || !layer.data) {
        console.error('invalid format for data source/data mart')
        return
      }

      // layer.data should have a "features" or "geojson" property, which
      // must be a list of geojson Features.  For example, layer.data could be
      // a FeatureCollection format object. The 'features' list will be added to the map.
      let features
      if (layer.data.features && layer.data.features.length) {
        features = layer.data.features
      } else if (layer.data.geojson && layer.data.geojson.length) {
        features = layer.data.geojson
      }
      if (!features) {
        console.error('could not find a features list or object to add to map')
        return
      }

      this.activeLayers[layer.display_data_name] = L.geoJSON(features, {
        onEachFeature: function (feature, layer) {
          layer.bindPopup('<h3>' + feature.properties.name + '</h3><p>' + feature.properties.description + '</p>')
        }
      })
      this.activeLayers[layer.display_data_name].addTo(this.map)
    },
    addWMSLayer (layer) {
      if (!layer.display_data_name || !layer.wms_name || !layer.display_name) {
        return
      }
<<<<<<< HEAD

      this.activeLayers[layer.display_data_name] = betterWms('https://openmaps.gov.bc.ca/geo/pub/' + layer.wms_name + '/ows?',
=======
      this.activeLayers[layer.id] = betterWms(wmsBaseURL + layer.wmsLayer + '/ows?',
>>>>>>> a44e1083
        {
          format: 'image/png',
          layers: 'pub:' + layer.wms_name,
          styles: layer.wms_style,
          transparent: true,
          name: layer.display_name,
          overlay: true
        })

      this.activeLayers[layer.display_data_name].addTo(this.map)
    },
    removeLayer (layer) {
      const display_data_name = layer.display_data_name || layer
      if (!display_data_name || !this.activeLayers[display_data_name]) {
        return
      }
      this.map.removeLayer(this.activeLayers[display_data_name])
      delete this.activeLayers[display_data_name]
    },
    // getLegendControl () {
    //   const self = this
    //   return new (L.Control.extend({
    //     options: {
    //       position: 'bottomright'
    //     },
    //     onAdd (map) {
    //       const container = L.DomUtil.create('div', 'leaflet-control-legend')
    //       const content = L.DomUtil.create('div', 'leaflet-control-legend-content')
    //       self.legendControlContent = content
    //       content.innerHTML = `<div class="m-1">Legend</div>`
    //       container.appendChild(content)
    //       return container
    //     }
    //   }))()
    // },
    listenForAreaSelect () {
      this.map.on('lasso.finished', (event) => {
        let lats = event.latLngs.map(l => l.lat)
        let lngs = event.latLngs.map(l => l.lng)

        let min = L.latLng(Math.min(...lats), Math.min(...lngs))
        let max = L.latLng(Math.max(...lats), Math.max(...lngs))

        // HACK to make bbox square rather than rectangular
        // Purpose is that some wms queries only work with square boundary boxes
        let x = Math.abs(min.lat - max.lat)
        let y = Math.abs(min.lng - max.lng)
        let area = Math.max(x,y)

        let bounds = [min.lng, min.lat, max.lng, max.lat].join(',')

        this.getMapObjects(bounds)
      })
    },
    getMapObjects (bounds) {
      // TODO: Separate activeMaplayers by activeWMSLayers and activeDataMartLayers
      let size = this.map.getSize()
      this.$store.commit('clearDataMartFeatures')
      // console.log('active map layers', this.activeMapLayers, this.activeDataMarts)

<<<<<<< HEAD
      // this.activeDataMarts.forEach((layer)=>{
      //   console.log('datamart layer?', layer, layer.id)
      //   layer.data.features.forEach(feature => {
      //     this.$store.dispatch('getDataMartFeatures', { type: utils.API_DATAMART, layer: layer.id, feature: feature })
      //   })
      // })
      this.$store.dispatch('getDataMartFeatures', { bounds: bounds, size: size, layers: this.activeMapLayers })

      // this.activeMapLayers.forEach((layer) => {
      //   console.log('what layer?', layer)
      //   this.$store.dispatch('getDataMartFeatures', { type: utils.WMS_DATAMART, bounds: bounds, size: size, layer: layer.wms_name })
      // })
=======
      this.activeDataMarts.forEach((layer) => {
        console.log('datamart layer?', layer, layer.id)
        layer.data.features.forEach(feature => {
          this.$store.dispatch('getDataMartFeatures', { type: utils.API_DATAMART, layer: layer.id, feature: feature })
        })
      })
      this.activeMapLayers.forEach((layer) => {
        console.log('what layer?', layer)
        this.$store.dispatch('getDataMartFeatures', { type: utils.WMS_DATAMART, bounds: bounds, size: size, layer: layer.wmsLayer })
      })
>>>>>>> a44e1083
    }
    // listenForReset () {
    //     this.$parent.$on('resetLayers', (data) => {
    //         if (this.map) {
    //             this.map.eachLayer((layer) => {
    //                 if (layer.wmsParams && layer.wmsParams.overlay) {
    //                     this.map.removeLayer(layer)
    //                 }
    //             })
    //             this.map.setView([54.5, -126.5], 5)
    //         }
    //     })
    // },
  }
}<|MERGE_RESOLUTION|>--- conflicted
+++ resolved
@@ -207,12 +207,7 @@
       if (!layer.display_data_name || !layer.wms_name || !layer.display_name) {
         return
       }
-<<<<<<< HEAD
-
       this.activeLayers[layer.display_data_name] = betterWms('https://openmaps.gov.bc.ca/geo/pub/' + layer.wms_name + '/ows?',
-=======
-      this.activeLayers[layer.id] = betterWms(wmsBaseURL + layer.wmsLayer + '/ows?',
->>>>>>> a44e1083
         {
           format: 'image/png',
           layers: 'pub:' + layer.wms_name,
@@ -271,33 +266,7 @@
       // TODO: Separate activeMaplayers by activeWMSLayers and activeDataMartLayers
       let size = this.map.getSize()
       this.$store.commit('clearDataMartFeatures')
-      // console.log('active map layers', this.activeMapLayers, this.activeDataMarts)
-
-<<<<<<< HEAD
-      // this.activeDataMarts.forEach((layer)=>{
-      //   console.log('datamart layer?', layer, layer.id)
-      //   layer.data.features.forEach(feature => {
-      //     this.$store.dispatch('getDataMartFeatures', { type: utils.API_DATAMART, layer: layer.id, feature: feature })
-      //   })
-      // })
       this.$store.dispatch('getDataMartFeatures', { bounds: bounds, size: size, layers: this.activeMapLayers })
-
-      // this.activeMapLayers.forEach((layer) => {
-      //   console.log('what layer?', layer)
-      //   this.$store.dispatch('getDataMartFeatures', { type: utils.WMS_DATAMART, bounds: bounds, size: size, layer: layer.wms_name })
-      // })
-=======
-      this.activeDataMarts.forEach((layer) => {
-        console.log('datamart layer?', layer, layer.id)
-        layer.data.features.forEach(feature => {
-          this.$store.dispatch('getDataMartFeatures', { type: utils.API_DATAMART, layer: layer.id, feature: feature })
-        })
-      })
-      this.activeMapLayers.forEach((layer) => {
-        console.log('what layer?', layer)
-        this.$store.dispatch('getDataMartFeatures', { type: utils.WMS_DATAMART, bounds: bounds, size: size, layer: layer.wmsLayer })
-      })
->>>>>>> a44e1083
     }
     // listenForReset () {
     //     this.$parent.$on('resetLayers', (data) => {
