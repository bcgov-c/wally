--- conflicted
+++ resolved
@@ -51,14 +51,8 @@
         switch (component.type) {
           case 'chart':
             this.contextComponents.push({
-<<<<<<< HEAD
               component: Chart,
-              data: component
-=======
-              component: ChartWMS,
-              data: component,
               key: this.chartKey
->>>>>>> 63594b7b
             })
             break
           case 'links':
