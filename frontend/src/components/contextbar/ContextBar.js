--- conflicted
+++ resolved
@@ -1,15 +1,8 @@
-<<<<<<< HEAD
-import RandomChart from '../charts/RandomChart'
-import CircleChart from '../charts/CircleChart'
-import BarChart from '../charts/BarChart.js'
-import {mapGetters} from "vuex";
-=======
 import { mapGetters } from 'vuex'
 import { dataMarts } from '../../utils/dataMartMetadata'
 import ContextImage from './ContextImage'
 import ChartWMS from './ChartWMS'
 import ChartAPI from './ChartAPI'
->>>>>>> 03bdc61d
 
 export default {
   name: 'ContextBar',
@@ -26,18 +19,11 @@
   },
   computed: {
     ...mapGetters([
-<<<<<<< HEAD
-      'featureInfo',
-      'featureLayers'
-    ])
-  },
-=======
       'dataMartFeatures'
     ])
   },
   mounted () {
   },
->>>>>>> 03bdc61d
   methods: {
     toggleContextBar () {
       this.drawer.mini = !this.drawer.mini
@@ -86,17 +72,5 @@
         this.chartKey++ // hack to refresh vue component; doesn't work
       }
     }
-  },
-  watch: {
-    featureInfo (value) {
-      if (value && value.properties) {
-        console.log(value)
-      }
-    },
-    featureLayers (value) {
-      if (value.length > 0) {
-        console.log(value)
-      }
-    }
   }
 }