<template>
  <div>
    <h1>{{chartTitle}}</h1>
    <BarChart :chart-data="chartData" :key="chartKey" class="chart"></BarChart>
  </div>
</template>

<script>
import BarChart from '../chart/BarChart'
import { blueChartColors } from '../../constants/colors'

export default {
  name: 'ChartWMS',
  components: { BarChart },
  props: {
    features: Array,
    data: Object,
    chartKey: Number,
    chartTitle: String
  },
  data () {
    return {
      chartData: {
        labels: [],
        datasets: [{
          label: 'Bar chart',
          data: [],
          backgroundColor: blueChartColors.background,
          borderColor: blueChartColors.border,
          borderWidth: 1
        }],
        visible: true
      }
    }
  },
  mounted () {
    // Reset
    this.chartData = {
      labels: [],
      datasets: [{
        label: 'Bar chart',
        data: [],
        backgroundColor: blueChartColors.background,
        borderColor: blueChartColors.border,
        borderWidth: 1
      }],
      visible: true
    }
    this.chartData = this.$attrs.chart.data
<<<<<<< HEAD
    this.chartData.datasets.forEach((dataset, i) => {
      this.chartData.datasets[i].backgroundColor = blueChartColors.background
      this.chartData.datasets[i].borderColor = blueChartColors.borderColor
    })
=======
    this.chartTitle = this.$attrs.title
>>>>>>> a013b877
    this.chartData.visible = true
  }
}
</script><|MERGE_RESOLUTION|>--- conflicted
+++ resolved
@@ -47,14 +47,11 @@
       visible: true
     }
     this.chartData = this.$attrs.chart.data
-<<<<<<< HEAD
     this.chartData.datasets.forEach((dataset, i) => {
       this.chartData.datasets[i].backgroundColor = blueChartColors.background
       this.chartData.datasets[i].borderColor = blueChartColors.borderColor
     })
-=======
     this.chartTitle = this.$attrs.title
->>>>>>> a013b877
     this.chartData.visible = true
   }
 }
