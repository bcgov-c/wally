--- conflicted
+++ resolved
@@ -1,14 +1,10 @@
 <template>
-<<<<<<< HEAD
-  <BarChart v-if="data.type === 'bar'" class="chart" :chart-data="chartData" :key="chartKey"></BarChart>
-=======
-  <BarChart :chart-data="chartData" :key="chartKey"></BarChart>
->>>>>>> ca75ef33
+  <BarChart :chart-data="chartData" :key="chartKey" class="chart"></BarChart>
 </template>
 
 <script>
 import BarChart from '../chart/BarChart'
-import * as chartColors from '../../constants/colors'
+import { chartColors } from '../../constants/colors'
 
 export default {
   name: 'ChartWMS',
@@ -36,20 +32,18 @@
   mounted () {
     // Reset
     this.chartData = {
-        labels: [],
-        datasets: [{
-          label: 'Bar chart',
-          data: [],
-          backgroundColor: chartColors.background,
-          borderColor: chartColors.border,
-          borderWidth: 1
-        }],
-        visible: true
-      }
-
+      labels: [],
+      datasets: [{
+        label: 'Bar chart',
+        data: [],
+        backgroundColor: chartColors.background,
+        borderColor: chartColors.border,
+        borderWidth: 1
+      }],
+      visible: true
+    }
     this.chartData = this.data
     this.chartData.visible = true
-
   }
 }
 </script>