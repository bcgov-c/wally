--- conflicted
+++ resolved
@@ -124,11 +124,7 @@
             this.upStreamData = data
           } else if (type === 'downstream') {
             this.downStreamData = data
-<<<<<<< HEAD
-          } else if (type === 'selectedstream') {
-=======
           } else if (type === 'selectedStream') {
->>>>>>> 49410621
             this.selectedStreamData = data
           }
           this.loading = false
@@ -181,11 +177,7 @@
     },
     getSelectedStreamData () {
       if (this.panelOpen.length > 0) {
-<<<<<<< HEAD
-        this.fetchStreamBufferInformation(this.getSelectedStreamData, 'selectedstream')
-=======
         this.fetchStreamBufferInformation(this.getSelectedStreamData, 'selectedStream')
->>>>>>> 49410621
         this.$store.commit('setSelectedStreamBufferData', this.buffer)
       }
     },
