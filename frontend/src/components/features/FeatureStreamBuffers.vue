<template>
  <v-sheet class="pt-5">
    <v-toolbar flat>
      <v-banner color="indigo"
                icon="mdi-map-marker"
                icon-color="white"
                width="100%"
      >
        <v-toolbar-title>
          {{streamName}}
        </v-toolbar-title>
          Selected Stream
      </v-banner>
    </v-toolbar>
    <v-expansion-panels class="mt-5" multiple v-model="panelOpen">
      <v-expansion-panel>
        <v-expansion-panel-header class="grey--text text--darken-4 subtitle-1">Upstream/Downstream Features</v-expansion-panel-header>
        <v-expansion-panel-content>
          <v-row no-gutters v-if="this.selectedLayer">
            <v-col cols="12">
              <div class="caption text-right ma-2"><a href="#" @click.prevent="enableMapLayer">Enable {{this.selectedLayer}} layer</a></div>
            </v-col>
          </v-row>
          <v-row no-gutters>
            <v-col cols="12" md="3" align-self="center">
              <v-text-field
                label="Stream Buffer Size (m)"
                placeholder="20"
                :rules="[inputRules.number, inputRules.max, inputRules.required]"
                v-model="buffer"
              />
            </v-col>
            <v-col cols="12" md="3" />
            <v-col cols="12" md="6">
              <v-select
                solo
                :items="layerOptions"
                placeholder="Select a Layer to Analyze"
                v-model="selectedLayer"
              />
            </v-col>
          </v-row>

          <v-row no-gutters>
            <SteamBufferData :bufferData="upstreamData" :segmentType="'upstream'" :layerId="selectedLayer" />
            <SteamBufferData :bufferData="selectedStreamData" :segmentType="'selectedStream'" :layerId="selectedLayer" />
            <SteamBufferData :bufferData="downstreamData" :segmentType="'downstream'" :layerId="selectedLayer" />
          </v-row>

        </v-expansion-panel-content>
      </v-expansion-panel>
    </v-expansion-panels>
  </v-sheet>
</template>

<script>
import { mapGetters } from 'vuex'
import ApiService from '../../services/ApiService'
import SteamBufferData from '../analysis/StreamBufferData'
import buffer from '@turf/buffer'

export default {
  name: 'StreamBufferIntersections',
  components: {
    SteamBufferData
  },
  props: ['record'],
  data: () => ({
    buffer: 50,
    loading: false,
    panelOpen: [],
    upstreamData: [],
    selectedStreamData: [],
    downstreamData: [],
    selectedLayer: '',
    inputRules: {
      required: value => !!value || 'Required',
      number: value => !Number.isNaN(parseFloat(value)) || 'Invalid number',
      max: value => value <= 500 || 'Buffer must be between 0 and 500 m'
    },
    layerOptions: [
      { value: 'groundwater_wells', text: 'Ground Water Wells' },
      { value: 'water_rights_licences', text: 'Water Rights Licences' },
      { value: 'water_rights_applications', text: 'Water Rights Applications' },
      { value: 'ecocat_water_related_reports', text: 'Ecocat Reports' },
      { value: 'aquifers', text: 'Aquifers' },
      { value: 'critical_habitat_species_at_risk', text: 'Critical Habitats' },
      { value: 'water_allocation_restrictions', text: 'Allocation Restrictions' },
      { value: 'hydrometric_stream_flow', text: 'Stream Stations' }
    ]
  }),
  methods: {
    updateStreamBuffers () {
<<<<<<< HEAD
      this.fetchStreamBufferInformation(this.getUpstreamData, 'upstream')
      this.fetchStreamBufferInformation(this.getDownstreamData, 'downstream')
      this.fetchStreamBufferInformation(this.getSelectedStreamData, 'selectedStream')
=======
      this.fetchStreamBufferInformation(this.getUpStreamData, 'upstream')
      this.fetchStreamBufferInformation(this.getDownStreamData, 'downstream')
      this.fetchStreamBufferInformation(this.getSelectedStreamData, 'selectedstream')
>>>>>>> bc1ff07e
    },
    enableMapLayer () {
      this.$store.commit('addMapLayer', this.selectedLayer)
    },
    fetchStreamBufferInformation (streams, type) {
      if (buffer <= 0 || !this.selectedLayer) {
        return
      }

      let lineStrings = streams.features.map((stream) => {
        if (stream.geometry.type === 'LineString') {
          return stream.geometry
        }
      })
      if (lineStrings.length <= 0) {
        return
      }
      const params = {
        buffer: parseFloat(this.buffer),
        geometry: JSON.stringify(lineStrings),
        layer: this.selectedLayer
      }
      this.loading = true
      ApiService.post('/api/v1/analysis/stream/features', params)
        .then((response) => {
          let data = response.data
          if (type === 'upstream') {
<<<<<<< HEAD
            this.upstreamData = data
          } else if (type === 'downstream') {
            this.downstreamData = data
          } else if (type === 'selectedStream') {
=======
            this.upStreamData = data
          } else if (type === 'downstream') {
            this.downStreamData = data
          } else if (type === 'selectedstream') {
>>>>>>> bc1ff07e
            this.selectedStreamData = data
          }
          this.loading = false
        })
        .catch((error) => {
          console.log(error)
        })
    }
  },
  computed: {
    streamName () {
      let gnis = this.record.properties.GNIS_NAME
      return gnis !== 'None' ? gnis : this.record.properties.FEATURE_CODE
    },
    // resultCounts () {
    //   let counts = {}
    //   // loop through the results, and count the number in each layer
    //   for (const key of Object.keys(this.layerOptions)) {
    //     counts[key] = this.results.filter(x => x.display_data_name === key).length
    //   }
    //   return counts
    // },
    ...mapGetters([
      'getUpstreamData',
      'getDownstreamData',
      'getSelectedStreamData'
    ])
  },
  watch: {
    panelOpen () {
      if (this.panelOpen.length > 0) {
        this.$store.commit('setStreamAnalysisPanel', true)
        this.$store.commit('setStreamBufferData', this.buffer)
      } else {
        this.$store.commit('setStreamAnalysisPanel', false)
        this.$store.commit('resetStreamBufferData')
      }
    },
<<<<<<< HEAD
    getUpstreamData () {
      if (this.panelOpen.length > 0) {
        this.fetchStreamBufferInformation(this.getUpstreamData, 'upstream')
        this.$store.commit('setUpstreamBufferData', this.buffer)
      }
    },
    getDownstreamData () {
      if (this.panelOpen.length > 0) {
        this.fetchStreamBufferInformation(this.getDownstreamData, 'downstream')
        this.$store.commit('setDownstreamBufferData', this.buffer)
=======
    getUpStreamData () {
      if (this.panelOpen.length > 0) {
        this.fetchStreamBufferInformation(this.getUpStreamData, 'upstream')
        this.$store.commit('setUpStreamBufferData', this.buffer)
      }
    },
    getDownStreamData () {
      if (this.panelOpen.length > 0) {
        this.fetchStreamBufferInformation(this.getDownStreamData, 'downstream')
        this.$store.commit('setDownStreamBufferData', this.buffer)
>>>>>>> bc1ff07e
      }
    },
    getSelectedStreamData () {
      if (this.panelOpen.length > 0) {
<<<<<<< HEAD
        this.fetchStreamBufferInformation(this.getSelectedStreamData, 'selectedStream')
        this.$store.commit('setselectedStreamBufferData', this.buffer)
=======
        this.fetchStreamBufferInformation(this.getSelectedStreamData, 'selectedstream')
        this.$store.commit('setSelectedStreamBufferData', this.buffer)
>>>>>>> bc1ff07e
      }
    },
    buffer (value) {
      if (this.buffer > 0 && this.buffer < this.inputRules.max) {
        this.updateStreamBuffers()
        this.$store.commit('setStreamBufferData', value)
      }
    },
    selectedLayer () {
      this.updateStreamBuffers()
    }
  }
}
</script>

<style>

</style><|MERGE_RESOLUTION|>--- conflicted
+++ resolved
@@ -91,15 +91,9 @@
   }),
   methods: {
     updateStreamBuffers () {
-<<<<<<< HEAD
       this.fetchStreamBufferInformation(this.getUpstreamData, 'upstream')
       this.fetchStreamBufferInformation(this.getDownstreamData, 'downstream')
       this.fetchStreamBufferInformation(this.getSelectedStreamData, 'selectedStream')
-=======
-      this.fetchStreamBufferInformation(this.getUpStreamData, 'upstream')
-      this.fetchStreamBufferInformation(this.getDownStreamData, 'downstream')
-      this.fetchStreamBufferInformation(this.getSelectedStreamData, 'selectedstream')
->>>>>>> bc1ff07e
     },
     enableMapLayer () {
       this.$store.commit('addMapLayer', this.selectedLayer)
@@ -127,17 +121,10 @@
         .then((response) => {
           let data = response.data
           if (type === 'upstream') {
-<<<<<<< HEAD
             this.upstreamData = data
           } else if (type === 'downstream') {
             this.downstreamData = data
           } else if (type === 'selectedStream') {
-=======
-            this.upStreamData = data
-          } else if (type === 'downstream') {
-            this.downStreamData = data
-          } else if (type === 'selectedstream') {
->>>>>>> bc1ff07e
             this.selectedStreamData = data
           }
           this.loading = false
@@ -176,7 +163,6 @@
         this.$store.commit('resetStreamBufferData')
       }
     },
-<<<<<<< HEAD
     getUpstreamData () {
       if (this.panelOpen.length > 0) {
         this.fetchStreamBufferInformation(this.getUpstreamData, 'upstream')
@@ -187,29 +173,12 @@
       if (this.panelOpen.length > 0) {
         this.fetchStreamBufferInformation(this.getDownstreamData, 'downstream')
         this.$store.commit('setDownstreamBufferData', this.buffer)
-=======
-    getUpStreamData () {
-      if (this.panelOpen.length > 0) {
-        this.fetchStreamBufferInformation(this.getUpStreamData, 'upstream')
-        this.$store.commit('setUpStreamBufferData', this.buffer)
-      }
-    },
-    getDownStreamData () {
-      if (this.panelOpen.length > 0) {
-        this.fetchStreamBufferInformation(this.getDownStreamData, 'downstream')
-        this.$store.commit('setDownStreamBufferData', this.buffer)
->>>>>>> bc1ff07e
       }
     },
     getSelectedStreamData () {
       if (this.panelOpen.length > 0) {
-<<<<<<< HEAD
         this.fetchStreamBufferInformation(this.getSelectedStreamData, 'selectedStream')
-        this.$store.commit('setselectedStreamBufferData', this.buffer)
-=======
-        this.fetchStreamBufferInformation(this.getSelectedStreamData, 'selectedstream')
         this.$store.commit('setSelectedStreamBufferData', this.buffer)
->>>>>>> bc1ff07e
       }
     },
     buffer (value) {
