<template>
  <v-sheet class="pt-5">
    <v-toolbar flat>
      <v-banner color="indigo"
                icon="mdi-map-marker"
                icon-color="white"
                width="100%"
      >
        <v-toolbar-title>
          {{streamName}}
        </v-toolbar-title>
          Selected Stream
      </v-banner>
    </v-toolbar>
    <v-expansion-panels class="mt-5" multiple v-model="panelOpen">
      <v-expansion-panel>
        <v-expansion-panel-header class="grey--text text--darken-4 subtitle-1">Upstream/Downstream Features</v-expansion-panel-header>
        <v-expansion-panel-content>
          <v-row no-gutters v-if="this.selectedLayer">
            <v-col cols="12">
              <div class="caption text-right ma-2"><a href="#" @click.prevent="enableMapLayer">Enable {{this.selectedLayer}} layer</a></div>
            </v-col>
          </v-row>
          <v-row no-gutters>
            <v-col cols="12" md="3" align-self="center">
              <v-text-field
                label="Stream Buffer Size (m)"
                placeholder="20"
                :rules="[inputRules.number, inputRules.max, inputRules.required]"
                v-model="buffer"
              />
            </v-col>
            <v-col cols="12" md="3" />
            <v-col cols="12" md="6">
              <v-select
                solo
                :items="layerOptions"
                placeholder="Select a Layer to Analyze"
                v-model="selectedLayer"
              />
            </v-col>
          </v-row>

          <v-row no-gutters>
<<<<<<< HEAD
            <SteamBufferData :bufferData="upstreamData" :segmentType="'upstream'" :layerId="selectedLayer" />
            <SteamBufferData :bufferData="selectedStreamData" :segmentType="'selectedStream'" :layerId="selectedLayer" />
            <SteamBufferData :bufferData="downstreamData" :segmentType="'downstream'" :layerId="selectedLayer" />
=======
            <SteamBufferData :bufferData="upStreamData" :segmentType="'upstream'" :layerId="selectedLayer" />
            <SteamBufferData :bufferData="selectedStreamData" :segmentType="'selectedStream'" :layerId="selectedLayer" />
            <SteamBufferData :bufferData="downStreamData" :segmentType="'downstream'" :layerId="selectedLayer" />
>>>>>>> 88b8b054
          </v-row>

        </v-expansion-panel-content>
      </v-expansion-panel>
    </v-expansion-panels>
  </v-sheet>
</template>

<script>
import { mapGetters } from 'vuex'
import ApiService from '../../services/ApiService'
import SteamBufferData from '../analysis/StreamBufferData'
import buffer from '@turf/buffer'

export default {
  name: 'StreamBufferIntersections',
  components: {
    SteamBufferData
  },
  props: ['record'],
  data: () => ({
    buffer: 50,
    loading: false,
    panelOpen: [],
    upstreamData: [],
    selectedStreamData: [],
    downstreamData: [],
    selectedLayer: '',
    inputRules: {
      required: value => !!value || 'Required',
      number: value => !Number.isNaN(parseFloat(value)) || 'Invalid number',
      max: value => value <= 500 || 'Buffer must be between 0 and 500 m'
    },
    layerOptions: [
      { value: 'groundwater_wells', text: 'Ground Water Wells' },
      { value: 'water_rights_licences', text: 'Water Rights Licences' },
      { value: 'water_rights_applications', text: 'Water Rights Applications' },
      { value: 'ecocat_water_related_reports', text: 'Ecocat Reports' },
      { value: 'aquifers', text: 'Aquifers' },
      { value: 'critical_habitat_species_at_risk', text: 'Critical Habitats' },
      { value: 'water_allocation_restrictions', text: 'Allocation Restrictions' },
      { value: 'hydrometric_stream_flow', text: 'Stream Stations' }
    ]
  }),
  methods: {
    updateStreamBuffers () {
<<<<<<< HEAD
      this.fetchStreamBufferInformation(this.getUpstreamData, 'upstream')
      this.fetchStreamBufferInformation(this.getDownstreamData, 'downstream')
=======
      this.fetchStreamBufferInformation(this.getUpStreamData, 'upstream')
      this.fetchStreamBufferInformation(this.getDownStreamData, 'downstream')
>>>>>>> 88b8b054
      this.fetchStreamBufferInformation(this.getSelectedStreamData, 'selectedStream')
    },
    enableMapLayer () {
      this.$store.commit('addMapLayer', this.selectedLayer)
    },
    fetchStreamBufferInformation (streams, type) {
      if (buffer <= 0 || !this.selectedLayer) {
        return
      }

      let lineStrings = streams.features.map((stream) => {
        if (stream.geometry.type === 'LineString') {
          return stream.geometry
        }
      })
      if (lineStrings.length <= 0) {
        return
      }
      const params = {
        buffer: parseFloat(this.buffer),
        geometry: JSON.stringify(lineStrings),
        layer: this.selectedLayer
      }
      this.loading = true
      ApiService.post('/api/v1/stream/features', params)
        .then((response) => {
          let data = response.data
          if (type === 'upstream') {
            this.upstreamData = data
          } else if (type === 'downstream') {
<<<<<<< HEAD
            this.downstreamData = data
=======
            this.downStreamData = data
>>>>>>> 88b8b054
          } else if (type === 'selectedStream') {
            this.selectedStreamData = data
          }
          this.loading = false
        })
        .catch((error) => {
          console.log(error)
        })
    }
  },
  computed: {
    streamName () {
      let gnis = this.record.properties.GNIS_NAME
      return gnis !== 'None' ? gnis : this.record.properties.FEATURE_CODE
    },
    // resultCounts () {
    //   let counts = {}
    //   // loop through the results, and count the number in each layer
    //   for (const key of Object.keys(this.layerOptions)) {
    //     counts[key] = this.results.filter(x => x.display_data_name === key).length
    //   }
    //   return counts
    // },
    ...mapGetters([
      'getUpstreamData',
      'getDownstreamData',
      'getSelectedStreamData'
    ])
  },
  watch: {
    panelOpen () {
      if (this.panelOpen.length > 0) {
        this.$store.commit('setStreamAnalysisPanel', true)
        this.$store.commit('setStreamBufferData', this.buffer)
      } else {
        this.$store.commit('setStreamAnalysisPanel', false)
        this.$store.commit('resetStreamBufferData')
      }
    },
    getUpstreamData () {
      if (this.panelOpen.length > 0) {
        this.fetchStreamBufferInformation(this.getUpstreamData, 'upstream')
        this.$store.commit('setUpstreamBufferData', this.buffer)
      }
    },
    getDownstreamData () {
      if (this.panelOpen.length > 0) {
        this.fetchStreamBufferInformation(this.getDownstreamData, 'downstream')
        this.$store.commit('setDownstreamBufferData', this.buffer)
      }
    },
    getSelectedStreamData () {
      if (this.panelOpen.length > 0) {
        this.fetchStreamBufferInformation(this.getSelectedStreamData, 'selectedStream')
        this.$store.commit('setSelectedStreamBufferData', this.buffer)
      }
    },
    buffer (value) {
      if (this.buffer > 0 && this.buffer < this.inputRules.max) {
        this.updateStreamBuffers()
        this.$store.commit('setStreamBufferData', value)
      }
    },
    selectedLayer () {
      this.updateStreamBuffers()
    }
  }
}
</script>

<style>

</style><|MERGE_RESOLUTION|>--- conflicted
+++ resolved
@@ -42,15 +42,9 @@
           </v-row>
 
           <v-row no-gutters>
-<<<<<<< HEAD
             <SteamBufferData :bufferData="upstreamData" :segmentType="'upstream'" :layerId="selectedLayer" />
             <SteamBufferData :bufferData="selectedStreamData" :segmentType="'selectedStream'" :layerId="selectedLayer" />
             <SteamBufferData :bufferData="downstreamData" :segmentType="'downstream'" :layerId="selectedLayer" />
-=======
-            <SteamBufferData :bufferData="upStreamData" :segmentType="'upstream'" :layerId="selectedLayer" />
-            <SteamBufferData :bufferData="selectedStreamData" :segmentType="'selectedStream'" :layerId="selectedLayer" />
-            <SteamBufferData :bufferData="downStreamData" :segmentType="'downstream'" :layerId="selectedLayer" />
->>>>>>> 88b8b054
           </v-row>
 
         </v-expansion-panel-content>
@@ -97,13 +91,8 @@
   }),
   methods: {
     updateStreamBuffers () {
-<<<<<<< HEAD
       this.fetchStreamBufferInformation(this.getUpstreamData, 'upstream')
       this.fetchStreamBufferInformation(this.getDownstreamData, 'downstream')
-=======
-      this.fetchStreamBufferInformation(this.getUpStreamData, 'upstream')
-      this.fetchStreamBufferInformation(this.getDownStreamData, 'downstream')
->>>>>>> 88b8b054
       this.fetchStreamBufferInformation(this.getSelectedStreamData, 'selectedStream')
     },
     enableMapLayer () {
@@ -134,11 +123,7 @@
           if (type === 'upstream') {
             this.upstreamData = data
           } else if (type === 'downstream') {
-<<<<<<< HEAD
             this.downstreamData = data
-=======
-            this.downStreamData = data
->>>>>>> 88b8b054
           } else if (type === 'selectedStream') {
             this.selectedStreamData = data
           }
