<template>
  <v-card elevation=0>

    <v-card-text v-if="!wellLoading">
      <div class="grey--text text--darken-4 headline" id="aquiferTitle">Well {{ well.well_tag_number }}</div>
      <div class="grey--text text--darken-2 title">Groundwater well</div>
      <v-divider></v-divider>
      <v-list dense class="mx-0 px-0">
        <v-list-item class="feature-content">
          <v-list-item-content>Identification plate number</v-list-item-content>
          <v-list-item-content>{{well.identification_plate_number}}</v-list-item-content>
        </v-list-item>
        <v-list-item class="feature-content">
          <v-list-item-content>Address</v-list-item-content>
          <v-list-item-content>{{`${well.street_address || ''}${addressAndStreetProvided ? ', ' : ''}${well.city || ''}` }}</v-list-item-content>
        </v-list-item>

<!-- NOTE: this is commented because these fields are available from GWELLS but aren't currently on
  the DataBC set.  We should switch to GWELLS own data asap and use the following data in this component:
 -->
        <v-list-item>
          <v-list-item-content>Well class</v-list-item-content>
          <v-list-item-content>{{well.well_class}}</v-list-item-content>
        </v-list-item>
        <v-list-item>
          <v-list-item-content>Intended water use</v-list-item-content>
          <v-list-item-content>{{well.intended_water_use}}</v-list-item-content>
        </v-list-item>
        <v-list-item>
          <v-list-item-content>Finished well depth</v-list-item-content>
          <v-list-item-content>{{well.finished_well_depth}}</v-list-item-content>
        </v-list-item>
        <v-list-item>
          <v-list-item-content>Static water level</v-list-item-content>
          <v-list-item-content>{{well.static_water_level}}</v-list-item-content>
        </v-list-item>
        <v-list-item>
          <v-list-item-content>Well yield</v-list-item-content>
          <v-list-item-content>{{well.yield}} <span v-if="well.yield">{{well.yield_unit}}</span></v-list-item-content>
        </v-list-item>
        <v-list-item>
          <v-list-item-content>Artesian flow</v-list-item-content>
          <v-list-item-content>{{well.artesian_flow}}</v-list-item-content>
        </v-list-item>
        <v-list-item>
          <v-list-item-content>Artesian pressure</v-list-item-content>
          <v-list-item-content>{{well.artesian_pressure}}</v-list-item-content>
        </v-list-item>
        <v-list-item class="feature-content">
          <v-list-item-content>Licence status</v-list-item-content>
          <v-list-item-content>
            {{well.licenced_status}}
          </v-list-item-content>
        </v-list-item>
        <v-list-item class="feature-content">
          <v-list-item-content>Data source:</v-list-item-content>
          <v-list-item-content><a href="https://apps.nrs.gov.bc.ca/gwells/" target="_blank">Groundwater Wells and Aquifers</a></v-list-item-content>
        </v-list-item>
        <v-list-item>
          <v-list-item-content>
            <a :href="`https://apps.nrs.gov.bc.ca/gwells/well/${id}`" target="_blank">View this well on Groundwater Wells and Aquifers</a>
          </v-list-item-content>
        </v-list-item>
      </v-list>
    </v-card-text>
    <v-card-text v-else>
      <v-progress-circular indeterminate></v-progress-circular>
    </v-card-text>
  </v-card>
</template>

<script>
import ApiService from '../../services/ApiService'

export default {
  name: 'FeatureWell',
  props: {
    record: Object
  },
  data () {
    return {
      licenceLoading: false,
      wellLoading: false,
      well: {},
      well_licence: null,
      licence_error: null,
      wellError: null
    }
  },
  computed: {
    id () {
      return this.record.properties.well_tag_number
    },
    addressAndStreetProvided () {
      // returns true if both address and street were provided.  helpful for placing a comma between them
      // or displaying them one by one if only one was given.
      return this.well &&
        this.well.street_address &&
        this.well.city
    }
  },
  methods: {
    resetWell () {
      this.well = {}
      this.well_licence = null
      this.licence_error = null
    },
    fetchWell () {
      this.wellLoading = true
<<<<<<< HEAD
      ApiService.getRaw(`https://gwells-staging.pathfinder.gov.bc.ca/gwells/api/v1/wells/${this.id}`).then((r) => {
=======
      ApiService.getRaw(`https://apps.nrs.gov.bc.ca/gwells/api/v2/wells/${this.id}`).then((r) => {
>>>>>>> d0510be8
        this.well = r.data
      }).catch((e) => {
        this.wellError = e
      }).finally(() => {
        this.wellLoading = false
      })
    },
    fetchLicence () {
      this.licenceLoading = true

<<<<<<< HEAD
      ApiService.getRaw(`https://gwells-staging.pathfinder.gov.bc.ca/gwells/api/v1/wells/licensing?well_tag_number=${this.id}`).then((r) => {
=======
      ApiService.getRaw(`https://apps.nrs.gov.bc.ca/gwells/api/v2/wells/licensing?well_tag_number=${this.id}`).then((r) => {
>>>>>>> d0510be8
        this.well_licence = r.data
      }).catch((e) => {
        this.licence_error = e
        // avoid an error popup here as this is just one section of data
      }).finally(() => {
        this.licenceLoading = false
      })
    }
  },
  watch: {
    id () {
      this.resetWell()
      this.fetchWell()
      this.fetchLicence()
    }
  },
  mounted () {
    this.resetWell()
    this.fetchWell()
    this.fetchLicence()
  }
}
</script>

<style>
</style><|MERGE_RESOLUTION|>--- conflicted
+++ resolved
@@ -107,11 +107,7 @@
     },
     fetchWell () {
       this.wellLoading = true
-<<<<<<< HEAD
-      ApiService.getRaw(`https://gwells-staging.pathfinder.gov.bc.ca/gwells/api/v1/wells/${this.id}`).then((r) => {
-=======
       ApiService.getRaw(`https://apps.nrs.gov.bc.ca/gwells/api/v2/wells/${this.id}`).then((r) => {
->>>>>>> d0510be8
         this.well = r.data
       }).catch((e) => {
         this.wellError = e
@@ -122,11 +118,7 @@
     fetchLicence () {
       this.licenceLoading = true
 
-<<<<<<< HEAD
-      ApiService.getRaw(`https://gwells-staging.pathfinder.gov.bc.ca/gwells/api/v1/wells/licensing?well_tag_number=${this.id}`).then((r) => {
-=======
       ApiService.getRaw(`https://apps.nrs.gov.bc.ca/gwells/api/v2/wells/licensing?well_tag_number=${this.id}`).then((r) => {
->>>>>>> d0510be8
         this.well_licence = r.data
       }).catch((e) => {
         this.licence_error = e
