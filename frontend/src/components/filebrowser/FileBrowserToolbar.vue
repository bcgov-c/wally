<template>
    <v-toolbar flat dense color="blue-grey lighten-5">
        <FileBrowserConfirmDialog ref="confirmDeleteProject"></FileBrowserConfirmDialog>
        <v-toolbar-items>
          <ProjectCreateModal/>
        </v-toolbar-items>
        <div class="flex-grow-1"></div>
        <template v-if="selectedName">
          <span><b>Project: </b> {{selectedName}}</span>
          <v-btn icon @click="$refs.inputUpload.click()" title="Upload Files">
            <v-icon>mdi-plus-circle</v-icon>
            <input v-show="false" ref="inputUpload" type="file" multiple @change="addFiles" />
          </v-btn>
          <v-btn icon @click="downloadProject" title="Download Project">
            <v-icon>mdi-download</v-icon>
          </v-btn>
          <v-btn icon @click="promptDelete" title="Delete Project">
            <v-icon>mdi-delete</v-icon>
          </v-btn>
        </template>
    </v-toolbar>
</template>

<script>
import { mapActions, mapGetters } from 'vuex'
import FileBrowserConfirmDialog from './FileBrowserConfirmDialog.vue'
import ProjectCreateModal from '../projects/ProjectCreateModal.vue'
export default {
  components: {
    FileBrowserConfirmDialog,
    ProjectCreateModal
  },
  props: {
  },
  data () {
    return {
    }
  },
  computed: {
    ...mapGetters(['selectedProject']),
    selectedName () {
      let name = this.selectedProject?.name
      let filename = this.selectedProject?.filename
      if (name) {
        return name
      } else if (filename) {
        return filename
      } else {
        return ''
      }
    }
  },
  methods: {
    ...mapActions(['deleteProject', 'downloadProject']),
    async addFiles (event) {
      this.$emit('add-files', event.target.files)
      this.$refs.inputUpload.value = ''
    },
    async promptDelete () {
      const name = this.selectedProject?.name
      // eslint-disable-next-line
<<<<<<< HEAD
      const projectId = this.selectedProject?.project_id
      if (projectId) {
=======
      const projectUUID = this.selectedProject?.project_uuid
      if (projectUUID) {
>>>>>>> a89dd790
        let confirmed = await this.$refs.confirmDeleteProject.open(
          'Delete',
          `Are you sure<br>you want to delete <br><b>Project: </b><em>${name}</em>`
        )
        if (confirmed) {
          this.deleteProject(projectUUID)
        }
      }
    }

  }
}
</script>

<style>
</style><|MERGE_RESOLUTION|>--- conflicted
+++ resolved
@@ -59,13 +59,8 @@
     async promptDelete () {
       const name = this.selectedProject?.name
       // eslint-disable-next-line
-<<<<<<< HEAD
-      const projectId = this.selectedProject?.project_id
-      if (projectId) {
-=======
       const projectUUID = this.selectedProject?.project_uuid
       if (projectUUID) {
->>>>>>> a89dd790
         let confirmed = await this.$refs.confirmDeleteProject.open(
           'Delete',
           `Are you sure<br>you want to delete <br><b>Project: </b><em>${name}</em>`
