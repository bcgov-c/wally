--- conflicted
+++ resolved
@@ -54,27 +54,6 @@
         <v-toolbar>
           <v-toolbar-title>Selected Points</v-toolbar-title>
         </v-toolbar>
-<<<<<<< HEAD
-        <div v-for="(layerGroup, groupIndex) in mapLayerSelections" :key="layerGroup.key">
-          <div v-for="(value, name) in layerGroup" :key="value">
-            <v-list two-line subheader>
-              <v-subheader>{{mapLayerName(name)}}</v-subheader>
-              <v-divider  :key="`subheader-${groupIndex}`"></v-divider>
-              <template v-for="(prop, propIndex) in value">
-                <v-list-tile :key="propIndex" avatar ripple>
-                  <v-list-tile-content>
-                    <v-list-tile-title>{{mapLayerItemTitle(name)}}</v-list-tile-title>
-                    <v-list-tile-sub-title class="text--primary">{{prop.properties[mapLayerItemValue(name)]}}</v-list-tile-sub-title>
-                  </v-list-tile-content>
-<!--                    <v-list-tile-action>-->
-<!--                      <v-list-tile-action-text>{{ item.action }}</v-list-tile-action-text>-->
-<!--                      <v-icon color="grey lighten-1">star_border</v-icon>-->
-<!--                    </v-list-tile-action>-->
-                </v-list-tile>
-                <v-divider  :key="`divider-${propIndex}`"></v-divider>
-              </template>
-            </v-list>
-=======
         <div v-if="selectedObjects.length > 0">
           <div v-for="(layerGroup, groupIndex) in selectedObjects" :key="`objs-${layerGroup}${groupIndex}`">
             <div v-for="(value, name) in layerGroup" :key="`layerGroup-${value}${name}`">
@@ -96,7 +75,6 @@
                 </template>
               </v-list>
             </div>
->>>>>>> da5f94be
           </div>
         </div>
       </v-tab-item>
@@ -124,12 +102,12 @@
   </v-navigation-drawer>
 </template>
 <script>
-import { ADD_ACTIVE_MAP_LAYER, REMOVE_ACTIVE_MAP_LAYER } from '../store/map/actions.types.js'
+import { ADD_ACTIVE_MAP_LAYER, REMOVE_ACTIVE_MAP_LAYER ,FETCH_MAP_OBJECT} from '../store/map/actions.types.js'
 import { SET_SINGLE_MAP_OBJECT_SELECTION } from '../store/map/mutations.types'
 import { MAP_LAYERS, LAYER_PROPERTY_MAPPINGS, LAYER_PROPERTY_NAMES } from '../store/map/mapConfig'
 import { mapState, mapGetters } from 'vuex'
 import { readable } from '../helpers'
-import {FETCH_MAP_OBJECT} from "../store/map/actions.types";
+
 
 export default {
   name: 'Sidebar',
@@ -213,7 +191,7 @@
     },
     mapSubheading (id) {
       let name = this.mapLayerName(this.trimId(id))
-      if(name) {
+      if (name) {
         name = name.slice(0, -1)
         return name
       }
@@ -221,7 +199,7 @@
     mapLayerIsActive (id) {
       if (this.activeMapLayers) {
         let layers = this.activeMapLayers.filter(e => e.id === id)
-        if(layers && layers.length){
+        if (layers && layers.length) {
           return layers.length > 0
         }
       } else {
