--- conflicted
+++ resolved
@@ -153,7 +153,7 @@
   }),
   computed: {
     ...mapGetters('map', ['map']),
-<<<<<<< HEAD
+    ...mapGetters(['app']),
     formattedProjectsData () {
       let projects = this.projectsData.map((pd) => {
         return {
@@ -171,9 +171,6 @@
       console.log(projects)
       return projects
     }
-=======
-    ...mapGetters(['app'])
->>>>>>> 02548cdc
   },
   methods: {
     ...mapGetters('map', ['isMapReady']),
