<template>
<<<<<<< HEAD
  <v-container class="pa-0 ma-0">
    <v-row>
=======
  <v-container>
    <v-row no-gutters>
>>>>>>> b0d259c2
      <v-col cols="12" md="4" align-self="center">
        <v-text-field
          label="Search radius (m)"
          placeholder="1000"
          :rules="[inputRules.number, inputRules.max, inputRules.required]"
          v-model="radius"
        ></v-text-field>
      </v-col>
      <v-col cols="12" offset-md="1" md="4" align-self="center" v-if="!isLicencesLayerEnabled">
        <div class="caption"><a href="#" @click.prevent="enableLicencesLayer">Enable water rights licences map layer</a></div>
      </v-col>
    </v-row>
    <v-row no-gutters>
      <v-col cols="12" md="4">
        <v-checkbox v-model="tableOptions.subtypes.POD" class="mx-2" :label="`POD (${subtypeCounts.POD})`"></v-checkbox>
      </v-col>
      <v-col cols="12" md="4">
        <v-checkbox v-model="tableOptions.subtypes.PWD" class="mx-2" :label="`PWD (${subtypeCounts.PWD})`"></v-checkbox>
      </v-col>
      <v-col cols="12" md="4">
        <v-checkbox v-model="tableOptions.subtypes.PG" class="mx-2" :label="`PG (${subtypeCounts.PG})`"></v-checkbox>
      </v-col>
    </v-row>
    <v-row no-gutters>
      <v-col>
        <v-checkbox v-model="tableOptions.applications" class="mx-2" :label="`Water Rights Applications (${applicationCount})`"></v-checkbox>
      </v-col>
    </v-row>
    <v-row>
      <v-col>
        <v-data-table
          :loading="loading"
          :headers="headers"
          :items="filteredLicences"
        >
          <template v-slot:item.distance="{ item }">
            <span>{{item.distance.toFixed(1)}}</span>
          </template>
          <template v-slot:item.QUANTITY="{ item }">
            <span v-if="item.QUANTITY" >{{item.QUANTITY.toFixed(3)}} {{item.QUANTITY_UNITS}}</span>
          </template>
        </v-data-table>
      </v-col>
    </v-row>
    <v-row>
      <v-col>
        <v-expansion-panels class="mt-5 elevation-0" multiple>
          <v-expansion-panel class="elevation-0">
            <v-expansion-panel-header disable-icon-rotate class="grey--text text--darken-4 subtitle-1">
              Where does this information come from?
              <template v-slot:actions>
                <v-icon color="primary">mdi-help-circle-outline</v-icon>
              </template>

            </v-expansion-panel-header>
            <v-expansion-panel-content>
              <p>Data on this page comes from <a href="https://catalogue.data.gov.bc.ca/dataset/water-rights-licences-public" target="_blank">Water Rights Licences (public)</a>.</p>
              <dl>
                <dt>Licence number</dt>
                <dd>Licence number is the authorization number referenced in the water licence document, e.g., 121173.</dd>
                <dt>POD number</dt>
                <dd>POD number is the unique identifier for a Point of Diversion, e.g., PW189413. Each POD can have multiple licences associated with it.</dd>
                <dt>Purpose use</dt>
                <dd>Purpose use is the use of water authorized by the licence, e.g. Industrial.</dd>
                <dt>Quantity</dt>
                <dd>Quantity is the maximum quantity of water that is authorized to be diverted for the purpose use, e.g., 500 m3/day.</dd>
                <dt>POD subtype</dt>
                <dd>
                  POD subtype distinguishes the different POD types, i.e., POD (a surface water point of diversion), PWD (a point of well diversion that diverts groundwater),
                  or PG (a point of groundwater diversion that diverts groundwater such as a dugout, ditch or quarry).
                </dd>
              </dl>
            </v-expansion-panel-content>
          </v-expansion-panel>
        </v-expansion-panels>
      </v-col>
    </v-row>
  </v-container>
</template>

<script>
import { mapGetters } from 'vuex'
import qs from 'querystring'
import ApiService from '../../services/ApiService'
import debounce from 'lodash.debounce'
import circle from '@turf/circle'
import EventBus from '../../services/EventBus'

export default {
  name: 'WaterRightsLicencesNearby',
  props: ['record'],
  data: () => ({
    inputRules: {
      required: value => !!value || 'Required',
      number: value => !Number.isNaN(parseFloat(value)) || 'Invalid number',
      max: value => value <= 10000 || 'Radius must be between 0 and 10000 m'
    },
    radius: 1000,
    results: [],
    loading: false,
    headers: [
      { text: 'Distance', value: 'distance', align: 'right' },
      { text: 'Application status', value: 'APPLICATION_STATUS', align: 'right' },
      { text: 'Application number', value: 'APPLICATION_JOB_NUMBER', align: 'right' },
      { text: 'Licence number', value: 'LICENCE_NUMBER', align: 'right' },
      { text: 'POD number', value: 'POD_NUMBER', align: 'right' },
      { text: 'POD subtype', value: 'POD_SUBTYPE', align: 'right', filterable: true },
      { text: 'Purpose use', value: 'PURPOSE_USE' },
      { text: 'Quantity', value: 'QUANTITY', align: 'right' }
    ],
    tableOptions: {
      applications: true,
      subtypes: {
        PWD: true,
        POD: true,
        PG: true
      }

    }
  }),
  computed: {
    isLicencesLayerEnabled () {
      return this.isMapLayerActive('water_rights_licences')
    },
    coordinates () {
      return this.record.geometry.coordinates
    },
    filteredLicences () {
      let licences = this.results

      const subtypes = this.tableOptions.subtypes

      // loop through subtypes in tableOptions and if any subtype is disabled (false value),
      // filter it out of the licences array.
      for (const key of Object.keys(subtypes)) {
        // check if this subtype key is disabled.
        if (!subtypes[key]) {
          licences = licences.filter(x => x.POD_SUBTYPE !== key)
        }
      }

      if (!this.tableOptions.applications) {
        licences = licences.filter(x => !x.APPLICATION_JOB_NUMBER)
      }

      return licences
    },
    applicationCount () {
      return this.results.filter(x => !!x.APPLICATION_JOB_NUMBER).length
    },
    subtypeCounts () {
      // counts each subtype in the results
      let licences = this.results
      const subtypes = this.tableOptions.subtypes

      let counts = {}

      // loop through the subtypes, and count the number of each type.
      for (const key of Object.keys(subtypes)) {
        counts[key] = licences.filter(x => x.POD_SUBTYPE === key).length
      }
      return counts
    },
    ...mapGetters(['isMapLayerActive'])
  },
  methods: {
    enableLicencesLayer () {
      this.$store.commit('addMapLayer', 'water_rights_licences')
      this.$store.commit('addMapLayer', 'water_rights_applications')
    },
    fetchLicences: debounce(function () {
      this.showCircle()
      this.loading = true
      if (!this.radiusIsValid(this.radius)) {
        return
      }

      const params = {
        radius: parseFloat(this.radius),
        point: JSON.stringify(this.coordinates)
      }
      ApiService.query(`/api/v1/analysis/licences/nearby?${qs.stringify(params)}`).then((r) => {
        this.results = r.data
      }).catch((e) => {
        console.error(e)
      }).finally(() => {
        this.loading = false
      })
    }, 500),
    radiusIsValid (val) {
      let invalid = Object.keys(this.inputRules).some((k) => {
        return this.inputRules[k](val) !== true
      })
      return !invalid
    },
    showCircle () {
      const options = { steps: 32, units: 'kilometers', properties: { display_data_name: 'user_search_radius' } }
      const radius = this.radius / 1000
      const shape = circle(this.coordinates, radius, options)
      shape.id = 'user_search_radius'

      // remove old shapes
      EventBus.$emit('shapes:reset')

      // add the new one
      EventBus.$emit('shapes:add', shape)
    }
  },
  watch: {
    record: {
      handler () {
        this.fetchLicences()
      },
      deep: true
    },
    coordinates () {
      this.fetchLicences()
    },
    radius (value) {
      this.fetchLicences()
    }
  },
  mounted () {
    this.fetchLicences()
  },
  beforeDestroy () {
    EventBus.$emit('shapes:reset')
  }
}
</script>

<style>

</style><|MERGE_RESOLUTION|>--- conflicted
+++ resolved
@@ -1,11 +1,6 @@
 <template>
-<<<<<<< HEAD
   <v-container class="pa-0 ma-0">
-    <v-row>
-=======
-  <v-container>
     <v-row no-gutters>
->>>>>>> b0d259c2
       <v-col cols="12" md="4" align-self="center">
         <v-text-field
           label="Search radius (m)"
