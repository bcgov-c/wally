--- conflicted
+++ resolved
@@ -27,11 +27,7 @@
     titleLookup: {
       upstream: 'Up Stream Features',
       downstream: 'Down Stream Features',
-<<<<<<< HEAD
-      selectedstream: 'Selected Stream Segment Features'
-=======
       selectedStream: 'Selected Stream Segment Features'
->>>>>>> 49410621
     }
   }),
   computed: {
