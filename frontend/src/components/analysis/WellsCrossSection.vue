<template>
  <div>
    <v-row>
      <v-col>
        <v-tabs>
          <v-tabs-slider></v-tabs-slider>
          <v-tab>2D Cross Section</v-tab>
          <v-tab>3D Surface Section</v-tab>
          <v-tab-item>
            <v-card flat>
              <Plotly id="2dPlot" :data="chartData" :layout="chartLayout" ref="crossPlot"></Plotly>
            </v-card>
          </v-tab-item>
          <v-tab-item>
            <v-card flat>
              <Plotly id="3dPlot" :data="surfaceData" :layout="surfaceLayout" ref="surfacePlot"></Plotly>
            </v-card>
          </v-tab-item>
        </v-tabs>
      </v-col>
    </v-row>
    <v-row no-gutters>
      <v-col>
        <v-expansion-panels class="mt-5 elevation-0" multiple>
          <v-expansion-panel class="elevation-0">
            <v-expansion-panel-header
              disable-icon-rotate
              class="grey--text text--darken-4 subtitle-1"
            >
              Where does this information come from?
              <template v-slot:actions>
                <v-icon color="primary">mdi-help-circle-outline</v-icon>
              </template>
            </v-expansion-panel-header>
            <v-expansion-panel-content>
              <p>
                Data on this page comes from
                <a
                  href="https://apps.nrs.gov.bc.ca/gwells/"
                  target="_blank"
                >Groundwater Wells and Aquifers</a> and the
                <a
                  href="https://open.canada.ca/data/en/dataset/7f245e4d-76c2-4caa-951a-45d1d2051333"
                  target="_blank"
                >Canadian Digital Elevation Model</a>.
              </p>
              <dl>
                <dt>Canadian Digital Elevation Model (CDEM)</dt>
                <dd>
                  The CDEM stems from the existing Canadian Digital Elevation Data (CDED). The latter were extracted
                  from the hypsographic andhydrographic elements of the National Topographic Data Base (NTDB) at the
                  scale of 1:50 000, the Geospatial Database (GDB), various scaled positional data acquired by the
                  provinces and territories, or remotely sensed imagery. In the CDEM data, elevations can be either
                  ground or reflective surface elevations. The CDEM data covers the Canadian Landmass.
                </dd>
                <dt>Depth to water</dt>
                <dd>
                  The depth to water, using data from <a
                  href="https://apps.nrs.gov.bc.ca/gwells/"
                  target="_blank"
                  >Groundwater Wells and Aquifers</a>.
                </dd>
                <dt>Finished well depth</dt>
                <dd>The finished well depth, as reported in the well report submitted by the well driller or pump installer (in metres).</dd>
                <dt>Well elevations</dt>
                <dd>
                  Elevations for well data (depth to water, finished well depth) are calculated by subtracting
                  the reported depth below ground level from the CDEM elevation at the location of the well.
                </dd>
              </dl>
            </v-expansion-panel-content>
          </v-expansion-panel>
        </v-expansion-panels>
      </v-col>
    </v-row>
  </div>
</template>

<script>
import qs from 'querystring'
import ApiService from '../../services/ApiService'
import EventBus from '../../services/EventBus'
import { Plotly } from 'vue-plotly'
import PlotlyJS from 'plotly.js'

export default {
  name: 'WellsCrossSection',
  components: {
    Plotly
  },
  mounted () {
    this.fetchWellsAlongLine()
  },
  props: ['record', 'coordinates'],
  data: () => ({
    radius: 200,
    wells: [],
    wellsLithology: [],
    elevations: [],
    surfacePoints: [],
    loading: false
  }),
  computed: {
    chartLayout () {
      const opts = {
        shapes: [],
        title: 'Groundwater Wells',
        height: 750,
        legend: {
          x: -0.1,
          y: 1.2
        },
        yaxis: {
          title: {
            text: 'Elevation (masl)'
          }
        },
        xaxis: {
          title: {
            text: 'Distance (m)'
          }
        }
      }

      this.wells.forEach(w => {
        const rect = {
          type: 'rect',
          xref: 'x',
          yref: 'y',
          x0: w.distance_from_origin,
          y0: w.ground_elevation_from_dem,
          x1: w.distance_from_origin,
          y1: w.finished_well_depth
            ? w.ground_elevation_from_dem - w.finished_well_depth
            : null,
          opacity: 0.5,
          line: {
            color: 'blue',
            width: 3
          }
        }
        opts.shapes.push(rect)
      })

      return opts
    },
    chartData () {
      const wells = {
        x: this.wells.map(w => w.distance_from_origin),
        y: this.wells.map(w =>
          w.finished_well_depth
            ? w.ground_elevation_from_dem - w.finished_well_depth
            : null
        ),
        text: this.wells.map(w => w.well_tag_number),
        textposition: 'bottom center',
        showlegend: false,
        hovertemplate:
          '<b>Well</b>: %{text}' + '<br>Bottom elev.: %{y:.1f} m<br>',
        type: 'scatter',
        marker: {
          color: 'rgb(252,141,98)'
        },
        name: 'Finished well depth (reported)',
        mode: 'markers'
      }

      const waterDepth = {
        x: this.wells.map(w => w.distance_from_origin),
        y: this.wells.map(w =>
          w.water_depth ? w.ground_elevation_from_dem - w.water_depth : null
        ),
        mode: 'markers',
        marker: {
          color: 'blue',
          symbol: 'triangle-down',
          size: 12
        },
        name: 'Depth to water (reported)',
        hovertemplate: 'Water elev.: %{y:.1f} m<br>',
        type: 'scatter'
      }

<<<<<<< HEAD
      // lithoPoints = []
      // var lithoPoints = this.wellsLithology.map(l => {
      //   return { x: l.x, y: l.y0, text: l.data, color: l.color }
      // })

      const lithology = {
        x: this.wellsLithology.map(w => w.x),
        y: this.wellsLithology.map(w => w.y0),
        text: this.wellsLithology.map(w => w.data),
        mode: 'markers+text',
        type: 'scatter',
        textposition: 'middle right',
        marker: {
          color: this.wellsLithology.map(w => w.color)
        },
        name: 'lithology',
        texttemplate: '%{text}',
        hoverinfo: 'text',
        hovertemplate: '%{text} %{y} m'
      }

      // var lithology = []
      // this.wellsLithology.forEach(lith => {
      //   const marker = {
      //     x: [lith.x],
      //     y: [lith.y0],
      //     text: [lith.data],
      //     mode: 'markers',
      //     type: 'scatter',
      //     legendgroup: 'lithology',
      //     showlegend: false,
      //     marker: {
      //       color: [lith.color]
      //     },
      //     name: '',
      //     hovertemplate: '%{text} %{y} m'
      //   }
      //   lithology.push(marker)
      // })
=======
      var lithology = []
      this.wellsLithology.forEach(lith => {
        const marker = {
          x: [lith.x],
          y: [lith.y0],
          text: [lith.data],
          mode: 'markers',
          type: 'scatter',
          showlegend: false,
          marker: {
            color: [lith.color]
          },
          name: '',
          // hoverinfo: 'skip'
          hovertemplate: '%{text} %{y} m'
        }
        lithology.push(marker)
      })
>>>>>>> 5c67b40f

      const elevProfile = {
        x: this.elevations.map(e => e.distance_from_origin),
        y: this.elevations.map(e => e.elevation),
        mode: 'lines',
        name: 'Ground elevation',
        type: 'scatter',
        showlegend: false
      }

      const waterLevel = {
        x: this.wells.map(w => w.distance_from_origin ? w.distance_from_origin : null),
        y: this.wells.map(w => w.water_depth ? w.ground_elevation_from_dem - w.water_depth : null),
        mode: 'lines',
        name: 'Water Level',
        line: {
          color: 'blue',
          width: 2
        },
        hoverinfo: 'none'
      }

      return [elevProfile, waterDepth, wells, lithology, waterLevel]
    },
    surfaceData () {
      var lines = this.surfacePoints

      var x = []
      var y = []
      var z = []
      // build our surface points layer
      for (let i = 0; i < lines.length; i++) {
        const line = lines[i]
        x.push(line.map(l => l[0]))
        y.push(line.map(l => l[1]))
        z.push(line.map(l => l[2]))
      }

      // add our lithology drop lines and markers
      var lithologyMarkers = []
      this.wellsLithology.forEach(lith => {
        const marker = {
          x: [lith.lon, lith.lon],
          y: [lith.lat, lith.lat],
          z: [lith.y0, lith.y1],
          text: [lith.data, lith.data],
          mode: 'lines+markers',
          type: 'scatter3d',
          showlegend: false,
          line: {
            width: 3,
            color: 'blue' // lith.color
          },
          marker: {
            size: 5,
            color: 'black' // lith.color,
          },
          hovertemplate: '%{text} %{z} m',
          // hoverinfo: 'skip',
          name: ''
        }
        lithologyMarkers.push(marker)
      })

      return [
        {
          x: x,
          y: y,
          z: z,
          type: 'surface',
          contours: {
            z: {
              show: true,
              usecolormap: true,
              highlightcolor: '#42f462',
              project: { z: true }
            }
          }
        },
        ...lithologyMarkers
      ]
    },
    surfaceLayout () {
      return {
        title: '',
        showlegend: false,
        scene: {
          xaxis: {
            title: 'Longitude'
          },
          yaxis: {
            title: 'Latitude'
          },
          zaxis: {
            title: 'Elevation (m)'
          }
        },
        margin: {
          l: 1,
          r: 1,
          b: 1,
          t: 1
        }
      }
    }
  },
  methods: {
    fetchWellsAlongLine () {
      const params = {
        radius: parseFloat(this.radius),
        line: JSON.stringify(this.coordinates)
      }
      ApiService.query(`/api/v1/wells/section?${qs.stringify(params)}`)
        .then(r => {
          console.log(r.data)
          this.wells = r.data.wells
          this.elevations = r.data.elevation_profile
          this.surfacePoints = r.data.surface
          this.showBuffer(r.data.search_area)
          let wellIds = this.wells.map(w => w.well_tag_number).join()
          this.fetchWellsLithology(wellIds)
          // Set plotly events
          this.$refs.crossPlot.$on('click', this.setMarkerLabels);
        })
        .catch(e => {
          console.error(e)
        })
        .finally(() => {
          this.loading = false
        })
    },
    setMarkerLabels(e) {
      let points = e.points.map(p => {
        return { curveNumber: p.curveNumber, pointNumber: p.pointNumber }
      })
      PlotlyJS.Fx.hover('2dPlot', points)
    },
    fetchWellsLithology (ids) {
      // https://gwells-dev-pr-1488.pathfinder.gov.bc.ca/gwells/api/v1/wells/lithology?wells=112316
      // ApiService.query(`/api/v1/wells/section?${qs.stringify(params)}`).then((r) => {
      // DEBUG
      // ids = '112316'
      // let result = `{"count":2,"next":null,"previous":null,"results":[{"well_tag_number":72177,"latitude":50.146298,"longitude":-122.953464,"lithologydescription_set":[{"start":"0.00","end":"8.00","lithology_raw_data":"COURSE GRAVEL SOME BOULDERS","lithology_observation":null,"water_bearing_estimated_flow":null},{"start":"8.00","end":"17.00","lithology_raw_data":"WATER BEARING GRAVEL SOME SMALL BOULDERS","lithology_observation":null,"water_bearing_estimated_flow":null},{"start":"17.00","end":"26.00","lithology_raw_data":"DIRTY WATER BEARING SAND & GRAVEL","lithology_observation":null,"water_bearing_estimated_flow":null},{"start":"26.00","end":"71.00","lithology_raw_data":"dirty silty water-bearing sand & gravel, some wood","lithology_observation":null,"water_bearing_estimated_flow":null},{"start":"71.00","end":"77.00","lithology_raw_data":"VERY SILTY FINE SAND CLAY & WOOD","lithology_observation":null,"water_bearing_estimated_flow":null},{"start":"77.00","end":"86.00","lithology_raw_data":"dirty silty water-bearing sand and layers of clay, some gravel","lithology_observation":null,"water_bearing_estimated_flow":null},{"start":"86.00","end":"92.00","lithology_raw_data":"very silty fine water-bearing sand & layers of clay","lithology_observation":null,"water_bearing_estimated_flow":null},{"start":"92.00","end":"172.00","lithology_raw_data":"GRAY CLAY WITH LAYERS OF SILT","lithology_observation":null,"water_bearing_estimated_flow":null},{"start":"172.00","end":"180.00","lithology_raw_data":"VERY COURSE SHARP WATER BEARING GRAVEL","lithology_observation":null,"water_bearing_estimated_flow":null}]},{"well_tag_number":80581,"latitude":50.143818,"longitude":-122.959162,"lithologydescription_set":[{"start":"0.00","end":"4.00","lithology_raw_data":"brown sand and fill containing stones","lithology_observation":null,"water_bearing_estimated_flow":null},{"start":"4.00","end":"9.00","lithology_raw_data":"brown silty sandy soil containing wood, peat and stones","lithology_observation":null,"water_bearing_estimated_flow":null},{"start":"9.00","end":"14.00","lithology_raw_data":"grey clay","lithology_observation":null,"water_bearing_estimated_flow":null},{"start":"14.00","end":"30.00","lithology_raw_data":"grey compact silt containing wood","lithology_observation":null,"water_bearing_estimated_flow":null},{"start":"30.00","end":"34.00","lithology_raw_data":"peat and wood with some grey silt","lithology_observation":null,"water_bearing_estimated_flow":null},{"start":"34.00","end":"48.00","lithology_raw_data":"grey silt containing peat and wood","lithology_observation":null,"water_bearing_estimated_flow":null},{"start":"48.00","end":"52.00","lithology_raw_data":"grey silt with traces of peat seams and some wood","lithology_observation":null,"water_bearing_estimated_flow":null},{"start":"52.00","end":"74.00","lithology_raw_data":"darker grey silt","lithology_observation":null,"water_bearing_estimated_flow":null},{"start":"74.00","end":"81.00","lithology_raw_data":"brown firm silt containing seams of brown sand and stones, water-bearing","lithology_observation":null,"water_bearing_estimated_flow":null},{"start":"81.00","end":"116.00","lithology_raw_data":"grey with seams of stones and sand and some wood below 92'","lithology_observation":null,"water_bearing_estimated_flow":null},{"start":"116.00","end":"117.00","lithology_raw_data":"fine compact silty sand, fairly tight","lithology_observation":null,"water_bearing_estimated_flow":null},{"start":"117.00","end":"134.00","lithology_raw_data":"grey silt with seams of compact silty fine sand & containing wood from 117' to 127'","lithology_observation":null,"water_bearing_estimated_flow":null},{"start":"134.00","end":"136.00","lithology_raw_data":"grey, silty coarse gravel, sharp, silty wash","lithology_observation":null,"water_bearing_estimated_flow":null},{"start":"136.00","end":"139.00","lithology_raw_data":"grey silty coarse sand and broken coarse gravel","lithology_observation":null,"water_bearing_estimated_flow":null},{"start":"139.00","end":"142.00","lithology_raw_data":"grey compact silt, broken gravel & cobbles, sharp and tight","lithology_observation":null,"water_bearing_estimated_flow":null},{"start":"142.00","end":"145.00","lithology_raw_data":"large broken rock, yielding more water","lithology_observation":null,"water_bearing_estimated_flow":null},{"start":"145.00","end":"147.00","lithology_raw_data":"green broken rock, very tight","lithology_observation":null,"water_bearing_estimated_flow":null},{"start":"147.00","end":"158.00","lithology_raw_data":"broken grey and brown-coloured rock","lithology_observation":null,"water_bearing_estimated_flow":null},{"start":"158.00","end":"164.00","lithology_raw_data":"solid bedrock","lithology_observation":null,"water_bearing_estimated_flow":null}]}]}`
      // let resultObj = JSON.parse(result)
      // let results = resultObj.results

      // this.wellsLithology = lithologyList
      // console.log(ids)

      ApiService.getRaw(`https://apps.nrs.gov.bc.ca/gwells/api/v2/wells/lithology?wells=${ids}`).then((r) => {
        console.log(r.data.results)
        let results = r.data.results
        var lithologyList = []
        for (let index = 0; index < results.length; index++) {
          const wellLithologySet = results[index]
          let well = this.wells.find(
            x => x.well_tag_number === wellLithologySet.well_tag_number
          )
          wellLithologySet.lithologydescription_set.forEach(w => {
            lithologyList.push({
              x: well.distance_from_origin ? well.distance_from_origin : 0,
              y0: well.ground_elevation_from_dem - (w.start * 0.3048),
              y1: well.ground_elevation_from_dem - (w.end * 0.3048),
              lat: wellLithologySet.latitude,
              lon: wellLithologySet.longitude,
              data: w.lithology_raw_data,
              color: w.lithology_colour,
              hardness: w.lithology_hardness,
              observation: w.lithology_observation,
              flow: w.water_bearing_estimated_flow
            })
          })
        }
        this.wellsLithology = lithologyList
      }).catch((e) => {
        console.error(e)
      }).finally(() => {
        this.loading = false
      })
    },
    showBuffer (polygon) {
      polygon.id = 'user_search_radius'

      // remove old shapes
      EventBus.$emit('shapes:reset')

      // add the new one
      EventBus.$emit('shapes:add', polygon)
    }
  },
  watch: {
    record: {
      handler () {
        this.fetchWellsAlongLine()
      },
      deep: true
    },
    radius (value) {
      this.fetchWellsAlongLine()
    }
  },
  // mounted () {
  //   this.fetchWellsAlongLine()
  // },
  beforeDestroy () {
    // reset shapes when closing this component
    EventBus.$emit('shapes:reset')
  }
}
</script>

<style>
</style><|MERGE_RESOLUTION|>--- conflicted
+++ resolved
@@ -181,7 +181,6 @@
         type: 'scatter'
       }
 
-<<<<<<< HEAD
       // lithoPoints = []
       // var lithoPoints = this.wellsLithology.map(l => {
       //   return { x: l.x, y: l.y0, text: l.data, color: l.color }
@@ -221,26 +220,6 @@
       //   }
       //   lithology.push(marker)
       // })
-=======
-      var lithology = []
-      this.wellsLithology.forEach(lith => {
-        const marker = {
-          x: [lith.x],
-          y: [lith.y0],
-          text: [lith.data],
-          mode: 'markers',
-          type: 'scatter',
-          showlegend: false,
-          marker: {
-            color: [lith.color]
-          },
-          name: '',
-          // hoverinfo: 'skip'
-          hovertemplate: '%{text} %{y} m'
-        }
-        lithology.push(marker)
-      })
->>>>>>> 5c67b40f
 
       const elevProfile = {
         x: this.elevations.map(e => e.distance_from_origin),
