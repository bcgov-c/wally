--- conflicted
+++ resolved
@@ -153,313 +153,7 @@
   </v-container>
 </template>
 
-<<<<<<< HEAD
-<script>
-import qs from 'querystring'
-import ApiService from '../../services/ApiService'
-import { Plotly } from 'vue-plotly'
-
-export default {
-  name: 'WellsCrossSection',
-  components: {
-    Plotly
-  },
-  props: ['record', 'coordinates'],
-  data: () => ({
-    radius: 200,
-    wells: [],
-    wellsLithology: [],
-    elevations: [],
-    surfacePoints: [],
-    loading: false
-  }),
-  computed: {
-    chartLayout () {
-      const opts = {
-        shapes: [],
-        title: 'Groundwater Wells',
-        height: 750,
-        legend: {
-          x: -0.1,
-          y: 1.2
-        },
-        yaxis: {
-          title: {
-            text: 'Elevation (masl)'
-          }
-        },
-        xaxis: {
-          title: {
-            text: 'Distance (m)'
-          }
-        }
-      }
-
-      this.wellsLithology.forEach(lith => {
-        const rect = {
-          type: 'rect',
-          xref: 'x',
-          yref: 'y',
-          x0: lith.x,
-          y0: lith.y1,
-          x1: lith.x,
-          y1: lith.y0,
-          opacity: 0.5,
-          line: {
-            color: 'blue',
-            width: 3
-          }
-        }
-        opts.shapes.push(rect)
-      })
-
-      return opts
-    },
-    chartData () {
-      const wells = {
-        x: this.wells.map(w => w.distance_from_origin),
-        y: this.wells.map(w =>
-          w.finished_well_depth
-            ? w.ground_elevation_from_dem - w.finished_well_depth
-            : null
-        ),
-        text: this.wells.map(w => w.well_tag_number),
-        textposition: 'bottom center',
-        hovertemplate:
-          '<b>Well</b>: %{text}' + '<br>Bottom elev.: %{y:.1f} m<br>',
-        type: 'scatter',
-        marker: {
-          color: 'rgb(252,141,98)'
-        },
-        name: 'Finished well depth (reported)',
-        mode: 'markers'
-      }
-
-      const waterDepth = {
-        x: this.wells.map(w => w.distance_from_origin),
-        y: this.wells.map(w =>
-          w.water_depth ? w.ground_elevation_from_dem - w.water_depth : null
-        ),
-        mode: 'markers',
-        marker: {
-          color: 'blue',
-          symbol: 'triangle-down'
-        },
-        name: 'Depth to water (reported)',
-        hovertemplate: 'Water elev.: %{y:.1f} m<br>',
-        type: 'scatter'
-      }
-
-      var lithology = []
-      this.wellsLithology.forEach(lith => {
-        const marker = {
-          x: [lith.x],
-          y: [lith.y0],
-          text: [lith.data],
-          mode: 'markers',
-          type: 'scatter',
-          showlegend: false,
-          marker: {
-            color: [lith.color]
-          },
-          name: '',
-          hovertemplate: '%{text} %{y} m'
-        }
-        lithology.push(marker)
-      })
-
-      const elevProfile = {
-        x: this.elevations.map(e => e.distance_from_origin),
-        y: this.elevations.map(e => e.elevation),
-        mode: 'lines',
-        name: 'Ground elevation',
-        type: 'scatter'
-      }
-
-      return [elevProfile, waterDepth, wells, ...lithology]
-    },
-    surfaceData () {
-      var lines = this.surfacePoints
-
-      var x = []
-      var y = []
-      var z = []
-      // build our surface points layer
-      for (let i = 0; i < lines.length; i++) {
-        const line = lines[i]
-        x.push(line.map(l => l[0]))
-        y.push(line.map(l => l[1]))
-        z.push(line.map(l => l[2]))
-      }
-
-      // add our lithology drop lines and markers
-      var lithologyMarkers = []
-      this.wellsLithology.forEach(lith => {
-        const marker = {
-          x: [lith.lon, lith.lon],
-          y: [lith.lat, lith.lat],
-          z: [lith.y0, lith.y1],
-          text: [lith.data, lith.data],
-          mode: 'lines+markers',
-          type: 'scatter3d',
-          showlegend: false,
-          line: {
-            width: 3,
-            color: 'blue' // lith.color
-          },
-          marker: {
-            size: 5,
-            color: 'black' // lith.color,
-          },
-          hovertemplate: '%{text} %{z} m',
-          name: ''
-        }
-        lithologyMarkers.push(marker)
-      })
-
-      return [
-        {
-          x: x,
-          y: y,
-          z: z,
-          type: 'surface',
-          contours: {
-            z: {
-              show: true,
-              usecolormap: true,
-              highlightcolor: '#42f462',
-              project: { z: true }
-            }
-          }
-        },
-        ...lithologyMarkers
-      ]
-    },
-    surfaceLayout () {
-      return {
-        title: '',
-        showlegend: false,
-        scene: {
-          xaxis: {
-            title: 'Longitude'
-          },
-          yaxis: {
-            title: 'Latitude'
-          },
-          zaxis: {
-            title: 'Elevation (m)'
-          }
-        },
-        margin: {
-          l: 1,
-          r: 1,
-          b: 1,
-          t: 1
-        }
-      }
-    }
-  },
-  methods: {
-    fetchWellsAlongLine () {
-      const params = {
-        radius: parseFloat(this.radius),
-        line: JSON.stringify(this.coordinates)
-      }
-      ApiService.query(`/api/v1/wells/section?${qs.stringify(params)}`)
-        .then(r => {
-          console.log(r.data)
-          this.wells = r.data.wells
-          this.elevations = r.data.elevation_profile
-          this.surfacePoints = r.data.surface
-          this.showBuffer(r.data.search_area)
-          let wellIds = this.wells.map(w => w.well_tag_number).join()
-          this.fetchWellsLithology(wellIds)
-        })
-        .catch(e => {
-          console.error(e)
-        })
-        .finally(() => {
-          this.loading = false
-        })
-    },
-    fetchWellsLithology (ids) {
-      // ApiService.query(`/api/v1/wells/section?${qs.stringify(params)}`).then((r) => {
-      // DEBUG
-      // ids = '112316'
-      // let result = `{"count":2,"next":null,"previous":null,"results":[{"well_tag_number":72177,"latitude":50.146298,"longitude":-122.953464,"lithologydescription_set":[{"start":"0.00","end":"8.00","lithology_raw_data":"COURSE GRAVEL SOME BOULDERS","lithology_observation":null,"water_bearing_estimated_flow":null},{"start":"8.00","end":"17.00","lithology_raw_data":"WATER BEARING GRAVEL SOME SMALL BOULDERS","lithology_observation":null,"water_bearing_estimated_flow":null},{"start":"17.00","end":"26.00","lithology_raw_data":"DIRTY WATER BEARING SAND & GRAVEL","lithology_observation":null,"water_bearing_estimated_flow":null},{"start":"26.00","end":"71.00","lithology_raw_data":"dirty silty water-bearing sand & gravel, some wood","lithology_observation":null,"water_bearing_estimated_flow":null},{"start":"71.00","end":"77.00","lithology_raw_data":"VERY SILTY FINE SAND CLAY & WOOD","lithology_observation":null,"water_bearing_estimated_flow":null},{"start":"77.00","end":"86.00","lithology_raw_data":"dirty silty water-bearing sand and layers of clay, some gravel","lithology_observation":null,"water_bearing_estimated_flow":null},{"start":"86.00","end":"92.00","lithology_raw_data":"very silty fine water-bearing sand & layers of clay","lithology_observation":null,"water_bearing_estimated_flow":null},{"start":"92.00","end":"172.00","lithology_raw_data":"GRAY CLAY WITH LAYERS OF SILT","lithology_observation":null,"water_bearing_estimated_flow":null},{"start":"172.00","end":"180.00","lithology_raw_data":"VERY COURSE SHARP WATER BEARING GRAVEL","lithology_observation":null,"water_bearing_estimated_flow":null}]},{"well_tag_number":80581,"latitude":50.143818,"longitude":-122.959162,"lithologydescription_set":[{"start":"0.00","end":"4.00","lithology_raw_data":"brown sand and fill containing stones","lithology_observation":null,"water_bearing_estimated_flow":null},{"start":"4.00","end":"9.00","lithology_raw_data":"brown silty sandy soil containing wood, peat and stones","lithology_observation":null,"water_bearing_estimated_flow":null},{"start":"9.00","end":"14.00","lithology_raw_data":"grey clay","lithology_observation":null,"water_bearing_estimated_flow":null},{"start":"14.00","end":"30.00","lithology_raw_data":"grey compact silt containing wood","lithology_observation":null,"water_bearing_estimated_flow":null},{"start":"30.00","end":"34.00","lithology_raw_data":"peat and wood with some grey silt","lithology_observation":null,"water_bearing_estimated_flow":null},{"start":"34.00","end":"48.00","lithology_raw_data":"grey silt containing peat and wood","lithology_observation":null,"water_bearing_estimated_flow":null},{"start":"48.00","end":"52.00","lithology_raw_data":"grey silt with traces of peat seams and some wood","lithology_observation":null,"water_bearing_estimated_flow":null},{"start":"52.00","end":"74.00","lithology_raw_data":"darker grey silt","lithology_observation":null,"water_bearing_estimated_flow":null},{"start":"74.00","end":"81.00","lithology_raw_data":"brown firm silt containing seams of brown sand and stones, water-bearing","lithology_observation":null,"water_bearing_estimated_flow":null},{"start":"81.00","end":"116.00","lithology_raw_data":"grey with seams of stones and sand and some wood below 92'","lithology_observation":null,"water_bearing_estimated_flow":null},{"start":"116.00","end":"117.00","lithology_raw_data":"fine compact silty sand, fairly tight","lithology_observation":null,"water_bearing_estimated_flow":null},{"start":"117.00","end":"134.00","lithology_raw_data":"grey silt with seams of compact silty fine sand & containing wood from 117' to 127'","lithology_observation":null,"water_bearing_estimated_flow":null},{"start":"134.00","end":"136.00","lithology_raw_data":"grey, silty coarse gravel, sharp, silty wash","lithology_observation":null,"water_bearing_estimated_flow":null},{"start":"136.00","end":"139.00","lithology_raw_data":"grey silty coarse sand and broken coarse gravel","lithology_observation":null,"water_bearing_estimated_flow":null},{"start":"139.00","end":"142.00","lithology_raw_data":"grey compact silt, broken gravel & cobbles, sharp and tight","lithology_observation":null,"water_bearing_estimated_flow":null},{"start":"142.00","end":"145.00","lithology_raw_data":"large broken rock, yielding more water","lithology_observation":null,"water_bearing_estimated_flow":null},{"start":"145.00","end":"147.00","lithology_raw_data":"green broken rock, very tight","lithology_observation":null,"water_bearing_estimated_flow":null},{"start":"147.00","end":"158.00","lithology_raw_data":"broken grey and brown-coloured rock","lithology_observation":null,"water_bearing_estimated_flow":null},{"start":"158.00","end":"164.00","lithology_raw_data":"solid bedrock","lithology_observation":null,"water_bearing_estimated_flow":null}]}]}`
-      // let resultObj = JSON.parse(result)
-      // let results = resultObj.results
-
-      // this.wellsLithology = lithologyList
-      // console.log(ids)
-
-      ApiService.getRaw(`https://apps.nrs.gov.bc.ca/gwells/api/v2/wells/lithology?wells=${ids}`).then((r) => {
-        console.log(r.data.results)
-        let results = r.data.results
-        var lithologyList = []
-        for (let index = 0; index < results.length; index++) {
-          const wellLithologySet = results[index]
-          let well = this.wells.find(
-            x => x.well_tag_number === wellLithologySet.well_tag_number
-          )
-          wellLithologySet.lithologydescription_set.forEach(w => {
-            lithologyList.push({
-              x: well.distance_from_origin,
-              y0: well.ground_elevation_from_dem - (w.start * 0.3048),
-              y1: well.ground_elevation_from_dem - (w.end * 0.3048),
-              lat: wellLithologySet.latitude,
-              lon: wellLithologySet.longitude,
-              data: w.lithology_raw_data,
-              color: w.lithology_colour,
-              hardness: w.lithology_hardness,
-              observation: w.lithology_observation,
-              flow: w.water_bearing_estimated_flow
-            })
-          })
-        }
-        this.wellsLithology = lithologyList
-      }).catch((e) => {
-        console.error(e)
-      }).finally(() => {
-        this.loading = false
-      })
-    },
-    showBuffer (polygon) {
-      polygon.id = 'user_search_radius'
-
-      // remove old shapes
-      // EventBus.$emit('shapes:reset')
-      this.$store.commit('map/removeShapes')
-
-      // add the new one
-      // EventBus.$emit('shapes:add', polygon)
-      this.$store.commit('map/addShape', polygon)
-    }
-  },
-  watch: {
-    record: {
-      handler () {
-        this.fetchWellsAlongLine()
-      },
-      deep: true
-    },
-    radius (value) {
-      this.fetchWellsAlongLine()
-    }
-  },
-  mounted () {
-    this.fetchWellsAlongLine()
-  },
-  beforeDestroy () {
-    // reset shapes when closing this component
-    this.$store.commit('map/removeShapes')
-    // EventBus.$emit('shapes:reset')
-  }
-}
-</script>
-=======
 <script src="./WellCrossSection.js"></script>
->>>>>>> 6c2fe088
 
 <style>
 .annotationMarker {
