import { mapGetters, mapActions, mapMutations } from 'vuex'
import qs from 'querystring'
import ApiService from '../../../services/ApiService'
import StreamApportionmentInstructions from './StreamApportionmentInstructions'
import { downloadXlsx } from '../../../utils/exportUtils'

export default {
  name: 'StreamApportionment',
  components: {
    StreamApportionmentInstructions
  },
  props: ['record'],
  data: () => ({
    loading: false,
    spreadsheetLoading: false,
    streams: [],
    selected: [],
    weightingFactor: 2,
    apportionmentMin: 10,
    multiSelect: false,
    show: {
      reloadAll: false,
      removeOverlaps: true,
      removeLowApportionment: true
    },
    weightingFactorValidation: {
      required: value => !!value || 'Required',
      number: value => !Number.isNaN(parseFloat(value)) || 'Invalid number',
      values: value => (
        parseFloat(value) === 1 || parseFloat(value) === 2
      ) || 'Weighting factor must be either 1 (linear) or 2 (squared)'
    },
    headers: [
      { text: 'GNIS Name', value: 'gnis_name' },
      { text: 'Length of reach (m)', value: 'length_metre', align: 'end' },
      { text: 'Distance (m)', value: 'distance', align: 'end' },
<<<<<<< HEAD
=======
      /* The apportioned demand value.
      This was previously called 'apportionment' but has been changed to
       'demand' */
>>>>>>> 1ac04595
      { text: 'Demand', value: 'apportionment', align: 'end' },
      { text: '', value: 'action', sortable: false }
    ]
  }),
  methods: {
    submitStreamsForExport () {
      // Custom metrics - Track Excel downloads
      window._paq && window._paq.push([
        'trackLink',
        `${process.env.VUE_APP_AXIOS_BASE_URL}/api/v1/streams/apportionment/export`,
        'download'])

      const params = {
        streams: this.streams,
        weighting_factor: this.weightingFactor,
        point: this.record.geometry.coordinates
      }

      this.spreadsheetLoading = true

      ApiService.post(`/api/v1/streams/apportionment/export`, params, {
        responseType: 'arraybuffer'
      }).then((res) => {
        downloadXlsx(res, 'HydraulicConnectivityAnalysis.xlsx')
        this.spreadsheetLoading = false
      }).catch((error) => {
        console.error(error)
        this.spreadsheetLoading = false
      })
    },
    enableFreshwaterAtlasStreamNetworksLayer () {
      this.addMapLayer('freshwater_atlas_stream_networks')
    },
    toggleMultiSelect () {
      this.multiSelect = !this.multiSelect
    },
    fetchStreams () {
      this.loading = true
      this.$store.dispatch('map/clearHighlightLayer')

      const params = {
        point: JSON.stringify(this.coordinates),
        get_all: true
      }

      // Update point of interest coordinates in URL
      this.$router.push({ query: { ...this.$route.query, coordinates: this.coordinates } })

      ApiService.query(`/api/v1/streams/nearby?${qs.stringify(params)}`).then((r) => {
        this.streams = r.data.streams

        this.show.reloadAll = false
        this.show.removeOverlaps = true
        this.show.removeLowApportionment = true

        this.highlightAll()
      }).catch((e) => {
        console.error(e)
      }).finally(() => {
        this.loading = false
      })
    },
    highlight (stream) {
      let featureStream = stream.geojson
      featureStream['display_data_name'] = 'freshwater_atlas_stream_networks'
      featureStream.properties['FWA_WATERSHED_CODE'] = featureStream.properties['fwa_watershed_code']

      let featureDistanceLines = {
        'type': 'Feature',
        'geometry': {
          'type': 'LineString',
          'coordinates': [
            this.coordinates,
            stream['closest_stream_point']['coordinates']
          ]
        },
        'properties': {
          'title': stream['distance'].toFixed(2) + 'm'
        }
      }

      let featureClosestPoint = {
        'type': 'Feature',
        'geometry': {
          'type': 'Point',
          'coordinates': stream['closest_stream_point']['coordinates']
        },
        'properties': {
          'title': stream['distance'].toFixed(2) + 'm'
        }
      }

      let streamData = {
        display_data_name: 'stream_apportionment',
        feature_collection: {
          type: 'FeatureCollection',
          features: [featureClosestPoint, featureDistanceLines]
        }
      }

      // Highlight the stream
      this.updateMapLayerData({
        source: 'selectedStreamSource',
        featureData: featureStream
      })
      // Highlight the closest point & distance line to that stream
      this.updateMapLayerData({
        source: 'streamApportionmentSource',
        featureData: streamData.feature_collection
      })
    },
    calculateApportionment () {
      const getInverseDistance = (distance) => {
        return 1 / Math.pow(distance, this.weightingFactor)
      }

      let total = 0
      this.streams.forEach(stream => {
        stream['inverse_distance'] = getInverseDistance(stream['distance'])
        total += stream['inverse_distance']
      })

      this.streams.forEach(stream => {
        stream['apportionment'] = (stream['inverse_distance'] / total) * 100
      })
    },
    reloadStreams () {
      this.loading = true
      this.$store.dispatch('map/clearHighlightLayer')
      this.calculateApportionment()
      this.highlightAll()
      // hide selected stream
      this.loading = false
    },
    deleteStream (selectedStream) {
      let newStreamArr = this.streams.filter(stream => {
        return stream['ogc_fid'] !== selectedStream['ogc_fid']
      })
      this.streams = [...newStreamArr]
      this.show.reloadAll = true
      this.reloadStreams()
    },
    removeSelected () {
      // Remove user-selected streams
      let selectedIds = this.selected.map(selected => selected['ogc_fid'])
      let newStreamArr = this.streams.filter(stream => {
        return !selectedIds.includes(stream['ogc_fid'])
      })
      this.streams = [...newStreamArr]
      this.show.reloadAll = true
      this.reloadStreams()
    },
    removeOverlaps () {
      // This removes overlapping streams. It keeps the first stream in the array
      let watershedCodes = []
      let newStreamArr = []
      this.streams.forEach(stream => {
        if (!watershedCodes.includes(stream['fwa_watershed_code'])) {
          newStreamArr.push(stream)
          watershedCodes.push(stream['fwa_watershed_code'])
        }
      })
      this.streams = [...newStreamArr]
      this.show.removeOverlaps = false
      this.show.reloadAll = true

      this.reloadStreams()
    },
    removeStreamsWithLowApportionment (apportionment) {
      // Keep streams that have more than x% apportionment
      let newStreamArr = this.streams.filter(stream => {
        return stream['apportionment'] > apportionment
      })
      this.streams = [...newStreamArr]
      this.show.removeLowApportionment = false
      this.show.reloadAll = true
      this.reloadStreams()
    },
    toggleDistanceLines () {
      // if(this.show)
    },
    highlightAll () {
      let streamData = {
        display_data_name: 'freshwater_atlas_stream_networks',
        feature_collection: {
          type: 'FeatureCollection',
          features: []
        }
      }
      let distanceLines = []
      let closestPoints = []

      this.streams.forEach((stream) => {
        streamData.feature_collection.features.push(stream.geojson)

        let closestPoint = {
          'type': 'Feature',
          'geometry': stream['closest_stream_point'],
          'properties': {
            'title': ''
          }
        }
        closestPoints.push(closestPoint)

        const distanceLineCoordinates = [this.coordinates,
          stream['closest_stream_point']['coordinates']
        ]

        let distanceLine = {
          'type': 'Feature',
          'geometry': {
            'type': 'LineString',
            'coordinates': distanceLineCoordinates
          },
          'properties': {
            'title': stream['distance'].toFixed(2) + 'm'
          }
        }
        distanceLines.push(distanceLine)
      })

      const highlightData = {
        display_data_name: 'stream_apportionment',
        feature_collection: {
          type: 'FeatureCollection',
          features: [
            ...closestPoints,
            ...distanceLines
          ]
        }
      }

      this.updateMapLayerData({
        source: 'selectedStreamSource',
        featureData: streamData.feature_collection
      })
      this.updateMapLayerData({
        source: 'streamApportionmentSource',
        featureData: highlightData.feature_collection
      })
    },
    ...mapMutations('map', [
      'updateHighlightFeatureData',
      'updateHighlightFeatureCollectionData',
      'setMode'
    ]),
    ...mapActions('map', ['addMapLayer', 'updateMapLayerData'])
  },
  computed: {
    coordinates () {
      return this.record && this.record.geometry && this.record.geometry.coordinates
    },
    isFreshwaterAtlasStreamNetworksLayerEnabled () {
      return this.isMapLayerActive('freshwater_atlas_stream_networks')
    },
    ...mapGetters('map', ['isMapLayerActive'])
  },
  watch: {
    record: {
      handler () {
        this.fetchStreams()
      },
      deep: true
    },
    coordinates () {
      this.fetchStreams()
    },
    weightingFactor (value) {
      if (parseFloat(value) === 1 || parseFloat(value) === 2) {
        this.calculateApportionment()
      }
    }
  },
  mounted () {
    this.setMode({ type: 'analyze', name: 'stream_apportionment' })
    this.fetchStreams()
  },
  beforeDestroy () {
    this.setMode({ type: 'interactive', name: '' })
    this.updateHighlightFeatureData({})
    this.$store.dispatch('map/clearSelections')
  }
}<|MERGE_RESOLUTION|>--- conflicted
+++ resolved
@@ -34,12 +34,9 @@
       { text: 'GNIS Name', value: 'gnis_name' },
       { text: 'Length of reach (m)', value: 'length_metre', align: 'end' },
       { text: 'Distance (m)', value: 'distance', align: 'end' },
-<<<<<<< HEAD
-=======
       /* The apportioned demand value.
       This was previously called 'apportionment' but has been changed to
        'demand' */
->>>>>>> 1ac04595
       { text: 'Demand', value: 'apportionment', align: 'end' },
       { text: '', value: 'action', sortable: false }
     ]
