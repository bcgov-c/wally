import qs from 'querystring'
import ApiService from '../../services/ApiService'
import EventBus from '../../services/EventBus'
import { Plotly } from 'vue-plotly'
import PlotlyJS from 'plotly.js'
import mapboxgl from 'mapbox-gl'
import { mapGetters, mapActions } from 'vuex'
import html2canvas from 'html2canvas'
import { saveAs } from 'file-saver'
import jsPDF from 'jspdf'

export default {
  name: 'WellsCrossSection',
  components: {
    Plotly
  },
  mounted () {
    this.fetchWellsAlongLine()
  },
  props: ['record', 'coordinates', 'panelOpen'],
  data: () => ({
    radius: 200,
    wells: [],
    wellsLithology: [],
    elevations: [],
    surfacePoints: [],
    selected: [],
    loading: true,
    timeout: {},
    ignoreButtons: [
      'toImage',
      'sendDataToCloud',
      'hoverCompareCartesian',
      'hoverClosestCartesian',
      'toggleSpikelines'
    ],
    headers: [
      { text: 'Well Tag No.', value: 'well_tag_number', align: 'center' },
      { text: 'Depth drilled (m)', value: 'finished_well_depth', align: 'center' },
      { text: 'Water depth (m)', value: 'water_depth', align: 'center' },
      { text: '', value: 'action', sortable: false }
    ],
    inputRules: {
      required: value => !!value || 'Required',
      number: value => !Number.isNaN(parseFloat(value)) || 'Invalid number',
      max: value => value <= 1000 || 'Radius must be between 0 and 1000 m'
    }
  }),
  computed: {
    chartLayout () {
      const opts = {
        shapes: [],
        title: 'Groundwater Wells',
        height: 800,
        hovermode: 'closest',
        legend: {
          x: -0.1,
          y: 1.2
        },
        yaxis: {
          title: {
            text: 'Elevation (masl)'
          }
        },
        xaxis: {
          title: {
            text: 'Distance (m)'
          }
        },
        annotations: [{
          xref: 'paper',
          yref: 'paper',
          x: 0,
          xanchor: 'right',
          y: -0.1,
          yanchor: 'bottom',
          text: 'A',
          showarrow: false,
          font: {
            size: 16,
            color: '#ffffff'
          },
          align: 'center',
          bordercolor: '#1A5A96',
          borderwidth: 4,
          borderpad: 4,
          bgcolor: '#1A5A96',
          opacity: 0.8
        }, {
          xref: 'paper',
          yref: 'paper',
          x: 1,
          xanchor: 'left',
          y: -0.1,
          yanchor: 'bottom',
          text: 'B',
          showarrow: false,
          font: {
            size: 16,
            color: '#ffffff'
          },
          align: 'center',
          bordercolor: '#1A5A96',
          borderwidth: 4,
          borderpad: 4,
          bgcolor: '#1A5A96',
          opacity: 0.8
        }]
      }
      this.wells.forEach(w => {
        const rect = {
          type: 'rect',
          xref: 'x',
          yref: 'y',
          x0: w.distance_from_origin,
          y0: w.ground_elevation_from_dem,
          x1: w.distance_from_origin,
          y1: w.finished_well_depth
            ? w.ground_elevation_from_dem - w.finished_well_depth
            : null,
          opacity: 0.5,
          line: {
            color: 'blue',
            width: 3
          }
        }
        opts.shapes.push(rect)
      })
      return opts
    },
    chartData () {
      const wells = {
        x: this.wells.map(w => w.distance_from_origin),
        y: this.wells.map(w =>
          w.finished_well_depth
            ? w.ground_elevation_from_dem - w.finished_well_depth
            : null
        ),
        text: this.wells.map(w => w.well_tag_number),
        textposition: 'bottom',
        showlegend: false,
        name: 'Finished well depth (reported)',
        hovertemplate:
          '<b>Well</b>: %{text}' + '<br>Bottom elev.: %{y:.1f} m<br>',
        mode: 'markers',
        type: 'scatter',
        marker: {
          color: 'rgb(252,141,98)'
        },
        hoverlabel: {
          namelength: 0
        }
      }
      const wellTops = {
        x: this.wells.map(w => w.distance_from_origin),
        y: this.wells.map(w => w.ground_elevation_from_dem),
<<<<<<< HEAD
        text: this.wells.map(w => w.well_tag_number),
        textposition: 'top',
        showlegend: false,
        name: '',
        hovertemplate:
          '<b>WTN</b>: %{text}',
=======
        text: this.wells.map(w => "WTN:" + w.well_tag_number),
        textposition: 'top',
        showlegend: false,
        name: '',
>>>>>>> 17c85704
        mode: 'markers+text',
        type: 'scatter',
        marker: {
          color: 'rgb(252,141,98)'
        },
        hoverlabel: {
          namelength: 0
        }
      }
      const waterDepth = {
        x: this.wells.map(w => w.distance_from_origin),
        y: this.wells.map(w =>
          w.water_depth ? w.ground_elevation_from_dem - w.water_depth : null
        ),
        mode: 'markers',
        marker: {
          color: 'blue',
          symbol: 'triangle-down',
          size: 12
        },
        name: 'Depth to water (reported)',
        hoverlabel: {
          namelength: 0
        },
        hovertemplate: 'Water elev.: %{y:.1f} m<br>',
        type: 'scatter'
      }

      const lithology = {
        x: this.wellsLithology.map(w => w.x),
        y: this.wellsLithology.map(w => w.y0),
        text: this.wellsLithology.map(w => w.data),
        mode: 'markers',
        type: 'scatter',
        textposition: 'middle right',
        marker: {
          color: this.wellsLithology.map(w => w.color)
        },
        name: 'Lithology',
        hoverlabel: {
          namelength: 0
        },
        // texttemplate: '%{text}',
        hoverinfo: 'text',
        hovertemplate: '%{text} %{y} m'
      }
      const elevProfile = {
        x: this.elevations.map(e => e.distance_from_origin),
        y: this.elevations.map(e => e.elevation),
        mode: 'lines',
        name: 'Ground elevation',
        type: 'scatter',
        showlegend: false
      }
      // order wells by distance from orgin so water levels connect linearly
      let orderedWells = this.wells.sort(function (a, b) {
        return parseFloat(a.distance_from_origin) - parseFloat(b.distance_from_origin)
      })
      const waterLevel = {
        x: orderedWells.map(w => w.distance_from_origin ? w.distance_from_origin : null),
        y: orderedWells.map(w => w.water_depth ? w.ground_elevation_from_dem - w.water_depth : null),
        mode: 'lines',
        name: 'Water Level',
        line: {
          color: 'blue',
          width: 2
        },
        hoverlabel: {
          namelength: 0
        },
        hoverinfo: 'none'
      }
      return [elevProfile, wellTops, waterDepth, wells, lithology, waterLevel]
    },
    surfaceData () {
      let lines = this.surfacePoints
      let x = []
      let y = []
      let z = []
      // build our surface points layer
      for (let i = 0; i < lines.length; i++) {
        const line = lines[i]
        x.push(line.map(l => l[0]))
        y.push(line.map(l => l[1]))
        z.push(line.map(l => l[2]))
      }
      // add our lithology drop lines and markers
      let lithologyMarkers = []
      this.wellsLithology.forEach(lith => {
        const marker = {
          x: [lith.lon, lith.lon],
          y: [lith.lat, lith.lat],
          z: [lith.y0, lith.y1],
          text: [lith.data, lith.data],
          mode: 'lines+markers',
          type: 'scatter3d',
          showlegend: false,
          line: {
            width: 3,
            color: 'blue' // lith.color
          },
          marker: {
            size: 5,
            color: 'black' // lith.color,
          },
          hovertemplate: '%{text} %{z} m',
          // hoverinfo: 'skip',
          name: ''
        }
        lithologyMarkers.push(marker)
      })
      return [
        {
          x: x,
          y: y,
          z: z,
          type: 'surface',
          contours: {
            z: {
              show: true,
              usecolormap: true,
              highlightcolor: '#42f462',
              project: { z: true }
            }
          }
        },
        ...lithologyMarkers
      ]
    },
    surfaceLayout () {
      let a = this.surfacePoints[2][0]
      let b = this.surfacePoints[2][this.surfacePoints[2].length - 1]

      return {
        title: '',
        showlegend: false,
        scene: {
          xaxis: {
            title: 'Longitude'
          },
          yaxis: {
            title: 'Latitude'
          },
          zaxis: {
            title: 'Elevation (m)'
          },
          annotations: [{
            x: a[0],
            y: a[1],
            z: a[2],
            text: 'A',
            ay: -60,
            font: {
              color: 'black',
              size: 18
            }
          }, {
            x: b[0],
            y: b[1],
            z: b[2],
            text: 'B',
            ay: -60,
            font: {
              color: 'black',
              size: 18
            }
          }]
        },
        margin: {
          l: 1,
          r: 1,
          b: 1,
          t: 1
        }
      }
    }
  },
  methods: {
    ...mapGetters('map', [
      'map'
    ]),
    ...mapActions('map', [
      'removeElementsByClass'
    ]),
    fetchWellsAlongLine () {
      if (!this.radiusIsValid(this.radius)) {
        return
      }

      this.loading = true
      const params = {
        radius: parseFloat(this.radius),
        line: JSON.stringify(this.coordinates)
      }
      ApiService.query(`/api/v1/wells/section?${qs.stringify(params)}`)
        .then(r => {
          console.log(r.data)
          this.wells = r.data.wells
          this.elevations = r.data.elevation_profile
          this.surfacePoints = r.data.surface
          this.showBuffer(r.data.search_area)
          let wellIds = this.wells.map(w => w.well_tag_number).join()
          this.fetchWellsLithology(wellIds)
        })
        .catch(e => {
          console.error(e)
        })
        .finally(() => {
          this.loading = false
          this.setAnnotationMarkers()
        })
    },
    setAnnotationMarkers () {
      let annotationGeoJson = [
        {
          type: 'Feature',
          geometry: {
            type: 'Point',
            coordinates: this.coordinates[0]
          },
          properties: {
            'symbol': 'A'
          }
        },
        {
          type: 'Feature',
          geometry: {
            type: 'Point',
            coordinates: this.coordinates[1]
          },
          properties: {
            'symbol': 'B'
          }
        }
      ]
      let mapObj = this.map()
      // delete any existing markers
      this.removeElementsByClass('annotationMarker')
      // add markers to map
      annotationGeoJson.forEach(function (marker) {
        // create a HTML element for each feature
        let el = document.createElement('div')
        el.className = 'annotationMarker'
        el.innerText = marker.properties.symbol

        // make a marker for each feature and add to the map
        new mapboxgl.Marker(el)
          .setLngLat(marker.geometry.coordinates)
          .addTo(mapObj)
      })
    },
    fetchWellsLithology (ids) {
      ApiService.getRaw(`https://apps.nrs.gov.bc.ca/gwells/api/v2/wells/lithology?wells=${ids}`).then((r) => {
        console.log(r.data.results)
        let results = r.data.results
        let lithologyList = []
        for (let index = 0; index < results.length; index++) {
          const wellLithologySet = results[index]
          let well = this.wells.find(
            x => x.well_tag_number === wellLithologySet.well_tag_number
          )
          if (well) {
            wellLithologySet.lithologydescription_set.forEach(w => {
              lithologyList.push({
                well_tag_number: wellLithologySet.well_tag_number,
                x: well.distance_from_origin ? well.distance_from_origin : 0,
                y0: well.ground_elevation_from_dem - (w.start * 0.3048),
                y1: well.ground_elevation_from_dem - (w.end * 0.3048),
                lat: wellLithologySet.latitude,
                lon: wellLithologySet.longitude,
                data: w.lithology_raw_data,
                color: w.lithology_colour,
                hardness: w.lithology_hardness,
                observation: w.lithology_observation,
                flow: w.water_bearing_estimated_flow
              })
            })
          }
        }
        this.wellsLithology = lithologyList
      }).catch((e) => {
        console.error(e)
      }).finally(() => {
        this.loading = false
        this.initPlotly()
      })
    },
    showBuffer (polygon) {
      polygon.id = 'user_search_radius'
      // remove old shapes
      EventBus.$emit('shapes:reset')
      // add the new one
      EventBus.$emit('shapes:add', polygon)
    },
    initPlotly () {
      // Subscribe to plotly select and lasso tools
      this.$refs.crossPlot.$on('selected', this.setMarkerLabels)
      this.$refs.crossPlot.$on('deselect', this.resetMarkerLabels)
      this.$refs.crossPlot.$on('relayout', this.resetMarkerLabels)
    },
    resetMarkerLabels () {
      this.$refs.crossPlot.$el.removeEventListener('plotly_beforehover')
      this.$refs.crossPlot.$el.on('plotly_beforehover', () => { return true })
      PlotlyJS.Fx.hover('2dPlot', [])
      // reset all selection data so points gain back opacity
      this.$refs.crossPlot.data.forEach((d) => {
        d.selectedpoints = null
      })
      this.$refs.crossPlot.react()
    },
    setMarkerLabels (e) {
      if (e && e.points.length > 0) {
      // This overrides hiding the hover labels
        this.$refs.crossPlot.$el.removeEventListener('plotly_beforehover')
        this.$refs.crossPlot.$el.on('plotly_beforehover', () => { return false })
        // hide selection box
        this.removeElementsByClass('select-outline')
        let points = e.points.map(p => {
          return { curveNumber: p.curveNumber, pointNumber: p.pointNumber }
        })
        this.markerLabels = points
        PlotlyJS.Fx.hover('2dPlot', points)
      }
    },
    downloadPlotImage () {
      let filename = 'plot--'.concat(new Date().toISOString()) + '.png'
      html2canvas(this.$refs.crossPlot.$el).then(canvas => {
        canvas.toBlob(function (blob) {
          saveAs(blob, filename)
        })
      })
    },
    downloadMergedImage (plotType) {
      let doc = jsPDF()
      let width = doc.internal.pageSize.getWidth()
      let height = doc.internal.pageSize.getHeight()
      let filename = 'plot--'.concat(new Date().toISOString()) + '.pdf'
      html2canvas(this.map()._container).then(canvas1 => {
        let img1 = canvas1.toDataURL('image/png')
        const imgProps1 = doc.getImageProperties(img1)
        let size1 = this.scaleImageToFit(width, height, imgProps1.width, imgProps1.height)
        let crossDoc = jsPDF({ orientation: 'landscape', unit: 'pt', format: [size1[0], size1[1]] })
        crossDoc.addImage(img1, 'PNG', 0, 0, size1[0], size1[1])
        let plotContainer = plotType === '2d' ? this.$refs.crossPlot.$el : this.$refs.surfacePlot.$el
        html2canvas(plotContainer).then(canvas2 => {
          let img2 = canvas2.toDataURL('image/png')
          const imgProps2 = doc.getImageProperties(img2)
          let size2 = this.scaleImageToFit(width, height, imgProps2.width, imgProps2.height)
          crossDoc.addPage(size2[0], size2[1]) // add new page for next image
          crossDoc.addImage(img2, 'PNG', 0, 0, size2[0], size2[1])
          crossDoc.save(filename)
        })
      })
    },
    scaleImageToFit (ws, hs, wi, hi) {
      let ri = wi / hi
      let rs = ws / hs
      let size = rs > ri ? [wi * hs / hi, hs] : [ws, hi * ws / wi]
      return size
    },
    centerImage (ws, hs, hnew, wnew) {
      let w = (ws - wnew) / 2
      let h = (hs - hnew) / 2
      let pos = [w, h]
      return pos
    },
    lassoTool () {
      // layout.dragmode = 'lasso'
      // example of how to click lasso tool programatically
      Plotly.relayout('myDiv', 'dragmode', 'lasso')
    },
    radiusIsValid (val) {
      let invalid = Object.keys(this.inputRules).some((k) => {
        return this.inputRules[k](val) !== true
      })
      return !invalid
    },
    deleteWell (selectedWell) {
      // delete selected well from well list
      let wellsArr = this.wells.filter(well => {
        return well['well_tag_number'] !== selectedWell['well_tag_number']
      })
      // delete lithology of selected well from lithology list
      let lithologyArr = this.wellsLithology.filter(lith => {
        return lith['well_tag_number'] !== selectedWell['well_tag_number']
      })
      this.wells = [...wellsArr]
      this.wellsLithology = [...lithologyArr]
    },
    highlightWell (selected) {
      // Placeholder
    }
  },
  watch: {
    panelOpen (value) {
      if (value) {
        this.$store.commit('map/addMapLayer', 'groundwater_wells')
        this.setAnnotationMarkers()
      } else {
        this.removeElementsByClass('annotationMarker')
      }
    },
    record: {
      handler () {
        this.fetchWellsAlongLine()
      },
      deep: true
    },
    radius (value) {
      // delay call to re-fetch data if user still inputting radius numbers
      clearTimeout(this.timeout)
      this.timeout = setTimeout(() => {
        this.fetchWellsAlongLine()
      }, 750)
    }
  },
  beforeDestroy () {
    // reset shapes when closing this component
    EventBus.$emit('shapes:reset')
  }
}<|MERGE_RESOLUTION|>--- conflicted
+++ resolved
@@ -141,7 +141,7 @@
         showlegend: false,
         name: 'Finished well depth (reported)',
         hovertemplate:
-          '<b>Well</b>: %{text}' + '<br>Bottom elev.: %{y:.1f} m<br>',
+          '<b>WTN</b>: %{text}' + '<br>Bottom elev.: %{y:.1f} m<br>',
         mode: 'markers',
         type: 'scatter',
         marker: {
@@ -154,19 +154,11 @@
       const wellTops = {
         x: this.wells.map(w => w.distance_from_origin),
         y: this.wells.map(w => w.ground_elevation_from_dem),
-<<<<<<< HEAD
-        text: this.wells.map(w => w.well_tag_number),
+        text: this.wells.map(w => 'WTN:' + w.well_tag_number),
         textposition: 'top',
         showlegend: false,
         name: '',
-        hovertemplate:
-          '<b>WTN</b>: %{text}',
-=======
-        text: this.wells.map(w => "WTN:" + w.well_tag_number),
-        textposition: 'top',
-        showlegend: false,
-        name: '',
->>>>>>> 17c85704
+        hovertemplate: '<b>WTN</b>: %{text}',
         mode: 'markers+text',
         type: 'scatter',
         marker: {
