<template>
  <v-container>
    <v-row no-gutters>
      <v-col cols="12" md="4" align-self="center">
        <v-text-field
          label="Search radius (m)"
          placeholder="1000"
          :rules="[inputRules.number, inputRules.max, inputRules.required]"
          v-model="radius"
        ></v-text-field>
      </v-col>
      <v-col class="text-right">
          <v-btn
            v-if="results.length"
            outlined
            :disabled="loading"
            @click="exportLicencesAsSpreadsheet"
            color="primary"
          >
            Excel
            <v-icon class="ml-1" v-if="!spreadsheetLoading">cloud_download</v-icon>
            <v-progress-circular
              v-if="spreadsheetLoading"
              indeterminate
              size=24
              class="ml-1"
              color="primary"
            ></v-progress-circular>
          </v-btn>
      </v-col>
    </v-row>

    <!-- Licences -->
    <v-row>
      <v-col class="title">Water Rights Licences (Public) ({{licenceCount}})</v-col>
    </v-row>
    <v-row no-gutters >
      <v-col cols="12" md="4">
        <v-checkbox v-model="tableOptions.licences.subtypes.POD" class="mx-2" :label="`Point of diversion (POD) (${licenceSubtypeCounts.POD})`"></v-checkbox>
      </v-col>
      <v-col cols="12" md="4">
        <v-checkbox v-model="tableOptions.licences.subtypes.PWD" class="mx-2" :label="`Point of well diversion (PWD) (${licenceSubtypeCounts.PWD})`"></v-checkbox>
      </v-col>
      <v-col cols="12" md="4">
        <v-checkbox v-model="tableOptions.licences.subtypes.PG" class="mx-2" :label="`Point of groundwater diversion (PG) (${licenceSubtypeCounts.PG})`"></v-checkbox>
      </v-col>
    </v-row>
    <v-row>
      <v-col>
        <v-data-table
          :loading="loading"
          :headers="licenceHeaders"
          :items="filteredLicences"
        >
          <template v-slot:item.LICENCE_NUMBER="{ item }">
            <span v-if="item.LICENCE_NUMBER">
              <a :href="`https://j200.gov.bc.ca/pub/ams/Default.aspx?PossePresentation=AMSPublic&amp;PosseObjectDef=o_ATIS_DocumentSearch&amp;PosseMenuName=WS_Main&Criteria_LicenceNumber=${item.LICENCE_NUMBER}`" target="_blank">
                {{item.LICENCE_NUMBER}}
              </a>
            </span>
          </template>
          <template v-slot:item.distance="{ item }">
            <span>{{item.distance.toFixed(1)}}</span>
          </template>
          <template v-slot:item.QUANTITY="{ item }">
            <span v-if="item.QUANTITY" >{{item.QUANTITY }} {{item.QUANTITY_UNITS}}</span>
          </template>
        </v-data-table>
      </v-col>
    </v-row>

    <!-- Applications -->
    <div v-if="!loading">
      <v-row>
        <v-col class="title">Water Rights Applications (Public) ({{applicationCount}})</v-col>
      </v-row>
      <v-row no-gutters >
        <v-col cols="12" md="4">
          <v-checkbox v-model="tableOptions.applications.subtypes.POD" class="mx-2" :label="`Point of diversion (POD) (${applicationSubtypeCounts.POD})`"></v-checkbox>
        </v-col>
        <v-col cols="12" md="4">
          <v-checkbox v-model="tableOptions.applications.subtypes.PWD" class="mx-2" :label="`Point of well diversion (PWD) (${applicationSubtypeCounts.PWD})`"></v-checkbox>
        </v-col>
        <v-col cols="12" md="4">
          <v-checkbox v-model="tableOptions.applications.subtypes.PG" class="mx-2" :label="`Point of groundwater diversion (PG) (${applicationSubtypeCounts.PG})`"></v-checkbox>
        </v-col>
      </v-row>
      <v-row>
        <v-col>
          <v-data-table
            :loading="loading"
            :headers="applicationHeaders"
            :items="filteredApplications"
          >
            <template v-slot:item.distance="{ item }">
              <span>{{item.distance.toFixed(1)}}</span>
            </template>
            <template v-slot:item.QUANTITY="{ item }">
              <span v-if="item.QUANTITY" >{{item.QUANTITY }} {{item.QUANTITY_UNITS}}</span>
            </template>
          </v-data-table>
        </v-col>
      </v-row>
    </div>

    <!-- Approvals -->
    <div v-if="!loading">
      <v-row>
        <v-col class="title">Water Approval Points ({{approvalCount}})</v-col>
      </v-row>
      <v-row no-gutters >
        <v-col cols="12" md="4" v-for="(val, key, i) in tableOptions.approvals" :key="`approvalFilter${i}`">
          <v-checkbox v-model="tableOptions.approvals[key]" class="mx-2" :label="`${key} (${approvalStatusCounts[key]})`"></v-checkbox>
        </v-col>
      </v-row>
      <v-row>
        <v-col>
          <v-data-table
            :loading="loading"
            :headers="approvalHeaders"
            :items="filteredApprovals"
          >
            <template v-slot:item.distance="{ item }">
              <span>{{item.distance.toFixed(1)}}</span>
            </template>
            <template v-slot:item.QUANTITY="{ item }">
              <span v-if="item.QUANTITY" >{{item.QUANTITY}} {{item.QUANTITY_UNITS}}</span>
            </template>
          </v-data-table>
        </v-col>
      </v-row>
    </div>

    <v-row>
      <v-col>
        <v-expansion-panels class="mt-5 elevation-0" multiple>
          <v-expansion-panel class="elevation-0">
            <v-expansion-panel-header disable-icon-rotate class="grey--text text--darken-4 subtitle-1">
              Where does this information come from?
              <template v-slot:actions>
                <v-icon color="primary">mdi-help-circle-outline</v-icon>
              </template>

            </v-expansion-panel-header>
            <v-expansion-panel-content>
              <p>Data on this page comes from <a href="https://catalogue.data.gov.bc.ca/dataset/water-rights-licences-public" target="_blank">Water Rights Licences (public)</a>,
              <a href="https://catalogue.data.gov.bc.ca/dataset/water-rights-applications-public" target="_blank">Water Rights Applications (public)</a>, and
              <a href="https://catalogue.data.gov.bc.ca/dataset/water-approval-points" target="_blank">Water Approval Points</a>.</p>
              <dl>
                <dt>Type</dt>
                <dd>Type indicates the data set that this record was found in; either Licence (Water Rights Licences), Application (Water Rights Applications), or an approval type such as CIAS, N-CIAS, or A-CIAS (Water Approval Points).</dd>
                <dt>Status</dt>
                <dd>Status comes from either LICENCE_STATUS (Water Rights Licences), APPLICATION_STATUS (Water Rights Applications), or APPROVAL_STATUS (Water Approval Points). See links to datasets on DataBC Catalogue above for more information.</dd>
                <dt>Licence number</dt>
                <dd>Licence number is the authorization number referenced in the water licence document, e.g. 121173.</dd>
                <dt>POD number</dt>
                <dd>POD number is the unique identifier for a Point of Diversion, e.g. PW189413. Each POD can have multiple licences associated with it.</dd>
                <dt>Usage type</dt>
                <dd>Usage type comes from either PURPOSE_USE (Water Rights Licences and Water Rights Applications), or WORKS_DESCRIPTION (Water Approval Points).</dd>
                <dt>Quantity</dt>
<<<<<<< HEAD
                <dd>Quantity is the maximum quantity of water that is authorized to be diverted for the purpose use, e.g. 500 m3/day.</dd>
=======
                <dd>Quantity is the maximum quantity of water that is authorized to be diverted for the purpose use, e.g., 500 m³/day.</dd>
>>>>>>> d3e2652a
                <dt>POD subtype</dt>
                <dd>
                  POD subtype distinguishes the different POD types:
                  <ul>
                    <li>
                      POD (a surface water point of diversion),
                    </li>
                    <li>
                      PWD (a point of well diversion that diverts groundwater), or
                    </li>
                    <li>
                      PG (a point of groundwater diversion that diverts groundwater such as a dugout, ditch or quarry).
                    </li>
                  </ul>
                </dd>
              </dl>
            </v-expansion-panel-content>
          </v-expansion-panel>
        </v-expansion-panels>
      </v-col>
    </v-row>
  </v-container>
</template>

<script>
import { mapGetters } from 'vuex'
import qs from 'querystring'
import ApiService from '../../../services/ApiService'
import debounce from 'lodash.debounce'
import circle from '@turf/circle'

export default {
  name: 'WaterRightsLicencesNearby',
  props: ['record'],
  data: () => ({
    inputRules: {
      required: value => !!value || 'Required',
      number: value => !Number.isNaN(parseFloat(value)) || 'Invalid number',
      max: value => value <= 10000 || 'Radius must be between 0 and 10000 m'
    },
    radius: 1000,
    results: [],
    loading: false,
    spreadsheetLoading: false,
    licencesLayerAutomaticallyEnabled: false,
    applicationsLayerAutomaticallyEnabled: false,
    approvalsLayerAutomaticallyEnabled: false,
    licenceHeaders: [
      { text: 'Distance', value: 'distance' },
      { text: 'Type', value: 'type', filterable: true },
      { text: 'Licence number', value: 'LICENCE_NUMBER' },
      { text: 'Status', value: 'status', filterable: true },
      { text: 'POD number', value: 'POD_NUMBER' },
      { text: 'POD subtype', value: 'POD_SUBTYPE', filterable: true },
      { text: 'Usage type', value: 'usage', filterable: true },
      { text: 'Quantity', value: 'QUANTITY' }
    ],
    applicationHeaders: [
      { text: 'Distance', value: 'distance' },
      { text: 'Type', value: 'type', filterable: true },
      { text: 'Application number', value: 'APPLICATION_JOB_NUMBER' },
      { text: 'Status', value: 'status', filterable: true },
      { text: 'POD subtype', value: 'POD_SUBTYPE', filterable: true },
      { text: 'Usage type', value: 'usage', filterable: true },
      { text: 'Quantity', value: 'QUANTITY' }
    ],
    approvalHeaders: [
      { text: 'Distance', value: 'distance' },
      { text: 'Type', value: 'type', filterable: true },
      { text: 'Approval ID', value: 'WATER_APPROVAL_ID' },
      { text: 'File number', value: 'APPROVAL_FILE_NUMBER' },
      { text: 'Status', value: 'status', filterable: true },
      { text: 'Usage type', value: 'usage', filterable: true },
      { text: 'Quantity', value: 'QUANTITY' }
    ],
    tableOptions: {
      applications: {
        subtypes: {
          PWD: true,
          POD: true,
          PG: true
        }
      },
      approvals: {
        current: true,
        expired: true,
        null: true
      },
      licences: {
        subtypes: {
          PWD: true,
          POD: true,
          PG: true
        }
      }

    }
  }),
  computed: {
    isLicencesLayerEnabled () {
      return this.isMapLayerActive('water_rights_licences')
    },
    isApplicationsLayerEnabled () {
      return this.isMapLayerActive('water_rights_applications')
    },
    isApprovalsLayerEnabled () {
      return this.isMapLayerActive('water_approval_points')
    },
    coordinates () {
      return this.record && this.record.geometry && this.record.geometry.coordinates
    },
    filteredApprovals () {
      let approvals = this.results.filter(x => !!x.WATER_APPROVAL_ID)

      for (const status of Object.keys(this.tableOptions.approvals)) {
        // check if this subtype key is disabled.
        if (!this.tableOptions.approvals[status]) {
          // some statuses have a null value, which gets stringified to "null" in the approval status
          // map.  Casting the status to a string helps compare to the "null" string.
          // Ultimately, the data needs to be cleaned up.
          approvals = approvals.filter(x => status !== x.status + '')
        }
      }
      return approvals
    },
    filteredApplications () {
      let applications = this.results.filter(x => !!x.APPLICATION_JOB_NUMBER)
      const subtypes = this.tableOptions.applications.subtypes

      // loop through subtypes in tableOptions and if any subtype is disabled (false value),
      // filter it out of the licences array.
      for (const key of Object.keys(subtypes)) {
        // check if this subtype key is disabled.
        if (!subtypes[key]) {
          applications = applications.filter(x => x.POD_SUBTYPE !== key)
        }
      }

      return applications
    },
    filteredLicences () {
      let licences = this.results.filter(x => !!x.LICENCE_NUMBER)

      const subtypes = this.tableOptions.licences.subtypes

      // loop through subtypes in tableOptions and if any subtype is disabled (false value),
      // filter it out of the licences array.
      for (const key of Object.keys(subtypes)) {
        // check if this subtype key is disabled.
        if (!subtypes[key]) {
          licences = licences.filter(x => x.POD_SUBTYPE !== key)
        }
      }

      return licences
    },
    applicationCount () {
      return this.results.filter(x => !!x.APPLICATION_JOB_NUMBER).length
    },
    approvalCount () {
      return this.results.filter(x => !!x.WATER_APPROVAL_ID).length
    },
    licenceCount () {
      return this.results.filter(x => !!x.LICENCE_NUMBER).length
    },
    applicationSubtypeCounts () {
      const applications = this.results.filter(x => !!x.APPLICATION_JOB_NUMBER)
      const subtypes = this.tableOptions.applications.subtypes

      let counts = {}

      // loop through the subtypes, and count the number of each type.
      for (const key of Object.keys(subtypes)) {
        counts[key] = applications.filter(x => x.POD_SUBTYPE === key).length
      }
      return counts
    },
    approvalStatusCounts () {
      const approvals = this.results.filter(x => !!x.WATER_APPROVAL_ID)

      return Object.keys(this.tableOptions.approvals).reduce((map, status) => ({
        ...map,
        [status]: approvals.filter(x => {
          // some statuses have a null value, which gets stringified to "null" in the approval status
          // map.  Casting the status to a string helps compare to the "null" string.
          return status === x.status + ''
        }).length
      }), {})
    },
    licenceSubtypeCounts () {
      // counts each subtype in the results
      let licences = this.results.filter(x => !!x.LICENCE_NUMBER)
      const subtypes = this.tableOptions.licences.subtypes

      let counts = {}

      // loop through the subtypes, and count the number of each type.
      for (const key of Object.keys(subtypes)) {
        counts[key] = licences.filter(x => x.POD_SUBTYPE === key).length
      }
      return counts
    },
    ...mapGetters('map', ['isMapLayerActive'])
  },
  methods: {
    addMissingMapLayers () {
      if (!this.isLicencesLayerEnabled) {
        this.$store.dispatch('map/addMapLayer', 'water_rights_licences')
        this.licencesLayerAutomaticallyEnabled = true
      }
      if (!this.isApplicationsLayerEnabled) {
        this.$store.dispatch('map/addMapLayer', 'water_rights_applications')
        this.applicationsLayerAutomaticallyEnabled = true
      }
      if (!this.isApprovalsLayerEnabled) {
        this.$store.dispatch('map/addMapLayer', 'water_approval_points')
        this.approvalsLayerAutomaticallyEnabled = true
      }
    },
    removeAutomaticallyAddedLayers () {
      if (this.licencesLayerAutomaticallyEnabled) {
        this.$store.dispatch('map/removeMapLayer', 'water_rights_licences')
      }
      if (this.applicationsLayerAutomaticallyEnabled) {
        this.$store.dispatch('map/removeMapLayer', 'water_rights_applications')
      }
      if (this.approvalsLayerAutomaticallyEnabled) {
        this.$store.dispatch('map/removeMapLayer', 'water_approval_points')
      }
    },
    setApprovalStatusFilters (approvals) {
      // create new filter options for the various approval statuses in the current result set

      // first create a set of unique approval status values
      const approvalStatusValues = new Set(approvals.map(a => a.status))

      // create an object with the status values as keys (defaulting to true, indicating
      // that the filter checkboxes will start checked for all values)
      this.tableOptions.approvals = [...approvalStatusValues].reduce((a, c) => ({
        ...a,
        [c]: true
      }), {})
    },
    fetchLicences: debounce(function () {
      this.showCircle()
      if (!this.radiusIsValid(this.radius)) {
        return
      }
      this.loading = true
      this.results = []

      // turn on licences, applications and approvals map layer
      this.addMissingMapLayers()

      const params = {
        radius: parseFloat(this.radius),
        point: JSON.stringify(this.coordinates)
      }
      ApiService.query(`/api/v1/licences/nearby?${qs.stringify(params)}`).then((r) => {
        this.results = r.data
      }).catch((e) => {
        console.error(e)
      }).finally(() => {
        this.loading = false
        this.setApprovalStatusFilters(this.filteredApprovals)
      })
    }, 500),
    radiusIsValid (val) {
      let invalid = Object.keys(this.inputRules).some((k) => {
        return this.inputRules[k](val) !== true
      })
      return !invalid
    },
    exportLicencesAsSpreadsheet () {
      this.spreadsheetLoading = true
      const params = {
        radius: parseFloat(this.radius),
        point: JSON.stringify(this.coordinates),
        format: 'xlsx'
      }
      if (!this.radiusIsValid(this.radius)) {
        return
      }
      ApiService.query(`/api/v1/licences/nearby`, params, { responseType: 'arraybuffer' }).then((r) => {
        // default filename, and inspect response header Content-Disposition
        // for a more specific filename (if provided).
        let filename = 'WaterLicences.xlsx'
        const filenameData = r.headers['content-disposition'] && r.headers['content-disposition'].split('filename=')
        if (filenameData && filenameData.length === 2) {
          filename = filenameData[1]
        }

        let blob = new Blob([r.data], { type: 'application/vnd.openxmlformats-officedocument.spreadsheetml.sheet' })
        let link = document.createElement('a')
        link.href = window.URL.createObjectURL(blob)
        link.download = filename
        document.body.appendChild(link)
        link.click()
        setTimeout(() => {
          document.body.removeChild(link)
          window.URL.revokeObjectURL(link.href)
        }, 0)
      }).catch((e) => {
        console.error(e)
      }).finally(() => {
        this.spreadsheetLoading = false
      })
    },
    showCircle () {
      const options = { steps: 32, units: 'kilometers', properties: { display_data_name: 'user_search_radius' } }
      const radius = this.radius / 1000
      const shape = circle(this.coordinates, radius, options)
      shape.id = 'user_search_radius'

      // remove old shapes
      this.$store.commit('map/removeShapes')

      // add the new one
      this.$store.commit('map/addShape', shape)
    }
  },
  watch: {
    record: {
      handler () {
        this.fetchLicences()
      },
      deep: true
    },
    coordinates () {
      this.fetchLicences()
    },
    radius (value) {
      this.fetchLicences()
    }
  },
  mounted () {
    this.fetchLicences()
  },
  beforeDestroy () {
    this.removeAutomaticallyAddedLayers()
    this.$store.commit('map/removeShapes')
    this.$store.dispatch('map/clearSelections')
  }
}
</script>

<style>
label.theme--light.v-label {
  color: rgba(0,0,0,.87)
}
</style><|MERGE_RESOLUTION|>--- conflicted
+++ resolved
@@ -158,11 +158,7 @@
                 <dt>Usage type</dt>
                 <dd>Usage type comes from either PURPOSE_USE (Water Rights Licences and Water Rights Applications), or WORKS_DESCRIPTION (Water Approval Points).</dd>
                 <dt>Quantity</dt>
-<<<<<<< HEAD
-                <dd>Quantity is the maximum quantity of water that is authorized to be diverted for the purpose use, e.g. 500 m3/day.</dd>
-=======
-                <dd>Quantity is the maximum quantity of water that is authorized to be diverted for the purpose use, e.g., 500 m³/day.</dd>
->>>>>>> d3e2652a
+                <dd>Quantity is the maximum quantity of water that is authorized to be diverted for the purpose use, e.g. 500 m³/day.</dd>
                 <dt>POD subtype</dt>
                 <dd>
                   POD subtype distinguishes the different POD types:
