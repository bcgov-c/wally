--- conflicted
+++ resolved
@@ -561,17 +561,12 @@
       this.wells = [...wellsArr]
       this.wellsLithology = [...lithologyArr]
     },
-<<<<<<< HEAD
-    highlightWell (selected) {
-      // Placeholder
-    },
     getCrossSectionExport () {
       // Track cross section excel downloads
-      // TODO uncomment when config on dev works
-      // window._paq.push([
-      //   'trackLink',
-      //   `${process.env.VUE_APP_AXIOS_BASE_URL}/api/v1/wells/section/export`,
-      //   'download'])
+      window._paq && window._paq.push([
+        'trackLink',
+        `${process.env.VUE_APP_AXIOS_BASE_URL}/api/v1/wells/section/export`,
+        'download'])
 
       const params = {
         wells: this.wells.map(w => w.well_tag_number)
@@ -605,8 +600,7 @@
         console.error(error)
         this.xlsLoading = false
       })
-    }
-=======
+    },
     onMouseEnterWellItem (well) {
       // highlight well on map that corresponds to the 
       // hovered list item in the cross section table
@@ -614,7 +608,6 @@
       feature['display_data_name'] = "groundwater_wells"
       this.$store.commit('map/updateHighlightFeatureData', feature)
     },
->>>>>>> e57dd996
   },
   watch: {
     panelOpen (value) {
