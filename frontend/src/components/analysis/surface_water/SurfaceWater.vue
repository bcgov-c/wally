--- conflicted
+++ resolved
@@ -47,8 +47,6 @@
           <v-progress-linear indeterminate show></v-progress-linear>
         </div>
         <div v-else>
-<<<<<<< HEAD
-=======
           <v-row>
             <v-col class="text-right">
               <v-btn outlined v-on:click="downloadWatershedInfo()" color="primary" class="mx-1">
@@ -75,7 +73,7 @@
               </v-btn>
             </v-col>
           </v-row>
->>>>>>> 60ae9569
+
           <div>
             <MeanAnnualRunoff ref="anchor-mar"
                               :watershedID="selectedWatershed"
