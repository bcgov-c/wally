<template>
  <v-container class="pa-3 mt-3">
    <v-row v-if="watershedLoading">
      <v-col>
        <v-progress-linear show indeterminate></v-progress-linear>
      </v-col>
    </v-row>
    <v-banner one-line>
      <v-avatar
        slot="icon"
        color="blue accent-4"
        size="40"
      >
        <v-icon
          icon="mdi-exclamation"
          color="white"
        >
          mdi-exclamation
        </v-icon>
      </v-avatar>

      This modelling output has not been peer reviewed and is still considered experimental. Use the values generated with your own discretion.

    </v-banner>
    <template v-if="watersheds && watersheds.length">
      <v-row>
        <v-col cols=12 md=12 class="text-right">
          <v-btn outlined color="primary" @click="resetWatershed">Reset</v-btn>
        </v-col>
      </v-row>
      <v-row align="center">
        <v-col cols=12 md=12>
          <v-select
            v-model="selectedWatershed"
            :items="watershedOptions"
            :menu-props="{ maxHeight: '400' }"
            label="Select watershed"
            item-text="label"
            item-value="value"
            hint="Available watersheds at this location"
          ></v-select>
        </v-col>
      </v-row>

      <div v-if="selectedWatershed">
        <div v-if="watershedDetailsLoading">
          <v-progress-linear indeterminate show></v-progress-linear>
        </div>
        <div v-else>
<<<<<<< HEAD
          <v-row>
            <v-col class="text-right">
              <v-btn outlined v-on:click="downloadWatershedInfo()" color="primary" class="mx-1">
                <span class="hidden-sm-and-down">
                  PDF
                  <v-icon class="ml-1">cloud_download</v-icon>
                  </span>
              </v-btn>
              <v-btn
                  class="mx-1"
                  outlined
                  @click="exportWatershedXLSX"
                  color="primary"
                >
                  Excel
                  <v-icon class="ml-1" v-if="!spreadsheetLoading">cloud_download</v-icon>
                  <v-progress-circular
                    v-if="spreadsheetLoading"
                    indeterminate
                    size=24
                    class="ml-1"
                    color="primary"
                  ></v-progress-circular>
              </v-btn>
            </v-col>
          </v-row>

            <MeanAnnualRunoff ref="anchor-mar" :watershedID="selectedWatershed" :record="selectedWatershedRecord" :allWatersheds="watersheds" :details="watershedDetails"/>
            <WatershedAvailability ref="anchor-availability" :watershedID="selectedWatershed" :allWatersheds="watersheds" :record="selectedWatershedRecord" :details="watershedDetails"/>
=======
          <div>Watershed Details</div>
          <div>
            <MeanAnnualRunoff ref="anchor-mar"
                              :watershedID="selectedWatershed"
                              :record="selectedWatershedRecord"
                              :allWatersheds="watersheds"
                              :details="watershedDetails"/>
            <WatershedAvailability ref="anchor-availability"
                                   :watershedID="selectedWatershed"
                                   :allWatersheds="watersheds"
                                   :record="selectedWatershedRecord"
                                   :details="watershedDetails"/>
            <HydrometricStationsContainer
              ref="anchor-hydrometric-stations"
              v-if="watershedDetails && watershedDetails.hydrometric_stations"
              :stations="watershedDetails.hydrometric_stations"
            class="pt-8" />
          </div>
>>>>>>> f2a87664
        </div>
      </div>
    </template>
  </v-container>
</template>

<script>
import { mapGetters, mapMutations } from 'vuex'
import jsPDF from 'jspdf'
import html2canvas from 'html2canvas'
import ApiService from '../../../services/ApiService'
import qs from 'querystring'
import WatershedAvailability from './WatershedAvailability'
import MeanAnnualRunoff from './MeanAnnualRunoff'
import HydrometricStationsContainer from './hydrometric_stations/HydrometricStationsContainer'

export default {
  name: 'SurfaceWaterDetails',
  components: {
    HydrometricStationsContainer,
    WatershedAvailability,
    MeanAnnualRunoff
  },
  data: () => ({
    infoTabs: null,
    watershedLoading: false,
    selectedWatershed: null,
    assessmentWatershed: null,
    hydrometricWatershed: null,
    watersheds: [],
    geojsonLayersAdded: [],
    includePOIPolygon: false,
    watershedDetails: null,
    watershedDetailsLoading: false,
    spreadsheetLoading: false
  }),
  watch: {
    selectedWatershed (v) {
      this.filterWatershed(v)
      this.fetchWatershedDetails()
    },
    includePOIPolygon () {
      this.recalculateWatershed()
    }
  },
  computed: {
    selectedWatershedRecord () {
      if (!this.selectedWatershed || !this.watersheds) {
        return null
      }
      return this.watersheds.find((ws) => ws.id === this.selectedWatershed)
    },
    watershedOptions () {
      return this.watersheds.map((w, i) => ({
        label: (w.properties['GNIS_NAME_1'] || w.properties['SOURCE_NAME'] || w.properties['name'] || `Watershed ${i + 1}`).toLowerCase(),
        value: w.id
      }))
    },
    ...mapGetters(['pointOfInterest']),
    ...mapGetters('map', ['map'])
  },
  methods: {
    exportWatershedXLSX () {
      const params = {
        format: 'xlsx'
      }

      this.spreadsheetLoading = true

      ApiService.query(`/api/v1/watersheds/${this.selectedWatershed}`, params, {
        responseType: 'arraybuffer'
      }).then((res) => {
        console.log(res)
        console.log(res.headers['Content-Disposition'])
        let blob = new Blob([res.data], { type: 'application/vnd.openxmlformats-officedocument.spreadsheetml.sheet' })
        let link = document.createElement('a')
        link.href = window.URL.createObjectURL(blob)
        link.download = 'SurfaceWater.xlsx'
        document.body.appendChild(link)
        link.click()
        setTimeout(() => {
          document.body.removeChild(link)
          window.URL.revokeObjectURL(link.href)
        }, 0)
        this.spreadsheetLoading = false
      }).catch((error) => {
        console.error(error)
        this.spreadsheetLoading = false
      })
    },
    downloadWatershedInfo (plotType) {
      // var elementHandler = {
      //   '#ignorePDF': function (element, renderer) {
      //     return true
      //   }
      // }
      let doc = jsPDF('p', 'in', [230, 900])
      let width = doc.internal.pageSize.getWidth()
      let height = doc.internal.pageSize.getHeight()
      let filename = 'watershed--'.concat(this.watershedName) + '--'.concat(new Date().toISOString()) + '.pdf'
      // doc.fromHTML(document.getElementById("watershedInfo"), 15, 0.5, { 'width': 180, 'elementHandlers': elementHandler})
      // doc.save(filename)
      html2canvas(document.getElementById('watershedInfo')).then(canvas => {
        let img = canvas.toDataURL('image/png')
        const imgProps = doc.getImageProperties(img)
        let size = this.scaleImageToFit(width, height, imgProps.width, imgProps.height)
        doc.addImage(img, 'PNG', 0, 0, size[0], size[1])
        doc.save(filename)
      })
    },
    scaleImageToFit (ws, hs, wi, hi) {
      let ri = wi / hi
      let rs = ws / hs
      let size = rs > ri ? [wi * hs / hi, hs] : [ws, hi * ws / wi]
      return size
    },
    resetWatershed () {
      this.$store.dispatch('map/clearSelections')
    },
    filterWatershed (id) {
      this.geojsonLayersAdded.forEach((layerID) => {
        this.map.setLayoutProperty(
          layerID,
          'visibility',
          layerID.indexOf(`ws-${id}`) > -1 ? 'visible' : 'none'
        )
      })
    },
    addSingleWatershedLayer (id = 'watershedsAtLocation', data, color = '#039be5', opacity = 0.3) {
      this.map.addLayer({
        id: id,
        type: 'fill',
        source: {
          type: 'geojson',
          data: data
        },
        layout: {
          visibility: 'none'
        },
        paint: {
          'fill-color': color,
          'fill-outline-color': '#003366',
          'fill-opacity': opacity
        }
      }, 'water_rights_licences')
    },
    fetchWatersheds () {
      this.watershedLoading = true
      const params = {
        point: JSON.stringify(this.pointOfInterest.geometry.coordinates),
        include_self: this.includePOIPolygon
      }
      ApiService.query(`/api/v1/watersheds/?${qs.stringify(params)}`)
        .then(r => {
          const data = r.data
          this.watersheds = data.features
          this.watersheds.forEach((ws, i) => {
            if (i === 0) this.selectedWatershed = ws.id
            this.addSingleWatershedLayer(`ws-${ws.id}`, ws)
            this.geojsonLayersAdded.push(`ws-${ws.id}`)
          })
          this.watershedLoading = false
        })
        .catch(e => {
          console.error(e)
          this.watershedLoading = false
        })
    },
    fetchWatershedDetails () {
      this.watershedDetailsLoading = true
      this.watershedDetails = null
      ApiService.query(`/api/v1/watersheds/${this.selectedWatershed}`)
        .then(r => {
          this.watershedDetailsLoading = false
          if (!r.data) {
            return
          }
          this.watershedDetails = r.data
        })
        .catch(e => {
          this.watershedDetailsLoading = false
          console.error(e)
        })
    },
    resetGeoJSONLayers () {
      this.watersheds.forEach((ws, i) => {
        this.map.removeLayer(`ws-${ws.id}`)
        this.map.removeSource(`ws-${ws.id}`)
      })
      this.watersheds = []
      this.geojsonLayersAdded = []
      this.selectedWatershed = null
    },
    recalculateWatershed () {
      this.resetGeoJSONLayers()
      this.fetchWatersheds()
    },
    ...mapMutations('map', [
      'setMode'
    ])
  },
  mounted () {
    this.setMode({ type: 'analyze', name: 'surface_water' })
    this.fetchWatersheds()
  },
  beforeDestroy () {
    this.resetGeoJSONLayers()
    this.setMode({ type: 'interactive', name: '' })
  }
}
</script>

<style>
.v-list-item__content, .v-select__selection{
  text-transform: capitalize;
}
</style><|MERGE_RESOLUTION|>--- conflicted
+++ resolved
@@ -47,7 +47,6 @@
           <v-progress-linear indeterminate show></v-progress-linear>
         </div>
         <div v-else>
-<<<<<<< HEAD
           <v-row>
             <v-col class="text-right">
               <v-btn outlined v-on:click="downloadWatershedInfo()" color="primary" class="mx-1">
@@ -74,11 +73,6 @@
               </v-btn>
             </v-col>
           </v-row>
-
-            <MeanAnnualRunoff ref="anchor-mar" :watershedID="selectedWatershed" :record="selectedWatershedRecord" :allWatersheds="watersheds" :details="watershedDetails"/>
-            <WatershedAvailability ref="anchor-availability" :watershedID="selectedWatershed" :allWatersheds="watersheds" :record="selectedWatershedRecord" :details="watershedDetails"/>
-=======
-          <div>Watershed Details</div>
           <div>
             <MeanAnnualRunoff ref="anchor-mar"
                               :watershedID="selectedWatershed"
@@ -96,7 +90,6 @@
               :stations="watershedDetails.hydrometric_stations"
             class="pt-8" />
           </div>
->>>>>>> f2a87664
         </div>
       </div>
     </template>
