--- conflicted
+++ resolved
@@ -164,11 +164,8 @@
     WatershedDemand,
     ShortTermDemand,
     AvailabilityVsDemand,
-<<<<<<< HEAD
-    FishInventories
-=======
+    FishInventories,
     StreamflowInventory
->>>>>>> 499b596d
   },
   data: () => ({
     infoTabs: null,
