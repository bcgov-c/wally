<template>
  <div v-if="demandAvailabilityData">
      <div class="subtitle-1 my-3 font-weight-bold">Availability vs Licensed Quantity</div>
      <div class="my-3"><span class="font-weight-bold">How to read this graph:</span>
        this graph shows available water after allocation from existing surface water licences,
        as determined by subtracting licensed quantities (including any adjusted monthly allocation
        values) from the estimated discharge for each month.
      </div>
      <Plotly v-if="availabilityPlotData && licencePlotData && shortTermLicencePlotData"
              :layout="demandAvailabilityLayout()"
              :data="demandAvailabilityData"
      ></Plotly>
  </div>
</template>

<script>
import { mapGetters } from 'vuex'
const Plotly = () => import('vue-plotly').then(module => {
  return module.Plotly
})

export default {
  name: 'AvailabilityVsDemand',
  components: {
    Plotly
  },
  props: [],
  data: () => ({
    months: { 1: 31, 2: 28, 3: 31, 4: 30, 5: 31, 6: 30, 7: 31, 8: 31, 9: 30, 10: 31, 11: 30, 12: 31 },
    monthHeaders: [
      { text: 'Jan', value: 'm1' },
      { text: 'Feb', value: 'm2' },
      { text: 'Mar', value: 'm3' },
      { text: 'Apr', value: 'm4' },
      { text: 'May', value: 'm5' },
      { text: 'Jun', value: 'm6' },
      { text: 'Jul', value: 'm7' },
      { text: 'Aug', value: 'm8' },
      { text: 'Sep', value: 'm9' },
      { text: 'Oct', value: 'm10' },
      { text: 'Nov', value: 'm11' },
      { text: 'Dec', value: 'm12' }
    ]
  }),
  computed: {
    ...mapGetters('map', ['map']),
    ...mapGetters('surfaceWater', ['availabilityPlotData', 'licencePlotData', 'shortTermLicencePlotData']),
    demandAvailabilityData () {
      if (!this.availabilityPlotData) {
        return null
      }
      var plotConfig = []
      let mar = this.availabilityPlotData.reduce((a, b) => a + b, 0) / 12

      const availabilityData = {
        type: 'bar',
        name: 'Available Water',
<<<<<<< HEAD
        y: this.availabilityPlotData.map((val, i) => { return val - this.licencePlotData[i] - this.shortTermLicencePlotData[i] }),
        x: this.monthHeaders.map((h) => h.text),
        hovertemplate: '%{y:.2f} m³'
      }

      const licencePlotData = {
        type: 'bar',
        name: 'Monthly Licenced Quantity',
        y: this.licencePlotData,
        x: this.monthHeaders.map((h) => h.text),
        hovertemplate: '%{y:.2f} m³'
      }

      const shortTermPlotData = {
        type: 'bar',
        name: 'Monthly Short Term Approvals Quantity',
        y: this.shortTermLicencePlotData,
=======
        y: this.availabilityPlotData.map((val, i) => {
          return val - (this.licencePlotData ? this.licencePlotData[i] : 0) -
          (this.shortTermLicencePlotData ? this.shortTermLicencePlotData[i] : 0)
        }),
>>>>>>> 7c150c40
        x: this.monthHeaders.map((h) => h.text),
        hovertemplate: '%{y:.2f} m³'
      }

      const mad30 = {
        type: 'line',
        mode: 'lines',
        hoverinfo: 'skip',
        name: '20% MAD',
        y: Array(12).fill(mar * 0.2),
        x: this.monthHeaders.map((h) => h.text),
        line: { color: '#5ab190' }
      }

      const mad20 = {
        type: 'line',
        mode: 'lines',
        hoverinfo: 'skip',
        name: '15% MAD',
        y: Array(12).fill(mar * 0.15),
        x: this.monthHeaders.map((h) => h.text),
        line: { color: '#fec925' }
      }

      const mad10 = {
        type: 'line',
        mode: 'lines',
        hoverinfo: 'skip',
        name: '10% MAD',
        y: Array(12).fill(mar * 0.1),
        x: this.monthHeaders.map((h) => h.text),
        line: { color: '#fa1e44' }
      }

      plotConfig.push(availabilityData, mad10, mad20, mad30)

      if (this.licencePlotData) {
        plotConfig.push({
          type: 'bar',
          name: 'Monthly Licenced Quantity',
          y: this.licencePlotData,
          x: this.monthHeaders.map((h) => h.text),
          hovertemplate: '%{y:.2f} m³'
        })
      }

      if (this.shortTermLicencePlotData) {
        plotConfig.push({
          type: 'bar',
          name: 'Monthly Short Term Approvals Quantity',
          y: this.shortTermLicencePlotData,
          x: this.monthHeaders.map((h) => h.text),
          hovertemplate: '%{y:.2f} m³'
        })
      }

      return plotConfig
    }
  },
  methods: {
    demandAvailabilityLayout () {
      return {
        barmode: 'stack',
        title: 'Availability vs Licenced Quantity',
        showlegend: true,
        legend: {
          xanchor: 'center',
          x: 0.5,
          y: -0.2,
          orientation: 'h'
        },
        margin: {
          r: 120
        },
        xaxis: {
          tickformat: '%B'
        },
        yaxis: {
          title: 'Volume (m³)'
        }
      }
    }
  }
}
</script>

<style>
</style><|MERGE_RESOLUTION|>--- conflicted
+++ resolved
@@ -55,30 +55,10 @@
       const availabilityData = {
         type: 'bar',
         name: 'Available Water',
-<<<<<<< HEAD
-        y: this.availabilityPlotData.map((val, i) => { return val - this.licencePlotData[i] - this.shortTermLicencePlotData[i] }),
-        x: this.monthHeaders.map((h) => h.text),
-        hovertemplate: '%{y:.2f} m³'
-      }
-
-      const licencePlotData = {
-        type: 'bar',
-        name: 'Monthly Licenced Quantity',
-        y: this.licencePlotData,
-        x: this.monthHeaders.map((h) => h.text),
-        hovertemplate: '%{y:.2f} m³'
-      }
-
-      const shortTermPlotData = {
-        type: 'bar',
-        name: 'Monthly Short Term Approvals Quantity',
-        y: this.shortTermLicencePlotData,
-=======
         y: this.availabilityPlotData.map((val, i) => {
           return val - (this.licencePlotData ? this.licencePlotData[i] : 0) -
           (this.shortTermLicencePlotData ? this.shortTermLicencePlotData[i] : 0)
         }),
->>>>>>> 7c150c40
         x: this.monthHeaders.map((h) => h.text),
         hovertemplate: '%{y:.2f} m³'
       }
