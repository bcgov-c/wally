<template>
  <div>
    <v-btn small v-on:click="downloadWatershedInfo()" color="blue-grey lighten-4" class="mb-1 mt-5 mr-5">
      <span class="hidden-sm-and-down"><v-icon color="secondary" class="mr-1" size="18">archive</v-icon>Download Watershed Info</span>
    </v-btn>
  <div id="watershedInfo">
    <div v-if="error">
      <v-row class="borderBlock">
        <v-col>
          <div class="titleSub">Error Calculating Watershed</div>
          <div class="infoSub">
            {{error}}
          </div>
        </v-col>
      </v-row>
    </div>
    <div v-else-if="watershedDetails">
      <v-row>
        <v-col cols=7>
          <v-row class="borderBlock">
            <v-col>
              <div class="titleBlock">Watershed</div>
              <div class="infoBlock">
                {{watershedName}}
              </div>
            </v-col>
          </v-row>
        </v-col>

        <v-col cols=5>
          <v-row class="borderBlock">
            <v-col>
              <Dialog v-bind="wmd.drainageArea"/>
              <div class="titleBlock">Drainage Area</div>
              <div class="infoBlock">
                {{ watershedDetails.drainage_area ? watershedDetails.drainage_area : 'N/A' }}
              </div>
              <div class="unitBlock">
                km^2
              </div>
            </v-col>
          </v-row>
        </v-col>
      </v-row>

      <v-row class="borderSub">
        <v-col cols=4 class="colSub">
          <Dialog v-bind="wmd.annualPrecipitation"/>
          <div class="titleSub">Annual Precipitation</div>
          <div class="infoSub">
            {{ watershedDetails.annual_precipitation ? watershedDetails.annual_precipitation : 'N/A' }}
          </div>
          <div class="unitSub">
            mm
          </div>
        </v-col>
        <v-col cols=4 class="colSub colSubInner">
          <Dialog v-bind="wmd.glacialCoverage"/>
          <div class="titleSub">Glacial Coverage</div>
          <div class="infoSub">
            {{ watershedDetails.glacial_coverage ? watershedDetails.glacial_coverage : 'N/A' }}
          </div>
          <div class="unitSub">
            %
          </div>
        </v-col>
        <v-col cols=4 class="colSub colSubInner">
          <Dialog v-bind="wmd.medianElevation"/>
          <div class="titleSub">Median Elevation</div>
          <div class="infoSub">
            {{ watershedDetails.median_elevation ? watershedDetails.median_elevation : 'N/A' }}
          </div>
          <div class="unitSub">
            mASL
          </div>
        </v-col>
      </v-row>

      <v-row class="borderBlock">
        <v-col cols=6>
          <div class="titleBlock">Mean Annual Discharge</div>
          <div class="infoBlock">
            {{ modelOutputs.mad }}
          </div>
          <div class="unitBlock">
            m^3/s
          </div>
        </v-col>
        <v-col cols=6>
          <Dialog v-bind="wmd.meanAnnualDischarge"/>
          <div class="titleExp">Source</div>
          <div class="unitExp">
            {{madSourceDescription}}
            The CDEM stems from the existing Canadian Digital Elevation Data (CDED). The latter were extracted
            from the hypsograph
          </div>
          <div class="titleExp">Model</div>
          <div class="unitExp">
            {{madModelDescription}}
            We used a model based upon South Coast Stewardship Baseline (Brem, Fraser Valley South, Toba, Upper Lillooet) <a
            href="https://apps.nrs.gov.bc.ca/gwells/"
            target="_blank"
            >Source Paper</a>.
          </div>
        </v-col>
      </v-row>

      <v-row class="borderSub">
        <v-col cols=4 class="colSub">
          <Dialog v-bind="wmd.meanAnnualRunoff"/>
            <div class="titleSub">Mean Annual Runoff</div>
          <div class="infoSub">
            {{ modelOutputs.mar }}
          </div>
          <div class="unitSub">
            l/s/km^2
          </div>
        </v-col>
        <v-col cols=4 class="colSub colSubInner">
          <Dialog v-bind="wmd.low7Q2"/>
          <div class="titleSub">Low7Q2</div>
          <div class="infoSub">
            {{ modelOutputs.low7q2 ? modelOutputs.low7q2 : 'N/A' }}
          </div>
          <div class="unitSub">
            m^3
          </div>
        </v-col>
        <v-col cols=4 class="colSub colSubInner">
          <Dialog v-bind="wmd.dry7Q10"/>
          <div class="titleSub">Dry7Q10</div>
          <div class="infoSub">
            {{ modelOutputs.dry7q10 ? modelOutputs.dry7q10 : 'N/A' }}
          </div>
          <div class="unitSub">
            m^3/s
          </div>
        </v-col>
      </v-row>

      <v-divider class="my-5"/>
      <Dialog v-bind="wmd.monthlyDischarge"/>
      <div class="titleSub">Watershed Monthly Discharge</div>
      <div class="unitSub">
      </div>

      <v-data-table
        :items="getReverseMontlyDischargeItems"
        :headers="monthHeaders"
        :hide-default-footer="true"
      />
      <Plotly v-if="monthlyDischargeData"
        :layout="monthlyDischargeLayout()"
        :data="monthlyDischargeData"
      ></Plotly>

<<<<<<< HEAD
          <!-- <v-data-table
            :items="getMonthlyDischargeItems"
            :headers="monthlyDischargeHeaders"
            :hide-default-footer="true"
          /> -->
          <v-card flat>
            <v-card-title>
              Monthly Discharge
              <v-card-actions>
                <v-btn small icon color=""  @click="openEditAllocationTableDialog">
                  <v-icon small>
                    mdi-tune
                  </v-icon>
                </v-btn>
              </v-card-actions>
            </v-card-title>
            <Plotly v-if="monthlyDischargeData"
                    :layout="monthlyDischargeLayout()"
                    :data="monthlyDischargeData"
            ></Plotly>
          </v-card>
        </div>
=======
      <WatershedDemand ref="anchor-demand" :watershedID="watershedID" :record="record" :availability="availability"/>
>>>>>>> ff8bc4ca

        <!-- <div class="borderBlock">
          <Dialog v-bind="wmd.monthlyDistribution"/>
          <div class="titleSub">Monthly Distribution</div>
          <div class="unitSub">
            Annual %
          </div>
          <v-data-table
            :items="getMonthlyDistributionItems"
            :headers="monthlydistributionHeaders"
            :hide-default-footer="true"
          >
            <template v-slot:item="{ item }">
              {{ (item.model_result.toFixed(4) * 100) + '%' }}
            </template>
          </v-data-table>
          <Plotly v-if="monthlyDistributionsData"
            :layout="monthlyDistributionsLayout()"
            :data="monthlyDistributionsData"
          ></Plotly>
        </div> -->

      </div>
    </div>
    </div>
</template>

<script>
import { mapGetters } from 'vuex'
import { Plotly } from 'vue-plotly'
import moment from 'moment'
import jsPDF from 'jspdf'
import html2canvas from 'html2canvas'
import WatershedDemand from './WatershedDemand'
import Dialog from '../../common/Dialog'
import { WatershedModelDescriptions } from '../../../constants/descriptions'

export default {
  name: 'MeanAnnualRunoff',
  components: {
    Plotly,
    Dialog,
    WatershedDemand
  },
  props: ['watershedID', 'record', 'details', 'allWatersheds'],
  data: () => ({
    watershedLoading: false,
    error: null,
    availability: [],
    watershedDetails: {
      median_elevation: 0,
      average_slope: 0,
      solar_exposure: 0,
      drainage_area: 0,
      glacial_coverage: 0,
      annual_precipitation: 0,
      evapo_transpiration: 0
    },
    modelOutputs: {
      mad: 0,
      mar: 0,
      low7q2: 0,
      dry7q10: 0,
      monthlyDischarges: [],
      monthlyDistributions: []
    },
    monthlydistributionHeaders: [
      { text: 'Month', value: 'month' },
      { text: 'MD(%)', value: 'model_result' },
      { text: 'R2', value: 'r2' },
      { text: 'Adjusted R2', value: 'adjusted_r2' },
      { text: 'Steyx', value: 'steyx' }
    ],
    monthlyDischargeHeaders: [
      { text: 'Month', value: 'month' },
      { text: 'Monthly Discharge m^3', value: 'model_result' }
    ],
    months: { 1: 31, 2: 28, 3: 31, 4: 30, 5: 31, 6: 30, 7: 31, 8: 31, 9: 30, 10: 31, 11: 30, 12: 31 },
    secondsInMonth: 86400,
    secondsInYear: 31536000,
    monthHeaders: [
      { text: 'Unit', value: 'unit' },
<<<<<<< HEAD
      { text: 'Jan', value: 'm1', align: 'end' },
      { text: 'Feb', value: 'm2', align: 'end' },
      { text: 'Mar', value: 'm3', align: 'end' },
      { text: 'Apr', value: 'm4', align: 'end' },
      { text: 'May', value: 'm5', align: 'end' },
      { text: 'Jun', value: 'm6', align: 'end' },
      { text: 'Jul', value: 'm7', align: 'end' },
      { text: 'Aug', value: 'm8', align: 'end' },
      { text: 'Sep', value: 'm9', align: 'end' },
      { text: 'Oct', value: 'm10', align: 'end' },
      { text: 'Nov', value: 'm11', align: 'end' },
      { text: 'Dec', value: 'm12', align: 'end' }
    ]
=======
      { text: 'Jan', value: 'm1' },
      { text: 'Feb', value: 'm2' },
      { text: 'Mar', value: 'm3' },
      { text: 'Apr', value: 'm4' },
      { text: 'May', value: 'm5' },
      { text: 'Jun', value: 'm6' },
      { text: 'Jul', value: 'm7' },
      { text: 'Aug', value: 'm8' },
      { text: 'Sep', value: 'm9' },
      { text: 'Oct', value: 'm10' },
      { text: 'Nov', value: 'm11' },
      { text: 'Dec', value: 'm12' }
    ],
    wmd: WatershedModelDescriptions
>>>>>>> ff8bc4ca
  }),
  computed: {
    ...mapGetters('map', ['map']),
    watershedName () {
      if (!this.record) {
        return ''
      }
      let name = ''
      let props = this.record.properties
      name = props.GNIS_NAME_1 ? props.GNIS_NAME_1
        : props.SOURCE_NAME ? props.SOURCE_NAME
          : props.WATERSHED_FEATURE_ID ? props.WATERSHED_FEATURE_ID
            : props.OBJECTID

      return name
    },
    monthlyDistributionsData () {
      if (!this.modelOutputs.monthlyDistributions) {
        return null
      }
      const plotData = {
        type: 'bar',
        name: 'Monthly Distributions',
        y: this.modelOutputs.monthlyDistributions.map(m => { return m.model_result }),
        x: this.monthHeaders.map((h) => h.text),
        hovertemplate: '%MD: %{y:.2f}'
      }
      return [plotData]
    },
    monthlyDischargeData () {
      if (!this.modelOutputs.monthlyDischarges) {
        return null
      }
      let mds = this.modelOutputs.monthlyDischarges
      var discharge = []
      var volume = []
      var percent = []
      var hoverText = []
      for (let i = 0; i < mds.length; i++) {
        discharge.push((mds[i].model_result).toFixed(2))
        volume.push((mds[i].model_result * this.months[i + 1] * this.secondsInMonth).toFixed(0))
        percent.push((mds[i].model_result / Number(this.modelOutputs.mad) * 100).toFixed(2))
        hoverText.push(volume[i] + ' m^3 <br>' + discharge[i] + ' m^3/s <br>' + percent[i] + '% MAD')
      }
      const volumeData = {
        type: 'bar',
        name: 'Monthly Volume',
        y: volume,
        x: this.monthHeaders.map((h) => h.text),
        text: hoverText,
        hoverinfo: 'text'
      }
      return [volumeData]
    },
    getMonthlyDistributionItems () {
      return this.modelOutputs.monthlyDistributions.map(m => {
        return {
          month: moment.months(m.month - 1),
          model_result: (m.model_result * 100).toFixed(2),
          r2: m.r2,
          adjusted_r2: m.adjusted_r2,
          steyx: m.steyx
        }
      })
    },
    getReverseMontlyDischargeItems () {
      let mds = this.modelOutputs.monthlyDischarges
      let rate = { 'unit': 'm^3/s' }
      let volume = { 'unit': 'm^3' }
      let percent = { 'unit': '%MAD' }
      for (let i = 0; i < mds.length; i++) {
        rate['m' + (i + 1)] = (mds[i].model_result).toFixed(2)
        volume['m' + (i + 1)] = (mds[i].model_result * this.months[i + 1] * this.secondsInMonth).toFixed(0)
        percent['m' + (i + 1)] = (mds[i].model_result / Number(this.modelOutputs.mad) * 100).toFixed(2)
      }
      return [rate, volume, percent]
    },
    watershedArea () {
      if (!this.record || !this.record.properties['FEATURE_AREA_SQM']) {
        return null
      }
      return Number(this.record.properties['FEATURE_AREA_SQM']) / 1e6
    },
    annualNormalizedRunoff () {
      const hydroWatershed = this.allWatersheds.find((ws) => {
        return ws.properties['ANNUAL_RUNOFF_IN_MM']
      })
      if (hydroWatershed) {
        return Number(hydroWatershed.properties['ANNUAL_RUNOFF_IN_MM'])
      }
      return null
<<<<<<< HEAD
=======
    },
    madSourceDescription () {
      if (this.details && this.details.scsb2016_model) {
        return ''
      }
      return ''
    },
    madModelDescription () {
      if (this.details && this.details.scsb2016_model) {
        return ''
      }
      return ''
>>>>>>> ff8bc4ca
    }
  },
  watch: {
    details: {
      immediate: true,
      handler (val, oldVal) {
        this.updateModelData(val)
      }
    }
  },
  methods: {
    updateModelData (details) {
      // MAD Model Calculations
      if (details && details.scsb2016_model) {
        let outputs = details.scsb2016_model
        let mar = outputs.find((x) => x.output_type === 'MAR')
        let mad = outputs.find((x) => x.output_type === 'MAD' && x.month === 0)
        let low7q2 = outputs.find((x) => x.output_type === '7Q2')
        let dry7q10 = outputs.find((x) => x.output_type === 'S-7Q10')
        let monthlyDistributions = outputs.filter((x) => x.output_type === 'MD')
        let monthlyDischarges = outputs.filter((x) => x.output_type === 'MAD' && x.month !== 0)
        this.modelOutputs = {
          mar: mar.model_result.toFixed(2),
          mad: mad.model_result.toFixed(2),
          low7q2: low7q2.model_result.toFixed(2),
          dry7q10: dry7q10.model_result.toFixed(2),
          monthlyDistributions: monthlyDistributions,
          monthlyDischarges: monthlyDischarges
        }
        this.watershedDetails = {
          median_elevation: details.median_elevation.toFixed(0),
          average_slope: details.average_slope,
          solar_exposure: details.solar_exposure,
          drainage_area: details.drainage_area.toFixed(2),
          glacial_coverage: details.glacial_coverage.toFixed(2),
          annual_precipitation: details.annual_precipitation.toFixed(0),
          evapo_transpiration: details.potential_evapotranspiration_thornthwaite
        }
        this.availability = monthlyDischarges.map((m) => { return m.model_result * this.months[m.month] * this.secondsInMonth })
        return
      }
      // ISOLine Model Calculations as backup if Stewardship model doesn't exist
      if (this.annualNormalizedRunoff && this.watershedArea) {
        const meanAnnualDischarge = this.annualNormalizedRunoff * (this.watershedArea * 1e6) / this.secondsInYear / 1000
        var discharges = []
        var distributions = []
        for (let i = 1; i < 13; i++) {
          distributions.push({
            month: i,
            model_result: 1 / 12,
            r2: 0,
            adjusted_r2: 0,
            steyx: 0
          })
          discharges.push({
            month: i,
            model_result: meanAnnualDischarge / 12,
            r2: 0,
            adjusted_r2: 0,
            steyx: 0
          })
        }
        this.modelOutputs = {
          mar: (meanAnnualDischarge * 1000 / this.watershedArea).toFixed(2),
          mad: meanAnnualDischarge.toFixed(2),
          low7q2: null,
          dry7q10: null,
          monthlyDistributions: distributions,
          monthlyDischarges: discharges
        }
        this.watershedDetails = {
          median_elevation: null,
          average_slope: null,
          solar_exposure: null,
          drainage_area: this.watershedArea.toFixed(2),
          glacial_coverage: null,
          annual_precipitation: this.annualNormalizedRunoff,
          evapo_transpiration: null
        }
        this.availability = discharges.map((m) => { return m.model_result * this.months[m.month] * this.secondsInMonth })
      }
    },
    monthlyDistributionsLayout () {
      return {
        title: 'Monthly Distributions',
        xaxis: {
          tickformat: '%B'
        },
        yaxis: {
          title: '%MD'
        }
      }
    },
    monthlyDischargeLayout () {
      return {
        title: 'Monthly Discharge Values',
        xaxis: {
          tickformat: '%B',
          title: {
            text: 'Month',
            standoff: 20
          }
        }
      }
    },
    downloadWatershedInfo (plotType) {
      // var elementHandler = {
      //   '#ignorePDF': function (element, renderer) {
      //     return true
      //   }
      // }
      let doc = jsPDF('p', 'in', [230, 900])
      let width = doc.internal.pageSize.getWidth()
      let height = doc.internal.pageSize.getHeight()
      let filename = 'watershed--'.concat(this.watershedName) + '--'.concat(new Date().toISOString()) + '.pdf'
      // doc.fromHTML(document.getElementById("watershedInfo"), 15, 0.5, { 'width': 180, 'elementHandlers': elementHandler})
      // doc.save(filename)
      html2canvas(document.getElementById('watershedInfo')).then(canvas => {
        let img = canvas.toDataURL('image/png')
        const imgProps = doc.getImageProperties(img)
        let size = this.scaleImageToFit(width, height, imgProps.width, imgProps.height)
        doc.addImage(img, 'PNG', 0, 0, size[0], size[1])
        doc.save(filename)
      })
    },
    scaleImageToFit (ws, hs, wi, hi) {
      let ri = wi / hi
      let rs = ws / hs
      let size = rs > ri ? [wi * hs / hi, hs] : [ws, hi * ws / wi]
      return size
    }
  },
  mounted () {
  },
  beforeDestroy () {
  }
}
</script>

<style>
.borderBlock {
  padding: 36px 54px 54px 50px;
}
.titleBlock {
  color: #202124;
  font-weight: bold;
  font-size: 26px;
}
.infoBlock {
  color: #1A5A96;
  font-weight: bold;
  font-size: 56px;
}
.unitBlock {
  color: #5f6368;
  font-weight: bold;
  font-size: 16px;
  margin-left: 5px;
}
.borderSub {
  border: 1px solid #dadce0;
  padding: 36px 36px 42px 36px;
}
.colSub {
  border-right: 1px solid #dadce0;
}
.colSubInner {
  padding-left: 42px;
}
.titleSub {
  color: #202124;
  font-weight: bold;
  font-size: 20px;
}
.infoSub {
  color: #1A5A96;
  font-weight: bold;
  font-size: 44px;
}
.iconSub {
  float: right;
  font-size: 30px;
}
.unitSub {
  color: #5f6368;
  font-weight: bold;
  font-size: 16px;
  margin-left: 5px;
  margin-bottom: 20px;
}
.titleExp {
  color: #202124;
  font-weight: 600;
  font-size: 18px;
}
.unitExp {
  color: #202124;
  font-weight: 500;
  font-size: 16px;
  margin-bottom: 10px;
}
.chartTitle {
  color: #202124;
  font-weight: 600;
  font-size: 18px;
  border-bottom: 1px solid #dadce0;
}
.headerPad {
  padding: 36px 54px 38px 50px;
}
</style><|MERGE_RESOLUTION|>--- conflicted
+++ resolved
@@ -154,32 +154,7 @@
         :data="monthlyDischargeData"
       ></Plotly>
 
-<<<<<<< HEAD
-          <!-- <v-data-table
-            :items="getMonthlyDischargeItems"
-            :headers="monthlyDischargeHeaders"
-            :hide-default-footer="true"
-          /> -->
-          <v-card flat>
-            <v-card-title>
-              Monthly Discharge
-              <v-card-actions>
-                <v-btn small icon color=""  @click="openEditAllocationTableDialog">
-                  <v-icon small>
-                    mdi-tune
-                  </v-icon>
-                </v-btn>
-              </v-card-actions>
-            </v-card-title>
-            <Plotly v-if="monthlyDischargeData"
-                    :layout="monthlyDischargeLayout()"
-                    :data="monthlyDischargeData"
-            ></Plotly>
-          </v-card>
-        </div>
-=======
       <WatershedDemand ref="anchor-demand" :watershedID="watershedID" :record="record" :availability="availability"/>
->>>>>>> ff8bc4ca
 
         <!-- <div class="borderBlock">
           <Dialog v-bind="wmd.monthlyDistribution"/>
@@ -262,7 +237,6 @@
     secondsInYear: 31536000,
     monthHeaders: [
       { text: 'Unit', value: 'unit' },
-<<<<<<< HEAD
       { text: 'Jan', value: 'm1', align: 'end' },
       { text: 'Feb', value: 'm2', align: 'end' },
       { text: 'Mar', value: 'm3', align: 'end' },
@@ -275,23 +249,8 @@
       { text: 'Oct', value: 'm10', align: 'end' },
       { text: 'Nov', value: 'm11', align: 'end' },
       { text: 'Dec', value: 'm12', align: 'end' }
-    ]
-=======
-      { text: 'Jan', value: 'm1' },
-      { text: 'Feb', value: 'm2' },
-      { text: 'Mar', value: 'm3' },
-      { text: 'Apr', value: 'm4' },
-      { text: 'May', value: 'm5' },
-      { text: 'Jun', value: 'm6' },
-      { text: 'Jul', value: 'm7' },
-      { text: 'Aug', value: 'm8' },
-      { text: 'Sep', value: 'm9' },
-      { text: 'Oct', value: 'm10' },
-      { text: 'Nov', value: 'm11' },
-      { text: 'Dec', value: 'm12' }
     ],
     wmd: WatershedModelDescriptions
->>>>>>> ff8bc4ca
   }),
   computed: {
     ...mapGetters('map', ['map']),
@@ -383,8 +342,6 @@
         return Number(hydroWatershed.properties['ANNUAL_RUNOFF_IN_MM'])
       }
       return null
-<<<<<<< HEAD
-=======
     },
     madSourceDescription () {
       if (this.details && this.details.scsb2016_model) {
@@ -397,7 +354,6 @@
         return ''
       }
       return ''
->>>>>>> ff8bc4ca
     }
   },
   watch: {
