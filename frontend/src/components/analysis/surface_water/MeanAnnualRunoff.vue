<template>
  <div>
<<<<<<< HEAD
    <div class="titleBlock">Watershed Details</div>
    <div class="ml-3 unitSub">
      <div>{{ modelOutputs.sourceDescription }}</div>
      <div v-if="modelOutputs.sourceLink">
        Source Link: <a :href="modelOutputs.sourceLink" target="_blank">{{modelOutputs.sourceLink}}</a>
      </div>
    </div>

    <v-btn small v-on:click="downloadWatershedInfo()" color="blue-grey lighten-4" class="mb-1 mt-5 mr-5">
      <span class="hidden-sm-and-down"><v-icon color="secondary" class="mr-1" size="18">archive</v-icon>Download Watershed Info</span>
    </v-btn>
=======

>>>>>>> 60ae9569
  <div id="watershedInfo">
    <div v-if="error">
      <v-row class="borderBlock">
        <v-col>
          <div class="titleSub">Error Calculating Watershed</div>
          <div class="infoSub">
            {{error}}
          </div>
        </v-col>
      </v-row>
    </div>
    <div v-else-if="watershedDetails">
      
      <v-row>
        <v-col cols=7>
          <v-row class="borderBlock">
            <v-col>
              <div class="titleBlock">Watershed</div>
              <div class="infoBlock text-capitalize" v-if="watershedName">
                {{watershedName.toLowerCase()}}
              </div>
              <div class="unitSub" v-else>
                {{'No watershed name found'}}
              </div>
            </v-col>
          </v-row>
        </v-col>

        <v-col cols=5>
          <v-row class="borderBlock">
            <v-col>
              <Dialog v-bind="wmd.drainageArea"/>
              <div class="titleBlock">Drainage Area</div>
              <div v-if="watershedDetails.drainage_area">
                <div class="infoSub">
                  {{ watershedDetails.drainage_area }}
                </div>
                <div class="unitSub">km²</div>
              </div>
              <div class="unitSub" v-else>
                {{ noValueText }}
              </div>
            </v-col>
          </v-row>
        </v-col>
      </v-row>

      <v-row class="borderSub">
        <v-col cols=4 class="colSub">
          <Dialog v-bind="wmd.annualPrecipitation"/>
          <div class="titleSub">Annual Precipitation</div>
          <div v-if="watershedDetails.annual_precipitation">
            <div class="infoSub">
              {{ watershedDetails.annual_precipitation }}
            </div>
            <div class="unitSub">mm</div>
          </div>
          <div class="unitSub" v-else>
            {{ noValueText }}
          </div>
        </v-col>
        <v-col cols=4 class="colSub colSubInner">
          <Dialog v-bind="wmd.glacialCoverage"/>
          <div class="titleSub">Glacial Coverage</div>
          <div v-if="watershedDetails.glacial_coverage">
            <div class="infoSub">
              {{ watershedDetails.glacial_coverage }}
            </div>
            <div class="unitSub">%</div>
          </div>
          <div class="unitSub" v-else>
            {{ noValueText }}
          </div>
        </v-col>
        <v-col cols=4 class="colSubInner">
          <Dialog v-bind="wmd.medianElevation"/>
          <div class="titleSub">Median Elevation</div>
          <div v-if="watershedDetails.median_elevation">
            <div class="infoSub">
              {{ watershedDetails.median_elevation }}
            </div>
            <div class="unitSub">mASL</div>
          </div>
          <div class="unitSub" v-else>
            {{ noValueText }}
          </div>
        </v-col>
      </v-row>

      <div class="modelOutputBorder mt-5">
        <v-row class="borderBlock">
          <v-col cols=6 class="colSub">
            <Dialog v-bind="wmd.meanAnnualDischarge"/>
            <div class="titleBlock">Mean Annual Discharge</div>
            <div v-if="modelOutputs.mad">
              <div class="infoBlock">
                {{ modelOutputs.mad }}
              </div>
              <div class="unitBlock">m³/s</div>
            </div>
            <div class="unitSub" v-else>
              {{ noValueText }}
            </div>
          </v-col>

          <v-col cols=6 class="colSubInner">
            <Dialog v-bind="wmd.totalAnnualQuantity"/>
            <div class="titleBlock">Total Annual Quantity</div>
            <div v-if="availability">
              <div class="infoBlock">
                {{this.availability.reduce((a, b) => a + b, 0).toLocaleString('en', {maximumFractionDigits: 0})}}
              </div>
              <div class="unitBlock">m³</div>
            </div>
            <div class="unitSub" v-else>
              {{ noValueText }}
            </div>
          </v-col>
        </v-row>

        <v-row class="borderSub">
          <v-col cols=4 class="colSub">
            <Dialog v-bind="wmd.meanAnnualRunoff"/>
            <div class="titleSub">Mean Annual Runoff</div>
            <div v-if="modelOutputs.mar">
              <div class="infoSub">
                {{ modelOutputs.mar }}
              </div>
              <div class="unitSub">l/s/km²</div>
            </div>
            <div class="unitSub" v-else>
              {{ noValueText }}
            </div>
          </v-col>
          <v-col cols=4 class="colSub colSubInner">
            <Dialog v-bind="wmd.low7Q2"/>
            <div class="titleSub">Low7Q2</div>
            <div v-if="modelOutputs.low7q2">
              <div class="infoSub">
                {{ modelOutputs.low7q2 }}
              </div>
              <div class="unitSub">m³</div>
            </div>
            <div class="unitSub" v-else>
              {{ noValueText }}
            </div>
          </v-col>
          <v-col cols=4 class="colSubInner">
            <Dialog v-bind="wmd.dry7Q10"/>
            <div class="titleSub">Dry7Q10</div>
            <div v-if="modelOutputs.dry7q10">
              <div class="infoSub">
                {{ modelOutputs.dry7q10 }}
              </div>
              <div class="unitSub">m³/s</div>
            </div>
            <div class="unitSub" v-else>
              {{ noValueText }}
            </div>
          </v-col>
        </v-row>
      </div>

      <v-divider class="my-5"/>
      <Dialog v-bind="wmd.monthlyDischarge"/>
      <div class="titleSub mb-8">Watershed Monthly Discharge</div>

      <v-data-table
        :items="getReverseMontlyDischargeItems"
        :headers="unitColumnHeader.concat(monthHeaders)"
        :hide-default-footer="true"
      />
      <Plotly v-if="monthlyDischargeData"
        :layout="monthlyDischargeLayout()"
        :data="monthlyDischargeData"
      ></Plotly>

      <WatershedDemand ref="anchor-demand" :watershedID="watershedID" :record="record" :availability="availability"/>

        <!-- <div class="borderBlock">
          <Dialog v-bind="wmd.monthlyDistribution"/>
          <div class="titleSub">Monthly Distribution</div>
          <div class="unitSub">
            Annual %
          </div>
          <v-data-table
            :items="getMonthlyDistributionItems"
            :headers="monthlydistributionHeaders"
            :hide-default-footer="true"
          >
            <template v-slot:item="{ item }">
              {{ (item.model_result.toFixed(4) * 100) + '%' }}
            </template>
          </v-data-table>
          <Plotly v-if="monthlyDistributionsData"
            :layout="monthlyDistributionsLayout()"
            :data="monthlyDistributionsData"
          ></Plotly>
        </div> -->

      </div>
    </div>
    </div>
</template>

<script>
import { mapGetters } from 'vuex'
import { Plotly } from 'vue-plotly'
import moment from 'moment'

import WatershedDemand from './WatershedDemand'
import Dialog from '../../common/Dialog'
import { WatershedModelDescriptions } from '../../../constants/descriptions'

export default {
  name: 'MeanAnnualRunoff',
  components: {
    Plotly,
    Dialog,
    WatershedDemand
  },
  props: ['watershedID', 'record', 'details', 'allWatersheds'],
  data: () => ({
    watershedLoading: false,
    error: null,
    availability: [],
    noValueText: 'No info available',
    watershedDetails: {
      median_elevation: 0,
      average_slope: 0,
      solar_exposure: 0,
      drainage_area: 0,
      glacial_coverage: 0,
      annual_precipitation: 0,
      evapo_transpiration: 0
    },
    modelOutputs: {
      mad: 0,
      mar: 0,
      low7q2: 0,
      dry7q10: 0,
      monthlyDischarges: [],
      monthlyDistributions: []
    },
    monthlydistributionHeaders: [
      { text: 'Month', value: 'month' },
      { text: 'MD(%)', value: 'model_result' },
      { text: 'R2', value: 'r2' },
      { text: 'Adjusted R2', value: 'adjusted_r2' },
      { text: 'Steyx', value: 'steyx' }
    ],
    monthlyDischargeHeaders: [
      { text: 'Month', value: 'month' },
      { text: 'Monthly Discharge m³', value: 'model_result' }
    ],
    months: { 1: 31, 2: 28, 3: 31, 4: 30, 5: 31, 6: 30, 7: 31, 8: 31, 9: 30, 10: 31, 11: 30, 12: 31 },
    secondsInMonth: 86400,
    secondsInYear: 31536000,
    unitColumnHeader: [
      { text: 'Unit', value: 'unit' }
    ],
    monthHeaders: [
      { text: 'Jan', value: 'm1', align: 'end' },
      { text: 'Feb', value: 'm2', align: 'end' },
      { text: 'Mar', value: 'm3', align: 'end' },
      { text: 'Apr', value: 'm4', align: 'end' },
      { text: 'May', value: 'm5', align: 'end' },
      { text: 'Jun', value: 'm6', align: 'end' },
      { text: 'Jul', value: 'm7', align: 'end' },
      { text: 'Aug', value: 'm8', align: 'end' },
      { text: 'Sep', value: 'm9', align: 'end' },
      { text: 'Oct', value: 'm10', align: 'end' },
      { text: 'Nov', value: 'm11', align: 'end' },
      { text: 'Dec', value: 'm12', align: 'end' }
    ],
    wmd: WatershedModelDescriptions
  }),
  computed: {
    ...mapGetters('map', ['map']),
    watershedName () {
      if (!this.record) {
        return ''
      }
      let name = ''
      let props = this.record.properties
      name = props.GNIS_NAME_1 ? props.GNIS_NAME_1
        : props.SOURCE_NAME ? props.SOURCE_NAME
          : props.name ? props.name
            : props.WATERSHED_FEATURE_ID ? props.WATERSHED_FEATURE_ID
              : props.OBJECTID ? props.OBJECTID : ''

      return name
    },
    monthlyDistributionsData () {
      if (!this.modelOutputs.monthlyDistributions) {
        return null
      }
      const plotData = {
        type: 'bar',
        name: 'Monthly Distributions',
        y: this.modelOutputs.monthlyDistributions.map(m => { return m.model_result }),
        x: this.monthHeaders.map((h) => h.text),
        hovertemplate: '%MD: %{y:.2f}'
      }
      return [plotData]
    },
    monthlyDischargeData () {
      if (!this.modelOutputs.monthlyDischarges) {
        return null
      }
      let mds = this.modelOutputs.monthlyDischarges
      var discharge = []
      var volume = []
      var percent = []
      var hoverText = []
      for (let i = 0; i < mds.length; i++) {
        discharge.push((mds[i].model_result).toFixed(2))
        volume.push((mds[i].model_result * this.months[i + 1] * this.secondsInMonth).toFixed(0))
        percent.push((mds[i].model_result / Number(this.modelOutputs.mad) * 100).toFixed(2))
        hoverText.push(volume[i] + ' m³ <br>' + discharge[i] + ' m³/s <br>' + percent[i] + '% MAD')
      }
      const volumeData = {
        type: 'bar',
        name: 'Monthly Volume',
        y: volume,
        x: this.monthHeaders.map((h) => h.text),
        text: hoverText,
        hoverinfo: 'text'
      }
      return [volumeData]
    },
    getMonthlyDistributionItems () {
      return this.modelOutputs.monthlyDistributions.map(m => {
        return {
          month: moment.months(m.month - 1),
          model_result: (m.model_result * 100).toFixed(2),
          r2: m.r2,
          adjusted_r2: m.adjusted_r2,
          steyx: m.steyx
        }
      })
    },
    getReverseMontlyDischargeItems () {
      let mds = this.modelOutputs.monthlyDischarges
      let rate = { 'unit': 'm³/s' }
      let volume = { 'unit': 'm³' }
      let percent = { 'unit': '%MAD' }
      for (let i = 0; i < mds.length; i++) {
        rate['m' + (i + 1)] = (mds[i].model_result).toFixed(2)
        volume['m' + (i + 1)] = (mds[i].model_result * this.months[i + 1] * this.secondsInMonth).toFixed(0)
        percent['m' + (i + 1)] = (mds[i].model_result / Number(this.modelOutputs.mad) * 100).toFixed(2)
      }
      return [rate, percent, volume]
    },
    watershedArea () {
      if (!this.record || !this.record.properties['FEATURE_AREA_SQM']) {
        return null
      }
      return Number(this.record.properties['FEATURE_AREA_SQM']) / 1e6
    },
    annualNormalizedRunoff () {
      const hydroWatershed = this.allWatersheds.find((ws) => {
        return ws.properties['ANNUAL_RUNOFF_IN_MM']
      })
      if (hydroWatershed) {
        return Number(hydroWatershed.properties['ANNUAL_RUNOFF_IN_MM'])
      }
      return null
    },
    madSourceDescription () {
      if (this.details && this.details.scsb2016_model) {
        return ''
      }
      return ''
    },
    madModelDescription () {
      if (this.details && this.details.scsb2016_model) {
        return ''
      }
      return ''
    }
  },
  watch: {
    details: {
      immediate: true,
      handler (val, oldVal) {
        this.updateModelData(val)
      }
    }
  },
  methods: {
    updateModelData (details) {
      // MAD Model Calculations
      if (details && details.scsb2016_model && !details.scsb2016_model.error) {
        let outputs = details.scsb2016_model
        let mar = outputs.find((x) => x.output_type === 'MAR')
        let mad = outputs.find((x) => x.output_type === 'MAD' && x.month === 0)
        let low7q2 = outputs.find((x) => x.output_type === '7Q2')
        let dry7q10 = outputs.find((x) => x.output_type === 'S-7Q10')
        let monthlyDistributions = outputs.filter((x) => x.output_type === 'MD')
        let monthlyDischarges = outputs.filter((x) => x.output_type === 'MAD' && x.month !== 0)
        this.modelOutputs = {
          sourceDescription: 'Model output based on South Coast Stewardship Baseline (Sentlinger, 2016).',
          mar: mar.model_result.toFixed(2),
          mad: mad.model_result.toFixed(2),
          low7q2: low7q2.model_result.toFixed(2),
          dry7q10: dry7q10.model_result.toFixed(2),
          monthlyDistributions: monthlyDistributions,
          monthlyDischarges: monthlyDischarges
        }
        this.watershedDetails = {
          median_elevation: details.median_elevation.toFixed(0),
          average_slope: details.average_slope,
          solar_exposure: details.solar_exposure,
          drainage_area: details.drainage_area.toFixed(2),
          glacial_coverage: details.glacial_coverage.toFixed(2),
          annual_precipitation: details.annual_precipitation.toFixed(0),
          evapo_transpiration: details.potential_evapotranspiration_thornthwaite
        }
        this.availability = monthlyDischarges.map((m) => { return m.model_result * this.months[m.month] * this.secondsInMonth })
        return
      }
      // ISOLine Model Calculations as backup if Stewardship model doesn't exist
      if (this.annualNormalizedRunoff && this.watershedArea) {
        const meanAnnualDischarge = this.annualNormalizedRunoff * (this.watershedArea * 1e6) / this.secondsInYear / 1000
        var discharges = []
        var distributions = []
        for (let i = 1; i < 13; i++) {
          distributions.push({
            month: i,
            model_result: 1 / 12,
            r2: 0,
            adjusted_r2: 0,
            steyx: 0
          })
          discharges.push({
            month: i,
            model_result: meanAnnualDischarge / 12,
            r2: 0,
            adjusted_r2: 0,
            steyx: 0
          })
        }
        this.modelOutputs = {
          sourceDescription: 'Model output based on Normal Annual Runoff Isolines (1961-1990) from DataBC.',
          sourceLink: 'https://catalogue.data.gov.bc.ca/dataset/hydrology-normal-annual-runoff-isolines-1961-1990-historical',
          mar: (meanAnnualDischarge * 1000 / this.watershedArea).toFixed(2),
          mad: meanAnnualDischarge.toFixed(2),
          low7q2: null,
          dry7q10: null,
          monthlyDistributions: distributions,
          monthlyDischarges: discharges
        }
        this.watershedDetails = {
          median_elevation: null,
          average_slope: null,
          solar_exposure: null,
          drainage_area: this.watershedArea.toFixed(2),
          glacial_coverage: null,
          annual_precipitation: null,
          evapo_transpiration: null
        }
        this.availability = discharges.map((m) => { return m.model_result * this.months[m.month] * this.secondsInMonth })
      }
    },
    monthlyDistributionsLayout () {
      return {
        title: 'Monthly Distributions',
        xaxis: {
          tickformat: '%B'
        },
        yaxis: {
          title: '%MD'
        }
      }
    },
    monthlyDischargeLayout () {
      return {
        title: 'Monthly Discharge Values',
        xaxis: {
          tickformat: '%B',
          title: {
            text: 'Month',
            standoff: 20
          }
        }
      }
    }
  },
  mounted () {
  },
  beforeDestroy () {
  }
}
</script>

<style>
.borderBlock {
  padding: 18px 27px 27px 25px;
}
.titleBlock {
  color: #202124;
  font-weight: bold;
  font-size: 26px;
}
.infoBlock {
  color: #1A5A96;
  font-weight: bold;
  font-size: 26px;
}
.unitBlock {
  color: #5f6368;
  font-weight: bold;
  font-size: 16px;
  margin-left: 5px;
}
.modelOutputBorder {
  border: 1px solid #dadce0;
}
.borderSub {
  padding: 24px 24px 28px 24px;
}
.colSub {
  border-right: 1px solid #dadce0;
}
.colSubInner {
  padding-left: 42px;
}
.titleSub {
  color: #202124;
  font-weight: bold;
  font-size: 26px;
}
.infoSub {
  color: #1A5A96;
  font-weight: bold;
  font-size: 26px;
}
.iconSub {
  float: right;
  font-size: 26px;
}
.unitSub {
  color: #5f6368;
  font-weight: bold;
  font-size: 16px;
  margin-left: 5px;
  margin-bottom: 20px;
}
.inputTitle {
  color: #202124;
  font-weight: bold;
  font-size: 18px;
}
.inputValueText {
  color: #1A5A96;
  font-weight: bold;
  font-size: 18px;
}

.titleExp {
  color: #202124;
  font-weight: 600;
  font-size: 18px;
}
.unitExp {
  color: #202124;
  font-weight: 500;
  font-size: 16px;
  margin-bottom: 10px;
}
.chartTitle {
  color: #202124;
  font-weight: 600;
  font-size: 18px;
  border-bottom: 1px solid #dadce0;
}
.headerPad {
  padding: 36px 54px 38px 50px;
}
</style><|MERGE_RESOLUTION|>--- conflicted
+++ resolved
@@ -1,6 +1,5 @@
 <template>
   <div>
-<<<<<<< HEAD
     <div class="titleBlock">Watershed Details</div>
     <div class="ml-3 unitSub">
       <div>{{ modelOutputs.sourceDescription }}</div>
@@ -12,9 +11,7 @@
     <v-btn small v-on:click="downloadWatershedInfo()" color="blue-grey lighten-4" class="mb-1 mt-5 mr-5">
       <span class="hidden-sm-and-down"><v-icon color="secondary" class="mr-1" size="18">archive</v-icon>Download Watershed Info</span>
     </v-btn>
-=======
-
->>>>>>> 60ae9569
+
   <div id="watershedInfo">
     <div v-if="error">
       <v-row class="borderBlock">
