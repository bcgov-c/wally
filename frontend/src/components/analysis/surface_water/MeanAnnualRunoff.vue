--- conflicted
+++ resolved
@@ -487,14 +487,9 @@
           monthlyDistributions: distributions,
           monthlyDischarges: discharges
         }
-<<<<<<< HEAD
-        this.availability = discharges.map((m) => { return m.model_result * this.months[m.month] * this.secondsInMonth })
-      } else {
-        console.log('No model information reported.')
-=======
+
         let availability = discharges.map((m) => { return m.model_result * this.months[m.month] * this.secondsInMonth })
         this.setAvailabilityPlotData(availability)
->>>>>>> 41b9f326
       }
     },
     monthlyDistributionsLayout () {
