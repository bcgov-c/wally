<template>
  <div>
    <div class="titleSub my-5">Watershed Licenced Quantity</div>
    <div v-if="licencesLoading">
      <v-progress-linear show indeterminate></v-progress-linear>
    </div>
    <div v-if="licenceData">
      <v-card flat>
        <v-card-title class="pl-0">
          Water Rights Licences
          <v-card-actions>
            <v-btn x-small fab depressed light @click="openEditAllocationTableDialog">
              <v-icon small color="primary">
                mdi-tune
              </v-icon>
            </v-btn>
          </v-card-actions>
        </v-card-title>
        <v-dialog v-model="show.editingAllocationValues" persistent>
          <MonthlyAllocationTable
            :allocation-items="licenceData.total_qty_by_purpose"
            key-field="purpose"
            @close="closeEditAllocationTableDialog"/>
        </v-dialog>

        <span>Total annual licenced quantity:</span> {{ licenceData.total_qty.toFixed(1) | formatNumber }} m3/year

        <Dialog v-bind="wmd.availabilityVsDemand"/>

        <div class="my-5">
          <div class="mb-3">Annual licenced quantity by use type:</div>
          <v-data-table
            :items="licenceData.total_qty_by_purpose"
            :headers="licencePurposeHeaders"
            sort-by="qty"
            sort-desc
          >
            <template v-slot:item.qty="{ item }">
              {{ item.qty.toFixed(1) | formatNumber }}
            </template>
          </v-data-table>
        </div>

        <Plotly v-if="availability && licenceData"
                :layout="demandAvailabilityLayout()"
                :data="demandAvailabilityData"
        ></Plotly>

      </v-card>
    </div>
  </div>
</template>

<script>
import { mapGetters, mapActions } from 'vuex'
import ApiService from '../../../services/ApiService'
import mapboxgl from 'mapbox-gl'
import { Plotly } from 'vue-plotly'
import Dialog from '../../common/Dialog'
import { WatershedModelDescriptions } from '../../../constants/descriptions'

import surfaceWaterMixin from './mixins'
import MonthlyAllocationTable from './watershed_demand/MonthlyAllocationTable.vue'

const popup = new mapboxgl.Popup({
  closeButton: false,
  closeOnClick: false
})

export default {
  name: 'WatershedDemand',
  mixins: [surfaceWaterMixin],
  components: {
    MonthlyAllocationTable,
    Plotly,
    Dialog
  },
  props: ['watershedID', 'record', 'availability'],
  data: () => ({
    licencesLoading: false,
    licenceData: null,
    licencePurposeHeaders: [
      { text: 'Use type', value: 'purpose', sortable: true },
      { text: 'Quantity (m3/year)', value: 'qty', align: 'end' },
      { text: '', value: 'action', sortable: false }
    ],
    show: {
      editingAllocationValues: false
    },
    purposeTypes: [],
    months: { 1: 31, 2: 28, 3: 31, 4: 30, 5: 31, 6: 30, 7: 31, 8: 31, 9: 30, 10: 31, 11: 30, 12: 31 },
    monthHeaders: [
      { text: 'Jan', value: 'm1' },
      { text: 'Feb', value: 'm2' },
      { text: 'Mar', value: 'm3' },
      { text: 'Apr', value: 'm4' },
      { text: 'May', value: 'm5' },
      { text: 'Jun', value: 'm6' },
      { text: 'Jul', value: 'm7' },
      { text: 'Aug', value: 'm8' },
      { text: 'Sep', value: 'm9' },
      { text: 'Oct', value: 'm10' },
      { text: 'Nov', value: 'm11' },
      { text: 'Dec', value: 'm12' }
    ],
    demandAvailabilityData: [],
    wmd: WatershedModelDescriptions
  }),
  computed: {
    ...mapGetters('map', ['map']),
    ...mapGetters('surfaceWater', ['allocationValues'])

  },
  watch: {
    watershedID () {
      this.licenceData = null
      this.map.removeLayer('waterLicences')
      this.map.removeSource('waterLicences')
      this.fetchLicenceData()
    }
  },
  methods: {
    ...mapActions('surfaceWater', ['loadAllocationItemsFromStorage', 'initAllocationItemIfNotExists']),
    demandAvailabilityLayout () {
      return {
        barmode: 'stack',
        title: 'Availability vs Licenced Quantity',
        xaxis: {
          tickformat: '%B'
        },
        yaxis: {
          title: 'Volume (m^3)'
        }
      }
    },
    addLicencesLayer (id = 'waterLicences', data, color = '#00796b', opacity = 0.5, max = 100000000) {
      this.map.addLayer({
        id: id,
        type: 'circle',
        source: {
          type: 'geojson',
          data: data
        },
        paint: {
          'circle-color': color,
          'circle-radius': [
            'interpolate',
            ['linear'],
            ['number', ['get', 'qty_m3_yr'], 0],
            0,
            10,
            max,
            max > 1000000 ? 50 : 25
          ],
          'circle-opacity': opacity
        }
      }, 'water_rights_licences')

      this.map.on('mouseenter', id, (e) => {
      // Change the cursor style as a UI indicator.
        this.map.getCanvas().style.cursor = 'pointer'

        let coordinates = e.features[0].geometry.coordinates.slice()
        let licenceNumber = e.features[0].properties['LICENCE_NUMBER']
        let licenseeName = e.features[0].properties['PRIMARY_LICENSEE_NAME']
        let sourceName = e.features[0].properties['SOURCE_NAME']
        let qty = e.features[0].properties['qty_m3_yr'].toFixed(1)
        let purpose = e.features[0].properties['PURPOSE_USE']

        // Ensure that if the map is zoomed out such that multiple
        // copies of the feature are visible, the popup appears
        // over the copy being pointed to.
        while (Math.abs(e.lngLat.lng - coordinates[0]) > 180) {
          coordinates[0] += e.lngLat.lng > coordinates[0] ? 360 : -360
        }

        // Populate the popup and set its coordinates
        // based on the feature found.
        popup
          .setLngLat(coordinates)
          .setHTML(`
            <dl>
              <dt>Licence no.:</dt> <dd>${licenceNumber}</dd>
              <dt>Primary licensee:</dt> <dd>${licenseeName}</dd>
              <dt>Source:</dt> <dd>${sourceName}</dd>
              <dt>Quantity:</dt> <dd>${qty} m3/year</dd>
              <dt>Purpose use:</dt> <dd>${purpose}</dd>
            </dl>

          `)
          .addTo(this.map)
      })

      this.map.on('mouseleave', id, () => {
        this.map.getCanvas().style.cursor = ''
        popup.remove()
      })
    },
    openEditAllocationTableDialog () {
      this.show.editingAllocationValues = true
    },
    closeEditAllocationTableDialog () {
      // TODO: Distribute quantity based on alloc values
      this.setDemandAvailabilityData()
      this.show.editingAllocationValues = false
    },
    fetchLicenceData () {
      this.licencesLoading = true
      ApiService.query(`/api/v1/watersheds/${this.watershedID}/licences`)
        .then(r => {
          this.licenceData = r.data
          // console.log('adding data to map')
          const max = Math.max(...r.data.licences.features.map(x => Number(x.properties.qty_m3_yr)))
<<<<<<< HEAD
          this.addLicencesLayer('waterLicences', r.data.licences, '#00e676', 0.5, max)
          this.setPurposeTypes()
=======
          this.addLicencesLayer('waterLicences', r.data.licences, '#00796b', 0.5, max)
>>>>>>> 964ef163
          this.licencesLoading = false
          this.setDemandAvailabilityData()
        })
        .catch(e => {
          this.licencesLoading = false
          console.error(e)
        })
    },
    setPurposeTypes () {
      this.purposeTypes = []
      this.licenceData.total_qty_by_purpose.forEach(item => {
        this.purposeTypes.push(item.purpose)
      })
    },
    setDemandAvailabilityData () {
      if (!this.licenceData || !this.availability) {
        return null
      }
      let mar = this.availability.reduce((a, b) => a + b, 0) / 12
      const availabilityData = {
        type: 'bar',
        name: 'Available Water',
        y: this.availability.map((val) => { return val - (this.licenceData.total_qty / 12) }),
        x: this.monthHeaders.map((h) => h.text),
        hovertemplate: '%{y:.2f} m^3'
      }

      let y = []
      let allocItemKey, monthlyQty

      // Get total quantity per month based on allocation values
      for (let i = 0; i < 12; i++) {
        monthlyQty = 0
        this.licenceData.total_qty_by_purpose.map(item => {
          allocItemKey = item.purpose.trim()
          this.initAllocationItemIfNotExists(allocItemKey)
          monthlyQty += this.computeQuantityForMonth(item.qty, this.allocationValues[allocItemKey], i + 1)
        })
        y[i] = monthlyQty
      }

      const licencePlotData = {
        type: 'bar',
        name: 'Monthly Licenced Quantity',
        y: y,
        x: this.monthHeaders.map((h) => h.text),
        hovertemplate: '%{y:.2f} m^3'
      }

      const mad30 = {
        type: 'line',
        mode: 'lines',
        hoverinfo: 'skip',
        name: '20% MAD',
        y: Array(12).fill(mar * 0.2),
        x: this.monthHeaders.map((h) => h.text),
        line: { color: '#5ab190' }
      }
      const mad20 = {
        type: 'line',
        mode: 'lines',
        hoverinfo: 'skip',
        name: '15% MAD',
        y: Array(12).fill(mar * 0.15),
        x: this.monthHeaders.map((h) => h.text),
        line: { color: '#fec925' }
      }
      const mad10 = {
        type: 'line',
        mode: 'lines',
        hoverinfo: 'skip',
        name: '10% MAD',
        y: Array(12).fill(mar * 0.1),
        x: this.monthHeaders.map((h) => h.text),
        line: { color: '#fa1e44' }
      }
      this.demandAvailabilityData = [availabilityData, licencePlotData, mad10, mad20, mad30]
    }
  },
  mounted () {
    this.fetchLicenceData()
    this.loadAllocationItemsFromStorage()
  },
  beforeDestroy () {
    this.map.removeLayer('waterLicences')
    this.map.removeSource('waterLicences')
  }
}
</script>

<style>
.titleSub {
  color: #202124;
  font-weight: bold;
  font-size: 20px;
}
</style><|MERGE_RESOLUTION|>--- conflicted
+++ resolved
@@ -211,12 +211,9 @@
           this.licenceData = r.data
           // console.log('adding data to map')
           const max = Math.max(...r.data.licences.features.map(x => Number(x.properties.qty_m3_yr)))
-<<<<<<< HEAD
-          this.addLicencesLayer('waterLicences', r.data.licences, '#00e676', 0.5, max)
+          this.addLicencesLayer('waterLicences', r.data.licences, '#00796b', 0.5, max)
           this.setPurposeTypes()
-=======
-          this.addLicencesLayer('waterLicences', r.data.licences, '#00796b', 0.5, max)
->>>>>>> 964ef163
+
           this.licencesLoading = false
           this.setDemandAvailabilityData()
         })
