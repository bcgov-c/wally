<template>
  <div>
    <div class="titleSub my-5">Watershed Licenced Quantity</div>
    <div v-if="licencesLoading">
      <v-progress-linear show indeterminate></v-progress-linear>
    </div>
    <div v-if="licenceData">

      <span>Total annual licenced quantity:</span> {{ licenceData.total_qty.toFixed(1) }} m3/year

      <Dialog v-bind="wmd.availabilityVsDemand"/>

      <div class="my-5">
        <div class="mb-3">Annual licenced quantity by use type:</div>
        <v-data-table
          :items="licenceData.total_qty_by_purpose"
          :headers="licencePurposeHeaders"
          sort-by="qty"
          sort-desc
        >
          <template v-slot:item.qty="{ item }">
            {{ item.qty.toFixed(1) }}
          </template>
        </v-data-table>
      </div>

      <Plotly v-if="availability && licenceData"
        :layout="demandAvailabilityLayout()"
        :data="demandAvailabilityData"
      ></Plotly>

    </div>
  </div>
</template>

<script>
import { mapGetters } from 'vuex'
import ApiService from '../../../services/ApiService'
import mapboxgl from 'mapbox-gl'
import { Plotly } from 'vue-plotly'
import Dialog from '../../common/Dialog'
import { WatershedModelDescriptions } from '../../../constants/descriptions'

const popup = new mapboxgl.Popup({
  closeButton: false,
  closeOnClick: false
})

export default {
  name: 'WatershedDemand',
  components: {
    Plotly,
    Dialog
  },
  props: ['watershedID', 'record', 'availability'],
  data: () => ({
    licencesLoading: false,
    licenceData: null,
    licencePurposeHeaders: [
      { text: 'Use type', value: 'purpose', sortable: true },
      { text: 'Quantity (m3/year)', value: 'qty' }
    ],
    months: { 1: 31, 2: 28, 3: 31, 4: 30, 5: 31, 6: 30, 7: 31, 8: 31, 9: 30, 10: 31, 11: 30, 12: 31 },
    monthHeaders: [
      { text: 'Jan', value: 'm1' },
      { text: 'Feb', value: 'm2' },
      { text: 'Mar', value: 'm3' },
      { text: 'Apr', value: 'm4' },
      { text: 'May', value: 'm5' },
      { text: 'Jun', value: 'm6' },
      { text: 'Jul', value: 'm7' },
      { text: 'Aug', value: 'm8' },
      { text: 'Sep', value: 'm9' },
      { text: 'Oct', value: 'm10' },
      { text: 'Nov', value: 'm11' },
      { text: 'Dec', value: 'm12' }
    ],
    wmd: WatershedModelDescriptions
  }),
  computed: {
    ...mapGetters('map', ['map']),
    demandAvailabilityData () {
      if (!this.licenceData || !this.availability) {
        return null
      }
      var mar = this.availability.reduce((a, b) => a + b, 0) / 12
      const availabilityData = {
        type: 'bar',
        name: 'Available Water',
        y: this.availability.map((val) => { return val - (this.licenceData.total_qty / 12) }),
        x: this.monthHeaders.map((h) => h.text),
        hovertemplate: '%{y:.2f} m^3'
      }
      const licencePlotData = {
        type: 'bar',
        name: 'Monthly Licenced Quantity',
        y: Array(12).fill(this.licenceData.total_qty / 12),
        x: this.monthHeaders.map((h) => h.text),
        hovertemplate: '%{y:.2f} m^3'
      }
      const mad30 = {
        type: 'line',
        mode: 'lines',
        hoverinfo: 'skip',
        name: '20% MAD',
        y: Array(12).fill(mar * 0.2),
        x: this.monthHeaders.map((h) => h.text),
        line: { color: '#5ab190' }
      }
      const mad20 = {
        type: 'line',
        mode: 'lines',
        hoverinfo: 'skip',
        name: '15% MAD',
        y: Array(12).fill(mar * 0.15),
        x: this.monthHeaders.map((h) => h.text),
        line: { color: '#fec925' }
      }
      const mad10 = {
        type: 'line',
        mode: 'lines',
        hoverinfo: 'skip',
        name: '10% MAD',
        y: Array(12).fill(mar * 0.1),
        x: this.monthHeaders.map((h) => h.text),
        line: { color: '#fa1e44' }
      }
      return [availabilityData, licencePlotData, mad10, mad20, mad30]
    }
  },
  watch: {
    watershedID () {
      this.licenceData = null
      this.map.removeLayer('waterLicences')
      this.map.removeSource('waterLicences')
      this.fetchLicenceData()
    }
  },
  methods: {
<<<<<<< HEAD
    addLicencesLayer (id = 'waterLicences', data, color = '#00796b', opacity = 0.5, max = 100000000) {
=======
    demandAvailabilityLayout () {
      return {
        barmode: 'stack',
        title: 'Availability vs Licenced Quantity',
        xaxis: {
          tickformat: '%B'
        },
        yaxis: {
          title: 'Volume (m^3)'
        }
      }
    },
    addLicencesLayer (id = 'waterLicences', data, color = '#00e676', opacity = 0.5, max = 100000000) {
>>>>>>> ff8bc4ca
      this.map.addLayer({
        id: id,
        type: 'circle',
        source: {
          type: 'geojson',
          data: data
        },
        paint: {
          'circle-color': color,
          'circle-radius': [
            'interpolate',
            ['linear'],
            ['number', ['get', 'qty_m3_yr'], 0],
            0,
            10,
            max,
            max > 1000000 ? 50 : 25
          ],
          'circle-opacity': opacity
        }
      }, 'water_rights_licences')

      this.map.on('mouseenter', id, (e) => {
      // Change the cursor style as a UI indicator.
        this.map.getCanvas().style.cursor = 'pointer'

        let coordinates = e.features[0].geometry.coordinates.slice()
        let licenceNumber = e.features[0].properties['LICENCE_NUMBER']
        let licenseeName = e.features[0].properties['PRIMARY_LICENSEE_NAME']
        let sourceName = e.features[0].properties['SOURCE_NAME']
        let qty = e.features[0].properties['qty_m3_yr'].toFixed(1)
        let purpose = e.features[0].properties['PURPOSE_USE']

        // Ensure that if the map is zoomed out such that multiple
        // copies of the feature are visible, the popup appears
        // over the copy being pointed to.
        while (Math.abs(e.lngLat.lng - coordinates[0]) > 180) {
          coordinates[0] += e.lngLat.lng > coordinates[0] ? 360 : -360
        }

        // Populate the popup and set its coordinates
        // based on the feature found.
        popup
          .setLngLat(coordinates)
          .setHTML(`
            <dl>
              <dt>Licence no.:</dt> <dd>${licenceNumber}</dd>
              <dt>Primary licensee:</dt> <dd>${licenseeName}</dd>
              <dt>Source:</dt> <dd>${sourceName}</dd>
              <dt>Quantity:</dt> <dd>${qty} m3/year</dd>
              <dt>Purpose use:</dt> <dd>${purpose}</dd>
            </dl>

          `)
          .addTo(this.map)
      })

      this.map.on('mouseleave', id, () => {
        this.map.getCanvas().style.cursor = ''
        popup.remove()
      })
    },
    fetchLicenceData () {
      this.licencesLoading = true
      ApiService.query(`/api/v1/watersheds/${this.watershedID}/licences`)
        .then(r => {
          this.licenceData = r.data
          console.log('adding data to map')
          const max = Math.max(...r.data.licences.features.map(x => Number(x.properties.qty_m3_yr)))
          this.addLicencesLayer('waterLicences', r.data.licences, '#00796b', 0.5, max)
          this.licencesLoading = false
        })
        .catch(e => {
          this.licencesLoading = false
          console.error(e)
        })
    }
  },
  mounted () {
    this.fetchLicenceData()
  },
  beforeDestroy () {
    this.map.removeLayer('waterLicences')
    this.map.removeSource('waterLicences')
  }
}
</script>

<style>
.titleSub {
  color: #202124;
  font-weight: bold;
  font-size: 20px;
}
</style><|MERGE_RESOLUTION|>--- conflicted
+++ resolved
@@ -137,9 +137,6 @@
     }
   },
   methods: {
-<<<<<<< HEAD
-    addLicencesLayer (id = 'waterLicences', data, color = '#00796b', opacity = 0.5, max = 100000000) {
-=======
     demandAvailabilityLayout () {
       return {
         barmode: 'stack',
@@ -152,8 +149,7 @@
         }
       }
     },
-    addLicencesLayer (id = 'waterLicences', data, color = '#00e676', opacity = 0.5, max = 100000000) {
->>>>>>> ff8bc4ca
+    addLicencesLayer (id = 'waterLicences', data, color = '#00796b', opacity = 0.5, max = 100000000) {
       this.map.addLayer({
         id: id,
         type: 'circle',
