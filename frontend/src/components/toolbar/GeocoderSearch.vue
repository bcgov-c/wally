--- conflicted
+++ resolved
@@ -32,14 +32,10 @@
     ]
   }),
   computed: {
-<<<<<<< HEAD
-    ...mapGetters('map', [
-=======
     searchDisabled () {
       return this.searchOptions.find(x => x.value === this.searchFeatureType).disableSearch || false
     },
-    ...mapGetters([
->>>>>>> 246e5d64
+    ...mapGetters('map', [
       'geocoder'
     ])
   },
