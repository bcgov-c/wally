--- conflicted
+++ resolved
@@ -10,15 +10,11 @@
       label="Filter by"
       class="search-types-select">
     </v-select>
-<<<<<<< HEAD
-    <div id="geocoder" class="mr-3 geocoder"></div>
+    <input class="disabled-search-placeholder mapboxgl-ctrl-geocoder" disabled placeholder="Choose a type of feature to search for" v-if="searchDisabled"/>
+    <div id="geocoder" class="mr-2 geocoder" v-show="!searchDisabled"></div>
     <v-btn @click="takeScreenshot" color="blue-grey" dark tile icon>
       <v-icon>mdi-camera</v-icon>
     </v-btn>
-=======
-    <input class="disabled-search-placeholder mapboxgl-ctrl-geocoder" disabled placeholder="Choose a type of feature to search for" v-if="searchDisabled"/>
-    <div id="geocoder" class="mr-5 geocoder" v-show="!searchDisabled"></div>
->>>>>>> 246e5d64
   </v-toolbar-items>
 </template>
 
