--- conflicted
+++ resolved
@@ -24,10 +24,6 @@
           >
 
               <v-icon>mdi-chevron-double-left</v-icon>
-<<<<<<< HEAD
-=======
-
->>>>>>> 39fffc52
           </v-btn>
         </template>
         <span>Hide</span>
