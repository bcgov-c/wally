<template>
    <v-app-bar
      clipped-left
      app
      color="#036"
      dark
      height="64"
      class="wally-header"
    >
      <img
        class="ml-5"
        :src="require('../assets/bcgov_logo.svg')"
        height="40" max-width="150"
        alt="Go to the Government of British Columbia website" />
      <v-toolbar-title class="bcgov-title">Water Allocation

      </v-toolbar-title>
      <span aria-label="This application is currently in Alpha phase" class="beta-banner">
          Alpha
<<<<<<< HEAD
      </span>
      <div class="flex-grow-1"></div>
      <div class="wally-user mr-5">{{ name }}</div>
    </v-app-bar>
=======
        </div>
    </div>
    <div class="other">
    <!--
      This place is for anything that needs to be right aligned
      beside the logo.
    -->
      <div class="my-2 mr-3">
        <v-tooltip bottom>
          <template v-slot:activator="{ on }">
            <v-btn small color="primary" v-on="on" @click="openFeedback()">Send Feedback</v-btn>
          </template>
          <span>Please send us any feedback or ideas you may have on how we can improve the app.</span>
        </v-tooltip>
      </div>
      {{ name }}
    </div>
  </header>
>>>>>>> e4d35d44
</template>

<script>
import EventBus from '../services/EventBus.js'

export default {
  name: 'Header',
  data () {
    return {
      name: ''
    }
  },
  methods: {
    setName (payload) {
      const { name, authenticated } = payload
      if (authenticated) {
        this.name = name
      }
    },
    openFeedback () {
      window.location = 'mailto:kailee.douglas@gov.bc.ca lindsay.macfarlane@gov.bc.ca?subject=Wally Feedback'
    }
  },
  created () {
    this.name = (this.$auth && this.$auth.name) || '' // fallback value if auth status not yet available
    EventBus.$on('auth:update', this.setName)
  },
  beforeDestroy () {
    EventBus.$off('auth:update', this.setName)
  }
}
</script>
<style>
  .wally-header {
    box-shadow: inset 0 -1px 0 #fcba19;
  }
.bcgov-title {
  font-family: ‘Noto Sans’, Verdana, Arial, sans-serif;
  font-weight: normal;
  font-size: 28px;
  margin: 5px 5px 0 18px;
  visibility: hidden;
}
.beta-banner {
  color: #fcba19;
  margin-top: -0.5em;
  text-transform: uppercase;
  font-weight: 600;
  font-size: 16px;
  visibility: hidden;
}
.wally-user {
  visibility: hidden;
}
@media screen and (min-width: 600px) {
  .beta-banner {
    visibility: visible;
  }
}

@media screen and (min-width: 600px) and (max-width: 899px) {
  .bcgov-title {
    font-size: calc(7px + 2.2vw);
    visibility: visible;
  }
}

@media screen and (min-width: 900px) {
  .bcgov-title {
    font-size: 2.0em;
    visibility: visible;
  }
  .wally-user {
    visibility: visible;
  }
}
</style><|MERGE_RESOLUTION|>--- conflicted
+++ resolved
@@ -17,19 +17,8 @@
       </v-toolbar-title>
       <span aria-label="This application is currently in Alpha phase" class="beta-banner">
           Alpha
-<<<<<<< HEAD
       </span>
       <div class="flex-grow-1"></div>
-      <div class="wally-user mr-5">{{ name }}</div>
-    </v-app-bar>
-=======
-        </div>
-    </div>
-    <div class="other">
-    <!--
-      This place is for anything that needs to be right aligned
-      beside the logo.
-    -->
       <div class="my-2 mr-3">
         <v-tooltip bottom>
           <template v-slot:activator="{ on }">
@@ -38,10 +27,8 @@
           <span>Please send us any feedback or ideas you may have on how we can improve the app.</span>
         </v-tooltip>
       </div>
-      {{ name }}
-    </div>
-  </header>
->>>>>>> e4d35d44
+      <div class="wally-user mr-5">{{ name }}</div>
+    </v-app-bar>
 </template>
 
 <script>
