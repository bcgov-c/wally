<template>
  <v-container class="pt-5">
    <v-toolbar flat>
      <v-banner color="indigo" icon="mdi-cloud-upload" icon-color="white" width="100%">
        <v-toolbar-title>Import a map layer</v-toolbar-title>
      </v-banner>
    </v-toolbar>
    <v-row class="pa-5">
      <v-col>
        <p>Import a map layer</p>
      </v-col>
    </v-row>

    <FileDrop :file="file"></FileDrop>
    <v-file-input label="File" v-model="files[0]"></v-file-input>
    <div v-for="file in files" v-bind:key="file">
      <div v-if="file && file.name && fileStats[file.name]">
        <div>
          Size: {{ fileStats[file.name].size }}
        </div>
        <div>
          Geometry type: {{ fileStats[file.name].geomType }}
        </div>
        <div v-if="fileStats[file.name].propertyFields">
          Available properties for each feature: {{ fileStats[file.name].propertyFields.join(', ') }}
        </div>
      </div>
<<<<<<< HEAD
    </div>
    <v-btn v-if="file" @click="importLayer" :loading="loading">Import</v-btn>
    <v-alert v-if="message && status" :type="status">{{ message }}</v-alert>
=======
          <v-file-input label="File" v-model="file"></v-file-input>
          <div v-if="fileLoading">
            <v-progress-linear show indeterminate></v-progress-linear>
          </div>
          <div v-if="file && fileStats">
            <div>
              Size: {{ fileStats.size }}
            </div>
            <div>
              Geometry type: {{ fileStats.geomType }}
            </div>
            <div v-if="fileStats.propertyFields">
              Available properties for each feature: {{ fileStats.propertyFields.join(', ') }}
            </div>
          </div>
          <v-alert class="my-3" v-if="file && fileStats.size > warnFileSizeThreshold" type="warning">Warning: file size greater than 10 mb. This file may take additional time to load and it may cause performance issues.</v-alert>
          <v-btn v-if="file" @click="importLayer" :loading="layerLoading">Import</v-btn>
          <v-alert v-if="message && status" :type="status">{{ message }}</v-alert>
>>>>>>> d631b02c
  </v-container>
</template>
<style>

</style>
<script>
import { mapGetters } from 'vuex'
import FileDrop from '../../tools/FileDrop'
import EventBus from '../../../services/EventBus'

export default {
  name: 'ImportLayer',
  components: { FileDrop },
  data: () => ({
    warnFileSizeThreshold: 1e7, // 10 mb
    buttonClicked: false,
    distance: 0,
    area: 0,
<<<<<<< HEAD
    loading: false,
    files: [null],
=======
    fileLoading: false,
    layerLoading: false,
>>>>>>> d631b02c
    file: null, // the uploaded file from the form input
    fileData: {}, // the file data object after being read by FileReader
    fileStats: {}, // statistics about the file from generateFileStats()
    message: null,
    status: null
  }),
  methods: {
    handleLoadLayer () {
      if (this.fileStats.fileType === 'geojson') {
        const geojsonFc = JSON.parse(this.fileData)

        geojsonFc.id = `${this.file.name}.${this.file.lastModified}`

        if (!geojsonFc.properties) {
          geojsonFc.properties = {}
        }

        geojsonFc.properties.name = this.file.name.split('.')[0]

        this.$store.dispatch('customLayers/loadCustomGeoJSONLayer', { map: this.map, featureCollection: geojsonFc, geomType: this.fileStats.geomType, color: 'blue' })
        setTimeout(() => {
          this.map.once('idle', () => {
            this.layerLoading = false
            this.resetFile()

            this.status = 'success'
            this.message = `Loaded file ${geojsonFc.properties.name}`
          })
        })
      }
    },
<<<<<<< HEAD
    loadFiles (files) {
      console.log('load files', files)
      this.files = files
    },
    readFiles () {
      console.log(this.files)
      Array.from(this.files).forEach(file => {
        this.readFile(file)
      })
    },
    readFile (file) {
=======
    importLayer () {
      this.layerLoading = true
      // after user has confirmed the selected file (including properties/options), import it into the map.
      // setTimeout calls the handleLoadLayer function after the UI has had a chance to render (progress bar shown
      // before app starts trying to load the layer, possibly causing some lag/delays)
      setTimeout(() => {
        this.handleLoadLayer()
      }, 0)
    },
    readFile () {
      this.fileLoading = true

>>>>>>> d631b02c
      // read file from form input, store the result of FileReader() and generate statistics about the file.
      const reader = new FileReader()

      // set the onload function. this will be triggered when the file is read below.
      reader.onload = () => {
<<<<<<< HEAD
        console.log('reader?', reader.result)
        this.fileData[file.name] = reader.result
        this.fileStats[file.name] = this.generateFileStats(file)
=======
        this.fileData = reader.result
        this.fileStats = this.generateFileStats()
        this.fileLoading = false
>>>>>>> d631b02c
      }

      // select read method and then read file, triggering the onload function.
      // shapefiles are read as arrayBuffers but most other filetypes are text.
      const readMethod = this.determineFileReadMethod(this.determineFileType(file.name))
      if (readMethod === 'text') {
        reader.readAsText(file)
      } else if (readMethod === 'arrayBuffer') {
        reader.readAsArrayBuffer(file)
      } else {
        console.error(`could not determine method for reading file ${file.name}`)
      }
    },
    generateFileStats (file) {
      // handling for GeoJSON types
      if (this.determineFileType(file.name) === 'geojson') {
        const geojsonFc = JSON.parse(this.fileData[file.name])

        const geojsonStats = {
          id: `${file.name}.${file.lastModified}`,
          fileType: 'geojson',
          numFeatures: geojsonFc.features.length,
          geomType: geojsonFc.features[0].geometry.type,
          propertyFields: Object.keys(geojsonFc.features[0].properties)
        }
        return Object.assign({}, this.getDefaultFileStats(file), geojsonStats)
      }
    },
    determineFileReadMethod (filetype) {
      const methods = {
        'geojson': 'text',
        'csv': 'text',
        'shp': 'arrayBuffer',
        'kml': 'text'
      }
      return methods[filetype]
    },
    determineFileType (filename) {
      if (!filename || !filename.length) {
        // basic check for validity before trying to parse filename
        console.warn(`invalid filename ${filename}`)
        return null
      }
      const types = {
        'geojson': ['geojson', 'json'],
        'shp': ['shp', 'zip'],
        'csv': ['csv'],
        'kml': ['kml']
      }

      const filenameParts = filename.split('.')
      const extension = filenameParts[filenameParts.length - 1]
      const typeOptions = Object.keys(types)
      for (let i = 0; i < typeOptions.length; i++) {
        const k = typeOptions[i]
        if (types[k].includes(extension)) {
          // filetype extension matched- return filetype key (geojson, shp, etc.)
          return k
        }
      }
      return null // could not determine file type
    },
    getDefaultFileStats (file) {
      if (!file) {
        return null
      }

      return {
        size: file.size,
        name: file.name,
        type: file.type
      }
    },
    resetFile () {
      // this.file = null
      this.fileData = {}
      this.fileStats = {}
    },
    resetStatus () {
      this.message = null
      this.status = null
    }
  },
  computed: {

    ...mapGetters('map', ['map'])
  },
  watch: {
    files (files) {
      this.readFiles()
    },
    file (newFile, prevFile) {
      console.log(newFile)
      if (!newFile) {
        return this.resetFile()
      }
      this.resetStatus()
      this.readFile()
    }
  },
  mounted () {
    EventBus.$on('import:load-files', this.loadFiles)
  }

}
</script>

<style>
</style><|MERGE_RESOLUTION|>--- conflicted
+++ resolved
@@ -10,7 +10,9 @@
         <p>Import a map layer</p>
       </v-col>
     </v-row>
-
+    <div v-if="fileLoading">
+      <v-progress-linear show indeterminate></v-progress-linear>
+    </div>
     <FileDrop :file="file"></FileDrop>
     <v-file-input label="File" v-model="files[0]"></v-file-input>
     <div v-for="file in files" v-bind:key="file">
@@ -25,30 +27,10 @@
           Available properties for each feature: {{ fileStats[file.name].propertyFields.join(', ') }}
         </div>
       </div>
-<<<<<<< HEAD
+      <v-alert class="my-3" v-if="file && fileStats[file.name].size > warnFileSizeThreshold" type="warning">Warning: file size greater than 10 mb. This file may take additional time to load and it may cause performance issues.</v-alert>
     </div>
-    <v-btn v-if="file" @click="importLayer" :loading="loading">Import</v-btn>
+    <v-btn v-if="files.length > 0" @click="importLayer" :loading="layerLoading">Import</v-btn>
     <v-alert v-if="message && status" :type="status">{{ message }}</v-alert>
-=======
-          <v-file-input label="File" v-model="file"></v-file-input>
-          <div v-if="fileLoading">
-            <v-progress-linear show indeterminate></v-progress-linear>
-          </div>
-          <div v-if="file && fileStats">
-            <div>
-              Size: {{ fileStats.size }}
-            </div>
-            <div>
-              Geometry type: {{ fileStats.geomType }}
-            </div>
-            <div v-if="fileStats.propertyFields">
-              Available properties for each feature: {{ fileStats.propertyFields.join(', ') }}
-            </div>
-          </div>
-          <v-alert class="my-3" v-if="file && fileStats.size > warnFileSizeThreshold" type="warning">Warning: file size greater than 10 mb. This file may take additional time to load and it may cause performance issues.</v-alert>
-          <v-btn v-if="file" @click="importLayer" :loading="layerLoading">Import</v-btn>
-          <v-alert v-if="message && status" :type="status">{{ message }}</v-alert>
->>>>>>> d631b02c
   </v-container>
 </template>
 <style>
@@ -67,13 +49,9 @@
     buttonClicked: false,
     distance: 0,
     area: 0,
-<<<<<<< HEAD
-    loading: false,
     files: [null],
-=======
     fileLoading: false,
     layerLoading: false,
->>>>>>> d631b02c
     file: null, // the uploaded file from the form input
     fileData: {}, // the file data object after being read by FileReader
     fileStats: {}, // statistics about the file from generateFileStats()
@@ -105,7 +83,6 @@
         })
       }
     },
-<<<<<<< HEAD
     loadFiles (files) {
       console.log('load files', files)
       this.files = files
@@ -116,8 +93,7 @@
         this.readFile(file)
       })
     },
-    readFile (file) {
-=======
+
     importLayer () {
       this.layerLoading = true
       // after user has confirmed the selected file (including properties/options), import it into the map.
@@ -127,24 +103,18 @@
         this.handleLoadLayer()
       }, 0)
     },
-    readFile () {
+    readFile (file) {
       this.fileLoading = true
 
->>>>>>> d631b02c
       // read file from form input, store the result of FileReader() and generate statistics about the file.
       const reader = new FileReader()
 
       // set the onload function. this will be triggered when the file is read below.
       reader.onload = () => {
-<<<<<<< HEAD
         console.log('reader?', reader.result)
         this.fileData[file.name] = reader.result
         this.fileStats[file.name] = this.generateFileStats(file)
-=======
-        this.fileData = reader.result
-        this.fileStats = this.generateFileStats()
         this.fileLoading = false
->>>>>>> d631b02c
       }
 
       // select read method and then read file, triggering the onload function.
