<template>
<<<<<<< HEAD
  <v-toolbar fixed class="wally-toolbar" short>
    <v-toolbar-items class="py-2">
      <v-btn
        color="primary"
        @click.prevent="handleLayerSelectionState"
        :outlined="!layerSelectionActive && this.featureSelectionExists"
        width=128
      ><v-icon>layers</v-icon> Layers</v-btn>
    </v-toolbar-items>
=======
  <div>
    <v-toolbar fixed class="wally-toolbar" short>
      <v-toolbar-items class="py-2">
        <v-btn
          color="primary"
          @click.prevent="handleLayerSelectionState"
          :outlined="!layerSelectionActive"
          width=128
        ><v-icon>layers</v-icon> Layers</v-btn>
      </v-toolbar-items>
>>>>>>> 73d67b4a

      <div class="flex-grow-1"></div>
      <v-toolbar-items class="py-2">
      </v-toolbar-items>
    </v-toolbar>
    <div id="geocoder" class="mr-5 geocoder"></div>
  </div>
</template>

<script>
import { mapGetters } from 'vuex'
export default {
  name: 'Toolbar',
  data: () => ({
  }),
  computed: {
    ...mapGetters([
      'layerSelectionActive',
      'singleSelectionFeatures',
      'featureSelectionExists'
    ])
  },
  methods: {
    handleLayerSelectionState () {
      if (!this.featureSelectionExists) {
        return this.$store.commit('setLayerSelectionActiveState', true)
      }
      this.$store.commit('setLayerSelectionActiveState', !this.layerSelectionActive)
    }
  }
}
</script>

<style>
  .wally-toolbar {
    box-shadow: inset 0 -1px 0 grey;
    z-index: 3;
  }
  .mapboxgl-ctrl-geocoder {
    width: 164rem!important;
    border: 1px solid #3B99FC;
  }
  #geocoder {
    position: absolute;
    z-index: 4;
    right:15px;
    top: 8px;
  }
</style><|MERGE_RESOLUTION|>--- conflicted
+++ resolved
@@ -1,26 +1,14 @@
 <template>
-<<<<<<< HEAD
-  <v-toolbar fixed class="wally-toolbar" short>
-    <v-toolbar-items class="py-2">
-      <v-btn
-        color="primary"
-        @click.prevent="handleLayerSelectionState"
-        :outlined="!layerSelectionActive && this.featureSelectionExists"
-        width=128
-      ><v-icon>layers</v-icon> Layers</v-btn>
-    </v-toolbar-items>
-=======
   <div>
     <v-toolbar fixed class="wally-toolbar" short>
       <v-toolbar-items class="py-2">
         <v-btn
           color="primary"
           @click.prevent="handleLayerSelectionState"
-          :outlined="!layerSelectionActive"
+          :outlined="!layerSelectionActive && this.featureSelectionExists"
           width=128
         ><v-icon>layers</v-icon> Layers</v-btn>
       </v-toolbar-items>
->>>>>>> 73d67b4a
 
       <div class="flex-grow-1"></div>
       <v-toolbar-items class="py-2">
