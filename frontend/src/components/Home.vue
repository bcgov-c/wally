<template>
    <v-row no-gutters class="content-wrap">
      <v-col cols=12 md=7 order=0 order-md=1><Map/></v-col>
      <v-col cols=12 md=5 order=1 order-md=0 class="content-panel"><Sidebar/></v-col>
    </v-row>
</template>

<script>
import Map from '../components/map/Map.vue'
import Sidebar from '../components/sidebar/Sidebar.vue'

export default {
  name: 'Home',
  components: {
    Map,
<<<<<<< HEAD
    Sidebar
=======
    ContextBar
>>>>>>> 8da845c2
  }
}
</script>
<style lang="scss">
.content-wrap {
        width: 100%;
        height: calc(100vh - 120px);
    }
.content-panel {
  overflow: auto;
        height: calc(100vh - 120px);

}
</style><|MERGE_RESOLUTION|>--- conflicted
+++ resolved
@@ -13,11 +13,7 @@
   name: 'Home',
   components: {
     Map,
-<<<<<<< HEAD
     Sidebar
-=======
-    ContextBar
->>>>>>> 8da845c2
   }
 }
 </script>
@@ -26,6 +22,7 @@
         width: 100%;
         height: calc(100vh - 120px);
     }
+
 .content-panel {
   overflow: auto;
         height: calc(100vh - 120px);
