--- conflicted
+++ resolved
@@ -1,13 +1,8 @@
 import Vue from 'vue'
 import Router from 'vue-router'
 import Home from './views/Home.vue'
-<<<<<<< HEAD
-import Login from './components/auth/Login.vue'
-import Restricted from './components/auth/Restricted.vue'
-=======
 import Login from './views/Login.vue'
 import Restricted from './views/Restricted.vue'
->>>>>>> bbf5e78f
 
 Vue.use(Router)
 
