--- conflicted
+++ resolved
@@ -17,11 +17,8 @@
 <script>
 import Header from './components/Header'
 import Toolbar from './components/Toolbar'
-<<<<<<< HEAD
 import Notifications from './components/Notifications'
-=======
 import '@bcgov/bc-sans/css/BCSans.css'
->>>>>>> af9ff85c
 
 export default {
   name: 'app',
@@ -48,7 +45,7 @@
       font-family: $app-font;
       .title {
         font-family: $app-font;
-      } 
+      }
     }
   }
   a {
