--- conflicted
+++ resolved
@@ -1,7 +1,5 @@
 <template>
   <v-app>
-    <Sidebar/>
-    <ContextBar/>
     <WHeader></WHeader>
     <v-content>
       <v-container fluid class="pa-0 ma-0">
@@ -13,19 +11,11 @@
 
 <script>
 import WHeader from './components/Header'
-import ContextBar from './components/contextbar/ContextBar.vue'
-import Sidebar from './components/Sidebar'
 
 export default {
   name: 'app',
   components: {
-<<<<<<< HEAD
-    WHeader,
-    ContextBar,
-    Sidebar
-=======
     WHeader
->>>>>>> bbf5e78f
   }
 }
 </script>
