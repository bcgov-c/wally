<template>
  <v-app>
<<<<<<< HEAD
=======
    <Sidebar/>
    <Contextbar/>
>>>>>>> da5f94be
    <WHeader></WHeader>
    <v-content>
      <v-container fluid class="pa-0 ma-0">
        <router-view/>
      </v-container>
    </v-content>
  </v-app>
</template>

<script>
import WHeader from './components/Header'
import Contextbar from './components/Contextbar'

export default {
  name: 'app',
  components: {
<<<<<<< HEAD
    WHeader
=======
    Sidebar,
    WHeader,
    Contextbar
>>>>>>> da5f94be
  }
}
</script>

<style lang="scss">
  body {
    font-family: ‘Noto Sans’, Verdana, Arial, sans-serif;
    color: '#494949'
  }
  a {
    color: #1A5A96;
  }
  /* noto-sans-regular - latin */
  @font-face {
    font-family: 'Noto Sans';
    font-style: normal;
    font-weight: 400;
    src: url('./assets/fonts/NotoSans-Regular.eot'); /* IE9 Compat Modes */
    src: local('Noto Sans'), local('NotoSans'),
    url('./assets/fonts/NotoSans-Regular.eot') format('embedded-opentype'), /* IE6-IE8 */
    url('./assets/fonts/NotoSans-Regular.woff2') format('woff2'), /* Super Modern Browsers */
    url('./assets/fonts/NotoSans-Regular.woff') format('woff'), /* Modern Browsers */
    url('./assets/fonts/NotoSans-Regular.ttf') format('truetype'), /* Safari, Android, iOS */
    url('./assets/fonts/NotoSans-Regular.svg') format('svg'); /* Legacy iOS */
  }

  @font-face {
    font-family: 'Noto Sans';
    font-style: bold;
    font-weight: 700;
    src: url('./assets/fonts/NotoSans-Bold.eot'); /* IE9 Compat Modes */
    src: local('Noto Sans'), local('NotoSans'),
    url('./assets/fonts/NotoSans-Bold.eot') format('embedded-opentype'), /* IE6-IE8 */
    url('./assets/fonts/NotoSans-Bold.woff2') format('woff2'), /* Super Modern Browsers */
    url('./assets/fonts/NotoSans-Bold.woff') format('woff'), /* Modern Browsers */
    url('./assets/fonts/NotoSans-Bold.ttf') format('truetype'), /* Safari, Android, iOS */
    url('./assets/fonts/NotoSans-Bold.svg') format('svg'); /* Legacy iOS */
  }

</style><|MERGE_RESOLUTION|>--- conflicted
+++ resolved
@@ -1,10 +1,7 @@
 <template>
   <v-app>
-<<<<<<< HEAD
-=======
     <Sidebar/>
     <Contextbar/>
->>>>>>> da5f94be
     <WHeader></WHeader>
     <v-content>
       <v-container fluid class="pa-0 ma-0">
@@ -17,17 +14,14 @@
 <script>
 import WHeader from './components/Header'
 import Contextbar from './components/Contextbar'
+import Sidebar from './components/Sidebar'
 
 export default {
   name: 'app',
   components: {
-<<<<<<< HEAD
-    WHeader
-=======
     Sidebar,
     WHeader,
     Contextbar
->>>>>>> da5f94be
   }
 }
 </script>
