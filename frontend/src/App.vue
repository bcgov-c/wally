--- conflicted
+++ resolved
@@ -21,13 +21,9 @@
 </script>
 
 <style lang="scss">
-  body {
-    font-family: ‘Noto Sans’, Verdana, Arial, sans-serif;
-    color: #494949;
-  }
-  a {
-    color: #1A5A96;
-  }
+  $mdi-font-path: "~@mdi/font/fonts" !default;
+  @import '~@mdi/font/scss/materialdesignicons';
+
   /* noto-sans-regular - latin */
   @font-face {
     font-family: 'Noto Sans';
@@ -53,12 +49,15 @@
     url('./assets/fonts/NotoSans-Bold.ttf') format('truetype'), /* Safari, Android, iOS */
     url('./assets/fonts/NotoSans-Bold.svg') format('svg'); /* Legacy iOS */
   }
-<<<<<<< HEAD
-.feature-content {
-  user-select: auto!important;
-}
-=======
-  $mdi-font-path: "~@mdi/font/fonts" !default;
-  @import '~@mdi/font/scss/materialdesignicons';
->>>>>>> 0919b8c1
+  body {
+    font-family: ‘Noto Sans’, Verdana, Arial, sans-serif;
+    color: #494949;
+  }
+  a {
+    color: #1A5A96;
+  }
+  .feature-content {
+    user-select: auto!important;
+  }
+
 </style>