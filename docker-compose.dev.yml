--- conflicted
+++ resolved
@@ -21,7 +21,6 @@
       - PORT=8000
     ports:
       - '8000:8000'
-<<<<<<< HEAD
     depends_on: 
       - db
   reporting:
@@ -34,22 +33,8 @@
     env_file:
       - env-postgres.env
       - env-backend.env
-=======
->>>>>>> 5287239b
     depends_on:
       - db
-#  reporting:
-#    build:
-#      context: ./reporting
-#    # volumes:
-#    #   - ./reporting:/app
-#    env_file:
-#      - env-postgres.env
-#    depends_on:
-#      - db
-#      - backend
-#    ports:
-#      - '3000:3000'
   db:
     image: mdillon/postgis:11
     env_file:
